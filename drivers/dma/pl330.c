/*
 * Copyright (c) 2012 Samsung Electronics Co., Ltd.
 *		http://www.samsung.com
 *
 * Copyright (C) 2010 Samsung Electronics Co. Ltd.
 *	Jaswinder Singh <jassi.brar@samsung.com>
 *
 * This program is free software; you can redistribute it and/or modify
 * it under the terms of the GNU General Public License as published by
 * the Free Software Foundation; either version 2 of the License, or
 * (at your option) any later version.
 */

#include <linux/kernel.h>
#include <linux/io.h>
#include <linux/init.h>
#include <linux/slab.h>
#include <linux/module.h>
#include <linux/string.h>
#include <linux/delay.h>
#include <linux/interrupt.h>
#include <linux/dma-mapping.h>
#include <linux/dmaengine.h>
#include <linux/amba/bus.h>
#include <linux/amba/pl330.h>
#include <linux/pm_runtime.h>
#include <linux/scatterlist.h>
#include <linux/of.h>
#include <linux/of_dma.h>
#include <linux/err.h>
#include <linux/cpumask.h>

#include "dmaengine.h"
#include <soc/samsung/exynos-pm.h>

#define PL330_MAX_CHAN		8
#define PL330_MAX_IRQS		32
#define PL330_MAX_PERI		32

enum pl330_cachectrl {
	CCTRL0,		/* Noncacheable and nonbufferable */
	CCTRL1,		/* Bufferable only */
	CCTRL2,		/* Cacheable, but do not allocate */
	CCTRL3,		/* Cacheable and bufferable, but do not allocate */
	INVALID1,	/* AWCACHE = 0x1000 */
	INVALID2,
	CCTRL6,		/* Cacheable write-through, allocate on writes only */
	CCTRL7,		/* Cacheable write-back, allocate on writes only */
};

enum pl330_byteswap {
	SWAP_NO,
	SWAP_2,
	SWAP_4,
	SWAP_8,
	SWAP_16,
};

/* Register and Bit field Definitions */
#define DS			0x0
#define DS_ST_STOP		0x0
#define DS_ST_EXEC		0x1
#define DS_ST_CMISS		0x2
#define DS_ST_UPDTPC		0x3
#define DS_ST_WFE		0x4
#define DS_ST_ATBRR		0x5
#define DS_ST_QBUSY		0x6
#define DS_ST_WFP		0x7
#define DS_ST_KILL		0x8
#define DS_ST_CMPLT		0x9
#define DS_ST_FLTCMP		0xe
#define DS_ST_FAULT		0xf

#define DPC			0x4
#define INTEN			0x20
#define ES			0x24
#define INTSTATUS		0x28
#define INTCLR			0x2c
#define FSM			0x30
#define FSC			0x34
#define FTM			0x38

#define _FTC			0x40
#define FTC(n)			(_FTC + (n)*0x4)

#define _CS			0x100
#define CS(n)			(_CS + (n)*0x8)
#define CS_CNS			(1 << 21)

#define _CPC			0x104
#define CPC(n)			(_CPC + (n)*0x8)

#define _SA			0x400
#define SA(n)			(_SA + (n)*0x20)

#define _DA			0x404
#define DA(n)			(_DA + (n)*0x20)

#define _CC			0x408
#define CC(n)			(_CC + (n)*0x20)

#define CC_SRCINC		(1 << 0)
#define CC_DSTINC		(1 << 14)
#define CC_SRCPRI		(1 << 8)
#define CC_DSTPRI		(1 << 22)
#define CC_SRCNS		(1 << 9)
#define CC_DSTNS		(1 << 23)
#define CC_SRCIA		(1 << 10)
#define CC_DSTIA		(1 << 24)
#define CC_SRCBRSTLEN_SHFT	4
#define CC_DSTBRSTLEN_SHFT	18
#define CC_SRCBRSTSIZE_SHFT	1
#define CC_DSTBRSTSIZE_SHFT	15
#define CC_SRCCCTRL_SHFT	11
#define CC_SRCCCTRL_MASK	0x7
#define CC_DSTCCTRL_SHFT	25
#define CC_DRCCCTRL_MASK	0x7
#define CC_SWAP_SHFT		28

#define _LC0			0x40c
#define LC0(n)			(_LC0 + (n)*0x20)

#define _LC1			0x410
#define LC1(n)			(_LC1 + (n)*0x20)

#define DBGSTATUS		0xd00
#define DBG_BUSY		(1 << 0)

#define DBGCMD			0xd04
#define DBGINST0		0xd08
#define DBGINST1		0xd0c

#define CR0			0xe00
#define CR1			0xe04
#define CR2			0xe08
#define CR3			0xe0c
#define CR4			0xe10
#define CRD			0xe14

#define PERIPH_ID		0xfe0
#define PERIPH_REV_SHIFT	20
#define PERIPH_REV_MASK		0xf
#define PERIPH_REV_R0P0		0
#define PERIPH_REV_R1P0		1
#define PERIPH_REV_R1P1		2

#define CR0_PERIPH_REQ_SET	(1 << 0)
#define CR0_BOOT_EN_SET		(1 << 1)
#define CR0_BOOT_MAN_NS		(1 << 2)
#define CR0_NUM_CHANS_SHIFT	4
#define CR0_NUM_CHANS_MASK	0x7
#define CR0_NUM_PERIPH_SHIFT	12
#define CR0_NUM_PERIPH_MASK	0x1f
#define CR0_NUM_EVENTS_SHIFT	17
#define CR0_NUM_EVENTS_MASK	0x1f

#define CR1_ICACHE_LEN_SHIFT	0
#define CR1_ICACHE_LEN_MASK	0x7
#define CR1_NUM_ICACHELINES_SHIFT	4
#define CR1_NUM_ICACHELINES_MASK	0xf

#define CRD_DATA_WIDTH_SHIFT	0
#define CRD_DATA_WIDTH_MASK	0x7
#define CRD_WR_CAP_SHIFT	4
#define CRD_WR_CAP_MASK		0x7
#define CRD_WR_Q_DEP_SHIFT	8
#define CRD_WR_Q_DEP_MASK	0xf
#define CRD_RD_CAP_SHIFT	12
#define CRD_RD_CAP_MASK		0x7
#define CRD_RD_Q_DEP_SHIFT	16
#define CRD_RD_Q_DEP_MASK	0xf
#define CRD_DATA_BUFF_SHIFT	20
#define CRD_DATA_BUFF_MASK	0x3ff

#define PART			0x330
#define DESIGNER		0x41
#define REVISION		0x0
#define INTEG_CFG		0x0
#define PERIPH_ID_VAL		((PART << 0) | (DESIGNER << 12))

#define PL330_STATE_STOPPED		(1 << 0)
#define PL330_STATE_EXECUTING		(1 << 1)
#define PL330_STATE_WFE			(1 << 2)
#define PL330_STATE_FAULTING		(1 << 3)
#define PL330_STATE_COMPLETING		(1 << 4)
#define PL330_STATE_WFP			(1 << 5)
#define PL330_STATE_KILLING		(1 << 6)
#define PL330_STATE_FAULT_COMPLETING	(1 << 7)
#define PL330_STATE_CACHEMISS		(1 << 8)
#define PL330_STATE_UPDTPC		(1 << 9)
#define PL330_STATE_ATBARRIER		(1 << 10)
#define PL330_STATE_QUEUEBUSY		(1 << 11)
#define PL330_STATE_INVALID		(1 << 15)

#define PL330_STABLE_STATES (PL330_STATE_STOPPED | PL330_STATE_EXECUTING \
				| PL330_STATE_WFE | PL330_STATE_FAULTING)

#define CMD_DMAADDH		0x54
#define CMD_DMAEND		0x00
#define CMD_DMAFLUSHP		0x35
#define CMD_DMAGO		0xa0
#define CMD_DMALD		0x04
#define CMD_DMALDP		0x25
#define CMD_DMALP		0x20
#define CMD_DMALPEND		0x28
#define CMD_DMAKILL		0x01
#define CMD_DMAMOV		0xbc
#define CMD_DMANOP		0x18
#define CMD_DMARMB		0x12
#define CMD_DMASEV		0x34
#define CMD_DMAST		0x08
#define CMD_DMASTP		0x29
#define CMD_DMASTZ		0x0c
#define CMD_DMAWFE		0x36
#define CMD_DMAWFP		0x30
#define CMD_DMAWMB		0x13

#define SZ_DMAADDH		3
#define SZ_DMAEND		1
#define SZ_DMAFLUSHP		2
#define SZ_DMALD		1
#define SZ_DMALDP		2
#define SZ_DMALP		2
#define SZ_DMALPEND		2
#define SZ_DMAKILL		1
#define SZ_DMAMOV		6
#define SZ_DMANOP		1
#define SZ_DMARMB		1
#define SZ_DMASEV		2
#define SZ_DMAST		1
#define SZ_DMASTP		2
#define SZ_DMASTZ		1
#define SZ_DMAWFE		2
#define SZ_DMAWFP		2
#define SZ_DMAWMB		1
#define SZ_DMAGO		6

#define BRST_LEN(ccr)		((((ccr) >> CC_SRCBRSTLEN_SHFT) & 0xf) + 1)
#define BRST_SIZE(ccr)		(1 << (((ccr) >> CC_SRCBRSTSIZE_SHFT) & 0x7))

#define BYTE_TO_BURST(b, ccr)	((b) / BRST_SIZE(ccr) / BRST_LEN(ccr))
#define BURST_TO_BYTE(c, ccr)	((c) * BRST_SIZE(ccr) * BRST_LEN(ccr))

/*
 * With 256 bytes, we can do more than 2.5MB and 5MB xfers per req
 * at 1byte/burst for P<->M and M<->M respectively.
 * For typical scenario, at 1word/burst, 10MB and 20MB xfers per req
 * should be enough for P<->M and M<->M respectively.
 */
#define MCODE_BUFF_PER_REQ	256

/* Use this _only_ to wait on transient states */
#define UNTIL(t, s)	do {									\
				unsigned long timeout = jiffies + msecs_to_jiffies(5);		\
				bool timeout_flag = true;					\
				do { 								\
					if (_state(t) & (s)) {					\
						timeout_flag = false;				\
						break;						\
					}							\
					cpu_relax();						\
				} while (time_before(jiffies, timeout));			\
				if (timeout_flag) pr_err("%s Timeout error!!!!\n", __func__);	\
			} while (0)

#ifdef PL330_DEBUG_MCGEN
static unsigned cmd_line;
#define PL330_DBGCMD_DUMP(off, x...)	do { \
						printk("%x:", cmd_line); \
						printk(x); \
						cmd_line += off; \
					} while (0)
#define PL330_DBGMC_START(addr)		(cmd_line = addr)
#else
#define PL330_DBGCMD_DUMP(off, x...)	do {} while (0)
#define PL330_DBGMC_START(addr)		do {} while (0)
#endif

/* The number of default descriptors */

#define NR_DEFAULT_DESC	16

/* Populated by the PL330 core driver for DMA API driver's info */
struct pl330_config {
	u32	periph_id;
#define DMAC_MODE_NS	(1 << 0)
	unsigned int	mode;
	unsigned int	data_bus_width:10; /* In number of bits */
	unsigned int	data_buf_dep:11;
	unsigned int	num_chan:4;
	unsigned int	num_peri:6;
	u32		peri_ns;
	unsigned int	num_events:6;
	u32		irq_ns;
};

/**
 * Request Configuration.
 * The PL330 core does not modify this and uses the last
 * working configuration if the request doesn't provide any.
 *
 * The Client may want to provide this info only for the
 * first request and a request with new settings.
 */
struct pl330_reqcfg {
	/* Address Incrementing */
	unsigned dst_inc:1;
	unsigned src_inc:1;

	/*
	 * For now, the SRC & DST protection levels
	 * and burst size/length are assumed same.
	 */
	bool nonsecure;
	bool privileged;
	bool insnaccess;
	unsigned brst_len:5;
	unsigned brst_size:3; /* in power of 2 */

	enum pl330_cachectrl dcctl;
	enum pl330_cachectrl scctl;
	enum pl330_byteswap swap;
	struct pl330_config *pcfg;
};

/*
 * One cycle of DMAC operation.
 * There may be more than one xfer in a request.
 */
struct pl330_xfer {
	dma_addr_t src_addr;
	dma_addr_t dst_addr;
	/* Size to xfer */
	u32 bytes;
};

/* The xfer callbacks are made with one of these arguments. */
enum pl330_op_err {
	/* The all xfers in the request were success. */
	PL330_ERR_NONE,
	/* If req aborted due to global error. */
	PL330_ERR_ABORT,
	/* If req failed due to problem with Channel. */
	PL330_ERR_FAIL,
};

enum dmamov_dst {
	SAR = 0,
	CCR,
	DAR,
};

enum pl330_dst {
	SRC = 0,
	DST,
};

enum pl330_cond {
	SINGLE,
	BURST,
	ALWAYS,
};

struct dma_pl330_desc;

struct _pl330_req {
	u32 mc_bus;
	void *mc_cpu;
	struct dma_pl330_desc *desc;
};

/* ToBeDone for tasklet */
struct _pl330_tbd {
	bool reset_dmac;
	bool reset_mngr;
	u8 reset_chan;
};

/* A DMAC Thread */
struct pl330_thread {
	u8 id;
	int ev;
	/* If the channel is not yet acquired by any client */
	bool free;
	/* Parent DMAC */
	struct pl330_dmac *dmac;
	/* Only two at a time */
	struct _pl330_req req[2];
	/* Index of the last enqueued request */
	unsigned lstenq;
	/* Index of the last submitted request or -1 if the DMA is stopped */
	int req_running;
	void __iomem *ar_wrapper;
	void __iomem *aw_wrapper;
};

enum pl330_dmac_state {
	UNINIT,
	INIT,
	DYING,
};

enum desc_status {
	/* In the DMAC pool */
	FREE,
	/*
	 * Allocated to some channel during prep_xxx
	 * Also may be sitting on the work_list.
	 */
	PREP,
	/*
	 * Sitting on the work_list and already submitted
	 * to the PL330 core. Not more than two descriptors
	 * of a channel can be BUSY at any time.
	 */
	BUSY,
	/*
	 * Sitting on the channel work_list but xfer done
	 * by PL330 core
	 */
	DONE,
};

struct dma_pl330_chan {
	/* Schedule desc completion */
	struct tasklet_struct task;

	/* DMA-Engine Channel */
	struct dma_chan chan;

	/* List of submitted descriptors */
	struct list_head submitted_list;
	/* List of issued descriptors */
	struct list_head work_list;
	/* List of completed descriptors */
	struct list_head completed_list;

	/* Pointer to the DMAC that manages this channel,
	 * NULL if the channel is available to be acquired.
	 * As the parent, this DMAC also provides descriptors
	 * to the channel.
	 */
	struct pl330_dmac *dmac;

	/* To protect channel manipulation */
	spinlock_t lock;

	/*
	 * Hardware channel thread of PL330 DMAC. NULL if the channel is
	 * available.
	 */
	struct pl330_thread *thread;

	/* For D-to-M and M-to-D channels */
	int burst_sz; /* the peripheral fifo width */
	int burst_len; /* the number of burst */
	dma_addr_t fifo_addr;

	/* for cyclic capability */
	bool cyclic;
};

struct pl330_dmac {
	/* DMA-Engine Device */
	struct dma_device ddma;

	/* Holds info about sg limitations */
	struct device_dma_parameters dma_parms;

	/* Pool of descriptors available for the DMAC's channels */
	struct list_head desc_pool;
	/* To protect desc_pool manipulation */
	spinlock_t pool_lock;

	/* Size of MicroCode buffers for each channel. */
	unsigned mcbufsz;
	/* ioremap'ed address of PL330 registers. */
	void __iomem	*base;
	/* Used the DMA wrapper */
	bool wrapper;
	/* Notifier block for powermode */
	struct notifier_block lpa_nb;
	void __iomem *inst_wrapper;
	int 			usage_count;
	/* Populated by the PL330 core driver during pl330_add */
	struct pl330_config	pcfg;

	spinlock_t		lock;
	/* Maximum possible events/irqs */
	int			events[32];
	/* BUS address of MicroCode buffer */
	dma_addr_t		mcode_bus;
	/* CPU address of MicroCode buffer */
	void			*mcode_cpu;
	/* List of all Channel threads */
	struct pl330_thread	*channels;
	/* Pointer to the MANAGER thread */
	struct pl330_thread	*manager;
	/* To handle bad news in interrupt */
	struct tasklet_struct	tasks;
	struct _pl330_tbd	dmac_tbd;
	/* State of DMAC operation */
	enum pl330_dmac_state	state;
	/* Holds list of reqs with due callbacks */
	struct list_head        req_done;

	/* Peripheral channels connected to this DMAC */
	unsigned int num_peripherals;
	struct dma_pl330_chan *peripherals; /* keep at end */

	bool multi_irq;
	int irqnum_having_multi[AMBA_NR_IRQS];
};

struct dma_pl330_desc {
	/* To attach to a queue as child */
	struct list_head node;

	/* Descriptor for the DMA Engine API */
	struct dma_async_tx_descriptor txd;

	/* Xfer for PL330 core */
	struct pl330_xfer px;

	struct pl330_reqcfg rqcfg;

	enum desc_status status;

	/* The channel which currently holds this desc */
	struct dma_pl330_chan *pchan;

	enum dma_transfer_direction rqtype;
	/* Index of peripheral for the xfer. */
	unsigned peri:5;
	/* Hook to attach to DMAC's list of reqs with due callback */
	struct list_head rqd;
	unsigned int infiniteloop;
};

struct _xfer_spec {
	u32 ccr;
	struct dma_pl330_desc *desc;
};

static inline void put_unaligned_le32(u32 val, u8 *p)
{
	*p++ = val;
	*p++ = val >> 8;
	*p++ = val >> 16;
	*p++ = val >> 24;
}

static inline u32 get_unaligned_le32(u8 *p)
{
	return p[0] | p[1] << 8 | p[2] << 16 | p[3] << 24;
}

static inline bool _queue_empty(struct pl330_thread *thrd)
{
	return thrd->req[0].desc == NULL && thrd->req[1].desc == NULL;
}

static inline bool _queue_full(struct pl330_thread *thrd)
{
	return thrd->req[0].desc != NULL && thrd->req[1].desc != NULL;
}

static inline bool is_manager(struct pl330_thread *thrd)
{
	return thrd->dmac->manager == thrd;
}

/* If manager of the thread is in Non-Secure mode */
static inline bool _manager_ns(struct pl330_thread *thrd)
{
	return (thrd->dmac->pcfg.mode & DMAC_MODE_NS) ? true : false;
}

static inline u32 get_revision(u32 periph_id)
{
	return (periph_id >> PERIPH_REV_SHIFT) & PERIPH_REV_MASK;
}

static inline u32 _emit_ADDH(unsigned dry_run, u8 buf[],
		enum pl330_dst da, u16 val)
{
	if (dry_run)
		return SZ_DMAADDH;

	buf[0] = CMD_DMAADDH;
	buf[0] |= (da << 1);
	*((u16 *)&buf[1]) = val;

	PL330_DBGCMD_DUMP(SZ_DMAADDH, "\tDMAADDH %s %u\n",
		da == 1 ? "DA" : "SA", val);

	return SZ_DMAADDH;
}

static inline u32 _emit_END(unsigned dry_run, u8 buf[])
{
	if (dry_run)
		return SZ_DMAEND;

	buf[0] = CMD_DMAEND;

	PL330_DBGCMD_DUMP(SZ_DMAEND, "\tDMAEND\n");

	return SZ_DMAEND;
}

static inline int _emit_FLUSHP(unsigned dry_run, u8 buf[], u8 peri)
{
	if (dry_run)
		return SZ_DMAFLUSHP;

	buf[0] = CMD_DMAFLUSHP;

	peri &= 0x1f;
	peri <<= 3;
	buf[1] = peri;

	PL330_DBGCMD_DUMP(SZ_DMAFLUSHP, "\tDMAFLUSHP %u\n", peri >> 3);

	return SZ_DMAFLUSHP;
}

static inline u32 _emit_LD(unsigned dry_run, u8 buf[],	enum pl330_cond cond)
{
	if (dry_run)
		return SZ_DMALD;

	buf[0] = CMD_DMALD;

	if (cond == SINGLE)
		buf[0] |= (0 << 1) | (1 << 0);
	else if (cond == BURST)
		buf[0] |= (1 << 1) | (1 << 0);

	PL330_DBGCMD_DUMP(SZ_DMALD, "\tDMALD%c\n",
		cond == SINGLE ? 'S' : (cond == BURST ? 'B' : 'A'));

	return SZ_DMALD;
}

static inline u32 _emit_LDP(unsigned dry_run, u8 buf[],
		enum pl330_cond cond, u8 peri)
{
	if (dry_run)
		return SZ_DMALDP;

	buf[0] = CMD_DMALDP;

	if (cond == BURST)
		buf[0] |= (1 << 1);

	peri &= 0x1f;
	peri <<= 3;
	buf[1] = peri;

	PL330_DBGCMD_DUMP(SZ_DMALDP, "\tDMALDP%c %u\n",
		cond == SINGLE ? 'S' : 'B', peri >> 3);

	return SZ_DMALDP;
}

static inline int _emit_LP(unsigned dry_run, u8 buf[],
		unsigned loop, u8 cnt)
{
	if (dry_run)
		return SZ_DMALP;

	buf[0] = CMD_DMALP;

	if (loop)
		buf[0] |= (1 << 1);

	cnt--; /* DMAC increments by 1 internally */
	buf[1] = cnt;

	PL330_DBGCMD_DUMP(SZ_DMALP, "\tDMALP_%c %u\n", loop ? '1' : '0', cnt);

	return SZ_DMALP;
}

struct _arg_LPEND {
	enum pl330_cond cond;
	bool forever;
	unsigned loop;
	u8 bjump;
};

static inline int _emit_LPEND(unsigned dry_run, u8 buf[],
		const struct _arg_LPEND *arg)
{
	enum pl330_cond cond = arg->cond;
	bool forever = arg->forever;
	unsigned loop = arg->loop;
	u8 bjump = arg->bjump;

	if (dry_run)
		return SZ_DMALPEND;

	buf[0] = CMD_DMALPEND;

	if (loop)
		buf[0] |= (1 << 2);

	if (!forever)
		buf[0] |= (1 << 4);

	if (cond == SINGLE)
		buf[0] |= (0 << 1) | (1 << 0);
	else if (cond == BURST)
		buf[0] |= (1 << 1) | (1 << 0);

	buf[1] = bjump;

	PL330_DBGCMD_DUMP(SZ_DMALPEND, "\tDMALP%s%c_%c bjmpto_%x\n",
			forever ? "FE" : "END",
			cond == SINGLE ? 'S' : (cond == BURST ? 'B' : 'A'),
			loop ? '1' : '0',
			bjump);

	return SZ_DMALPEND;
}

static inline u32 _emit_KILL(unsigned dry_run, u8 buf[])
{
	if (dry_run)
		return SZ_DMAKILL;

	buf[0] = CMD_DMAKILL;

	return SZ_DMAKILL;
}

static inline int _emit_MOV(unsigned dry_run, u8 buf[],
		enum dmamov_dst dst, u32 val)
{
	if (dry_run)
		return SZ_DMAMOV;

	buf[0] = CMD_DMAMOV;
	buf[1] = dst;

	put_unaligned_le32(val, &buf[2]);

	PL330_DBGCMD_DUMP(SZ_DMAMOV, "\tDMAMOV %s 0x%x\n",
		dst == SAR ? "SAR" : (dst == DAR ? "DAR" : "CCR"), val);

	return SZ_DMAMOV;
}

static inline u32 _emit_NOP(unsigned dry_run, u8 buf[])
{
	if (dry_run)
		return SZ_DMANOP;

	buf[0] = CMD_DMANOP;

	PL330_DBGCMD_DUMP(SZ_DMANOP, "\tDMANOP\n");

	return SZ_DMANOP;
}

static inline u32 _emit_RMB(unsigned dry_run, u8 buf[])
{
	if (dry_run)
		return SZ_DMARMB;

	buf[0] = CMD_DMARMB;

	PL330_DBGCMD_DUMP(SZ_DMARMB, "\tDMARMB\n");

	return SZ_DMARMB;
}

static inline int _emit_SEV(unsigned dry_run, u8 buf[], u8 ev)
{
	if (dry_run)
		return SZ_DMASEV;

	buf[0] = CMD_DMASEV;

	ev &= 0x1f;
	ev <<= 3;
	buf[1] = ev;

	PL330_DBGCMD_DUMP(SZ_DMASEV, "\tDMASEV %u\n", ev >> 3);

	return SZ_DMASEV;
}

static inline u32 _emit_ST(unsigned dry_run, u8 buf[], enum pl330_cond cond)
{
	if (dry_run)
		return SZ_DMAST;

	buf[0] = CMD_DMAST;

	if (cond == SINGLE)
		buf[0] |= (0 << 1) | (1 << 0);
	else if (cond == BURST)
		buf[0] |= (1 << 1) | (1 << 0);

	PL330_DBGCMD_DUMP(SZ_DMAST, "\tDMAST%c\n",
		cond == SINGLE ? 'S' : (cond == BURST ? 'B' : 'A'));

	return SZ_DMAST;
}

static inline u32 _emit_STP(unsigned dry_run, u8 buf[],
		enum pl330_cond cond, u8 peri)
{
	if (dry_run)
		return SZ_DMASTP;

	buf[0] = CMD_DMASTP;

	if (cond == BURST)
		buf[0] |= (1 << 1);

	peri &= 0x1f;
	peri <<= 3;
	buf[1] = peri;

	PL330_DBGCMD_DUMP(SZ_DMASTP, "\tDMASTP%c %u\n",
		cond == SINGLE ? 'S' : 'B', peri >> 3);

	return SZ_DMASTP;
}

static inline u32 _emit_STZ(unsigned dry_run, u8 buf[])
{
	if (dry_run)
		return SZ_DMASTZ;

	buf[0] = CMD_DMASTZ;

	PL330_DBGCMD_DUMP(SZ_DMASTZ, "\tDMASTZ\n");

	return SZ_DMASTZ;
}

static inline u32 _emit_WFE(unsigned dry_run, u8 buf[], u8 ev,
		unsigned invalidate)
{
	if (dry_run)
		return SZ_DMAWFE;

	buf[0] = CMD_DMAWFE;

	ev &= 0x1f;
	ev <<= 3;
	buf[1] = ev;

	if (invalidate)
		buf[1] |= (1 << 1);

	PL330_DBGCMD_DUMP(SZ_DMAWFE, "\tDMAWFE %u%s\n",
		ev >> 3, invalidate ? ", I" : "");

	return SZ_DMAWFE;
}

static inline u32 _emit_WFP(unsigned dry_run, u8 buf[],
		enum pl330_cond cond, u8 peri)
{
	if (dry_run)
		return SZ_DMAWFP;

	buf[0] = CMD_DMAWFP;

	if (cond == SINGLE)
		buf[0] |= (0 << 1) | (0 << 0);
	else if (cond == BURST)
		buf[0] |= (1 << 1) | (0 << 0);
	else
		buf[0] |= (0 << 1) | (1 << 0);

	peri &= 0x1f;
	peri <<= 3;
	buf[1] = peri;

	PL330_DBGCMD_DUMP(SZ_DMAWFP, "\tDMAWFP%c %u\n",
		cond == SINGLE ? 'S' : (cond == BURST ? 'B' : 'P'), peri >> 3);

	return SZ_DMAWFP;
}

static inline u32 _emit_WMB(unsigned dry_run, u8 buf[])
{
	if (dry_run)
		return SZ_DMAWMB;

	buf[0] = CMD_DMAWMB;

	PL330_DBGCMD_DUMP(SZ_DMAWMB, "\tDMAWMB\n");

	return SZ_DMAWMB;
}

struct _arg_GO {
	u8 chan;
	u32 addr;
	unsigned ns;
};

static inline u32 _emit_GO(unsigned dry_run, u8 buf[],
		const struct _arg_GO *arg)
{
	u8 chan = arg->chan;
	u32 addr = arg->addr;
	unsigned ns = arg->ns;

	if (dry_run)
		return SZ_DMAGO;

	buf[0] = CMD_DMAGO;
	buf[0] |= (ns << 1);

	buf[1] = chan & 0x7;

	put_unaligned_le32(addr, &buf[2]);

	return SZ_DMAGO;
}

/* Returns Time-Out */
static bool _until_dmac_idle(struct pl330_thread *thrd)
{
	void __iomem *regs = thrd->dmac->base;
	unsigned long timeout = jiffies + msecs_to_jiffies(5);

	do {
		/* Until Manager is Idle */
		if (!(readl(regs + DBGSTATUS) & DBG_BUSY))
			return false;

		cpu_relax();
	} while (time_before(jiffies, timeout));

	return true;
}

static inline void _execute_DBGINSN(struct pl330_thread *thrd,
		u8 insn[], bool as_manager)
{
	void __iomem *regs = thrd->dmac->base;
	u32 val;

	val = (insn[0] << 16) | (insn[1] << 24);
	if (!as_manager) {
		val |= (1 << 0);
		val |= (thrd->id << 8); /* Channel Number */
	}
	writel(val, regs + DBGINST0);

	val = get_unaligned_le32(&insn[2]);
	writel(val, regs + DBGINST1);

	/* If timed out due to halted state-machine */
	if (_until_dmac_idle(thrd)) {
		dev_err(thrd->dmac->ddma.dev, "DMAC halted!\n");
		return;
	}

	/* Get going */
	writel(0, regs + DBGCMD);
}

static inline u32 _state(struct pl330_thread *thrd)
{
	void __iomem *regs = thrd->dmac->base;
	u32 val;

	if (is_manager(thrd))
		val = readl(regs + DS) & 0xf;
	else
		val = readl(regs + CS(thrd->id)) & 0xf;

	switch (val) {
	case DS_ST_STOP:
		return PL330_STATE_STOPPED;
	case DS_ST_EXEC:
		return PL330_STATE_EXECUTING;
	case DS_ST_CMISS:
		return PL330_STATE_CACHEMISS;
	case DS_ST_UPDTPC:
		return PL330_STATE_UPDTPC;
	case DS_ST_WFE:
		return PL330_STATE_WFE;
	case DS_ST_FAULT:
		return PL330_STATE_FAULTING;
	case DS_ST_ATBRR:
		if (is_manager(thrd))
			return PL330_STATE_INVALID;
		else
			return PL330_STATE_ATBARRIER;
	case DS_ST_QBUSY:
		if (is_manager(thrd))
			return PL330_STATE_INVALID;
		else
			return PL330_STATE_QUEUEBUSY;
	case DS_ST_WFP:
		if (is_manager(thrd))
			return PL330_STATE_INVALID;
		else
			return PL330_STATE_WFP;
	case DS_ST_KILL:
		if (is_manager(thrd))
			return PL330_STATE_INVALID;
		else
			return PL330_STATE_KILLING;
	case DS_ST_CMPLT:
		if (is_manager(thrd))
			return PL330_STATE_INVALID;
		else
			return PL330_STATE_COMPLETING;
	case DS_ST_FLTCMP:
		if (is_manager(thrd))
			return PL330_STATE_INVALID;
		else
			return PL330_STATE_FAULT_COMPLETING;
	default:
		return PL330_STATE_INVALID;
	}
}

static void _stop(struct pl330_thread *thrd)
{
	void __iomem *regs = thrd->dmac->base;
	u8 insn[6] = {0, 0, 0, 0, 0, 0};
	u32 inten = readl(regs + INTEN);

	if (_state(thrd) == PL330_STATE_FAULT_COMPLETING)
		UNTIL(thrd, PL330_STATE_FAULTING | PL330_STATE_KILLING);

	/* Return if nothing needs to be done */
	if (_state(thrd) == PL330_STATE_COMPLETING
		  || _state(thrd) == PL330_STATE_KILLING
		  || _state(thrd) == PL330_STATE_STOPPED)
		return;

	_emit_KILL(0, insn);

<<<<<<< HEAD
	/* Stop generating interrupts and clear pandding interrupts for SEV */
	writel(readl(regs + INTEN) & ~(1 << thrd->ev), regs + INTEN);
	writel(1 << thrd->ev, regs + INTCLR);

=======
>>>>>>> 2e9b74ca
	_execute_DBGINSN(thrd, insn, is_manager(thrd));

	/* clear the event */
	if (inten & (1 << thrd->ev))
		writel(1 << thrd->ev, regs + INTCLR);
	/* Stop generating interrupts for SEV */
	writel(inten & ~(1 << thrd->ev), regs + INTEN);
}

/* Start doing req 'idx' of thread 'thrd' */
static bool _trigger(struct pl330_thread *thrd)
{
	void __iomem *regs = thrd->dmac->base;
	struct _pl330_req *req;
	struct dma_pl330_desc *desc;
	struct _arg_GO go;
	unsigned ns;
	u8 insn[6] = {0, 0, 0, 0, 0, 0};
	int idx;

	/* Return if already ACTIVE */
	if (_state(thrd) != PL330_STATE_STOPPED)
		return true;

	idx = 1 - thrd->lstenq;
	if (thrd->req[idx].desc != NULL) {
		req = &thrd->req[idx];
	} else {
		idx = thrd->lstenq;
		if (thrd->req[idx].desc != NULL)
			req = &thrd->req[idx];
		else
			req = NULL;
	}

	/* Return if no request */
	if (!req)
		return true;

	desc = req->desc;

	ns = desc->rqcfg.nonsecure ? 1 : 0;

	/* See 'Abort Sources' point-4 at Page 2-25 */
	if (_manager_ns(thrd) && !ns)
		dev_info(thrd->dmac->ddma.dev, "%s:%d Recipe for ABORT!\n",
			__func__, __LINE__);

	go.chan = thrd->id;
	go.addr = req->mc_bus;
	go.ns = ns;
	_emit_GO(0, insn, &go);

	/* Set to generate interrupts for SEV */
	writel(readl(regs + INTEN) | (1 << thrd->ev), regs + INTEN);

	/* Only manager can execute GO */
	_execute_DBGINSN(thrd, insn, true);

	thrd->req_running = idx;

	return true;
}

static bool _start(struct pl330_thread *thrd)
{
	switch (_state(thrd)) {
	case PL330_STATE_FAULT_COMPLETING:
		UNTIL(thrd, PL330_STATE_FAULTING | PL330_STATE_KILLING);

		if (_state(thrd) == PL330_STATE_KILLING)
			UNTIL(thrd, PL330_STATE_STOPPED);

	case PL330_STATE_FAULTING:
		_stop(thrd);

	case PL330_STATE_KILLING:
	case PL330_STATE_COMPLETING:
		UNTIL(thrd, PL330_STATE_STOPPED);

	case PL330_STATE_STOPPED:
		return _trigger(thrd);

	case PL330_STATE_WFP:
	case PL330_STATE_QUEUEBUSY:
	case PL330_STATE_ATBARRIER:
	case PL330_STATE_UPDTPC:
	case PL330_STATE_CACHEMISS:
	case PL330_STATE_EXECUTING:
		return true;

	case PL330_STATE_WFE: /* For RESUME, nothing yet */
	default:
		return false;
	}
}

static inline int _ldst_memtomem(unsigned dry_run, u8 buf[],
		const struct _xfer_spec *pxs, int cyc)
{
	int off = 0;
	struct pl330_config *pcfg = pxs->desc->rqcfg.pcfg;

	/* check lock-up free version */
	if (get_revision(pcfg->periph_id) >= PERIPH_REV_R1P0) {
		while (cyc--) {
			off += _emit_LD(dry_run, &buf[off], ALWAYS);
			off += _emit_ST(dry_run, &buf[off], ALWAYS);
		}
	} else {
		while (cyc--) {
			off += _emit_LD(dry_run, &buf[off], ALWAYS);
			off += _emit_RMB(dry_run, &buf[off]);
			off += _emit_ST(dry_run, &buf[off], ALWAYS);
			off += _emit_WMB(dry_run, &buf[off]);
		}
	}

	return off;
}

static inline int _ldst_devtomem(unsigned dry_run, u8 buf[],
		const struct _xfer_spec *pxs, int cyc)
{
	int off = 0;
	enum pl330_cond cond = (pxs->desc->rqcfg.brst_len == 1) ? SINGLE : BURST;

	while (cyc--) {
		off += _emit_WFP(dry_run, &buf[off], cond, pxs->desc->peri);
		off += _emit_LDP(dry_run, &buf[off], cond, pxs->desc->peri);
		off += _emit_ST(dry_run, &buf[off], ALWAYS);
		off += _emit_FLUSHP(dry_run, &buf[off], pxs->desc->peri);
	}

	return off;
}

static inline int _ldst_memtodev(unsigned dry_run, u8 buf[],
		const struct _xfer_spec *pxs, int cyc)
{
	int off = 0;
	enum pl330_cond cond = (pxs->desc->rqcfg.brst_len == 1) ? SINGLE : BURST;

	while (cyc--) {
		off += _emit_WFP(dry_run, &buf[off], cond, pxs->desc->peri);
		off += _emit_LD(dry_run, &buf[off], ALWAYS);
		off += _emit_STP(dry_run, &buf[off], cond, pxs->desc->peri);
		off += _emit_FLUSHP(dry_run, &buf[off], pxs->desc->peri);
	}

	return off;
}

static int _bursts(unsigned dry_run, u8 buf[],
		const struct _xfer_spec *pxs, int cyc)
{
	int off = 0;

	switch (pxs->desc->rqtype) {
	case DMA_MEM_TO_DEV:
		off += _ldst_memtodev(dry_run, &buf[off], pxs, cyc);
		break;
	case DMA_DEV_TO_MEM:
		off += _ldst_devtomem(dry_run, &buf[off], pxs, cyc);
		break;
	case DMA_MEM_TO_MEM:
		off += _ldst_memtomem(dry_run, &buf[off], pxs, cyc);
		break;
	default:
		off += 0x40000000; /* Scare off the Client */
		break;
	}

	return off;
}

/* Returns bytes consumed */
static inline int _loop_infiniteloop(unsigned dry_run, u8 buf[],
		unsigned long bursts, const struct _xfer_spec *pxs, int ev)
{
	int cyc, off;
	unsigned lcnt0, lcnt1, ljmp0, ljmp1, ljmpfe;
	struct _arg_LPEND lpend;

	off = 0;
	ljmpfe = off;
	lcnt0 = pxs->desc->infiniteloop;

	if (bursts > 256) {
		lcnt1 = 256;
		cyc = bursts / 256;
	} else {
		lcnt1 = bursts;
		cyc = 1;
	}

	/* forever loop */
	off += _emit_MOV(dry_run, &buf[off], SAR, pxs->desc->px.src_addr);
	off += _emit_MOV(dry_run, &buf[off], DAR, pxs->desc->px.dst_addr);
	if (pxs->desc->rqtype != DMA_MEM_TO_MEM)
		off += _emit_FLUSHP(dry_run, &buf[off], pxs->desc->peri);

	/* loop0 */
	off += _emit_LP(dry_run, &buf[off], 0,  lcnt0);
	ljmp0 = off;

	/* loop1 */
	off += _emit_LP(dry_run, &buf[off], 1, lcnt1);
	ljmp1 = off;
	off += _bursts(dry_run, &buf[off], pxs, cyc);
	lpend.cond = ALWAYS;
	lpend.forever = false;
	lpend.loop = 1;
	lpend.bjump = off - ljmp1;
	off += _emit_LPEND(dry_run, &buf[off], &lpend);

	/* remainder */
	lcnt1 = bursts - (lcnt1 * cyc);

	if (lcnt1) {
		off += _emit_LP(dry_run, &buf[off], 1, lcnt1);
		ljmp1 = off;
		off += _bursts(dry_run, &buf[off], pxs, 1);
		lpend.cond = ALWAYS;
		lpend.forever = false;
		lpend.loop = 1;
		lpend.bjump = off - ljmp1;
		off += _emit_LPEND(dry_run, &buf[off], &lpend);
	}

	off += _emit_SEV(dry_run, &buf[off], ev);

	lpend.cond = ALWAYS;
	lpend.forever = false;
	lpend.loop = 0;
	lpend.bjump = off - ljmp0;
	off += _emit_LPEND(dry_run, &buf[off], &lpend);

	lpend.cond = ALWAYS;
	lpend.forever = true;
	lpend.loop = 1;
	lpend.bjump = off - ljmpfe;
	off +=  _emit_LPEND(dry_run, &buf[off], &lpend);

	return off;
}

/* Returns bytes consumed and updates bursts */
static inline int _loop(unsigned dry_run, u8 buf[],
		unsigned long *bursts, const struct _xfer_spec *pxs)
{
	int cyc, cycmax, szlp, szlpend, szbrst, off;
	unsigned lcnt0, lcnt1, ljmp0, ljmp1;
	struct _arg_LPEND lpend;

	/* Max iterations possible in DMALP is 256 */
	if (*bursts >= 256*256) {
		lcnt1 = 256;
		lcnt0 = 256;
		cyc = *bursts / lcnt1 / lcnt0;
	} else if (*bursts > 256) {
		lcnt1 = 256;
		lcnt0 = *bursts / lcnt1;
		cyc = 1;
	} else {
		lcnt1 = *bursts;
		lcnt0 = 0;
		cyc = 1;
	}

	szlp = _emit_LP(1, buf, 0, 0);
	szbrst = _bursts(1, buf, pxs, 1);

	lpend.cond = ALWAYS;
	lpend.forever = false;
	lpend.loop = 0;
	lpend.bjump = 0;
	szlpend = _emit_LPEND(1, buf, &lpend);

	if (lcnt0) {
		szlp *= 2;
		szlpend *= 2;
	}

	/*
	 * Max bursts that we can unroll due to limit on the
	 * size of backward jump that can be encoded in DMALPEND
	 * which is 8-bits and hence 255
	 */
	cycmax = (255 - (szlp + szlpend)) / szbrst;

	cyc = (cycmax < cyc) ? cycmax : cyc;

	off = 0;

	if (lcnt0) {
		off += _emit_LP(dry_run, &buf[off], 0, lcnt0);
		ljmp0 = off;
	}

	off += _emit_LP(dry_run, &buf[off], 1, lcnt1);
	ljmp1 = off;

	off += _bursts(dry_run, &buf[off], pxs, cyc);

	lpend.cond = ALWAYS;
	lpend.forever = false;
	lpend.loop = 1;
	lpend.bjump = off - ljmp1;
	off += _emit_LPEND(dry_run, &buf[off], &lpend);

	if (lcnt0) {
		lpend.cond = ALWAYS;
		lpend.forever = false;
		lpend.loop = 0;
		lpend.bjump = off - ljmp0;
		off += _emit_LPEND(dry_run, &buf[off], &lpend);
	}

	*bursts = lcnt1 * cyc;
	if (lcnt0)
		*bursts *= lcnt0;

	return off;
}

static inline int _setup_xfer_infiniteloop(unsigned dry_run, u8 buf[],
		const struct _xfer_spec *pxs, int ev)
{
	struct pl330_xfer *x = &pxs->desc->px;
	u32 ccr = pxs->ccr;
	unsigned long bursts = BYTE_TO_BURST(x->bytes, ccr);
	int off = 0;

	/* Setup Loop(s) */
	off += _loop_infiniteloop(dry_run, &buf[off], bursts, pxs, ev);

	return off;
}

static inline int _setup_loops(unsigned dry_run, u8 buf[],
		const struct _xfer_spec *pxs)
{
	struct pl330_xfer *x = &pxs->desc->px;
	u32 ccr = pxs->ccr;
	unsigned long c, bursts = BYTE_TO_BURST(x->bytes, ccr);
	int off = 0;

	while (bursts) {
		c = bursts;
		off += _loop(dry_run, &buf[off], &c, pxs);
		bursts -= c;
	}

	return off;
}

static inline int _setup_xfer(unsigned dry_run, u8 buf[],
		const struct _xfer_spec *pxs)
{
	struct pl330_xfer *x = &pxs->desc->px;
	int off = 0;

	/* DMAMOV SAR, x->src_addr */
	off += _emit_MOV(dry_run, &buf[off], SAR, x->src_addr);
	/* DMAMOV DAR, x->dst_addr */
	off += _emit_MOV(dry_run, &buf[off], DAR, x->dst_addr);

	/* Setup Loop(s) */
	off += _setup_loops(dry_run, &buf[off], pxs);

	return off;
}

/*
 * A req is a sequence of one or more xfer units.
 * Returns the number of bytes taken to setup the MC for the req.
 */
static int _setup_req(unsigned dry_run, struct pl330_thread *thrd,
		unsigned index, struct _xfer_spec *pxs)
{
	struct _pl330_req *req = &thrd->req[index];
	struct pl330_xfer *x;
	u8 *buf = req->mc_cpu;
	int off = 0;

	PL330_DBGMC_START(req->mc_bus);

	/* DMAMOV CCR, ccr */
	off += _emit_MOV(dry_run, &buf[off], CCR, pxs->ccr);

	x = &pxs->desc->px;
	/* Error if xfer length is not aligned at burst size */
	if (x->bytes % (BRST_SIZE(pxs->ccr) * BRST_LEN(pxs->ccr)))
		return -EINVAL;

	if (!pxs->desc->infiniteloop) {
		off += _setup_xfer(dry_run, &buf[off], pxs);

		/* DMASEV peripheral/event */
		off += _emit_SEV(dry_run, &buf[off], thrd->ev);
		/* DMAEND */
		off += _emit_END(dry_run, &buf[off]);
	} else {
		off += _setup_xfer_infiniteloop(dry_run, &buf[off],
				pxs, thrd->ev);
	}


	return off;
}

static inline u32 _prepare_ccr(const struct pl330_reqcfg *rqc)
{
	u32 ccr = 0;

	if (rqc->src_inc)
		ccr |= CC_SRCINC;

	if (rqc->dst_inc)
		ccr |= CC_DSTINC;

	/* We set same protection levels for Src and DST for now */
	if (rqc->privileged)
		ccr |= CC_SRCPRI | CC_DSTPRI;
	if (rqc->nonsecure)
		ccr |= CC_SRCNS | CC_DSTNS;
	if (rqc->insnaccess)
		ccr |= CC_SRCIA | CC_DSTIA;

	ccr |= (((rqc->brst_len - 1) & 0xf) << CC_SRCBRSTLEN_SHFT);
	ccr |= (((rqc->brst_len - 1) & 0xf) << CC_DSTBRSTLEN_SHFT);

	ccr |= (rqc->brst_size << CC_SRCBRSTSIZE_SHFT);
	ccr |= (rqc->brst_size << CC_DSTBRSTSIZE_SHFT);

	ccr |= (rqc->scctl << CC_SRCCCTRL_SHFT);
	ccr |= (rqc->dcctl << CC_DSTCCTRL_SHFT);

	ccr |= (rqc->swap << CC_SWAP_SHFT);

	return ccr;
}

/*
 * Submit a list of xfers after which the client wants notification.
 * Client is not notified after each xfer unit, just once after all
 * xfer units are done or some error occurs.
 */
static int pl330_submit_req(struct pl330_thread *thrd,
	struct dma_pl330_desc *desc)
{
	struct pl330_dmac *pl330 = thrd->dmac;
	struct _xfer_spec xs;
	unsigned long flags;
	unsigned idx;
	u32 ccr;
	int ret = 0;
	struct device_node *np = thrd->dmac->ddma.dev->of_node;

	if (pl330->state == DYING
		|| pl330->dmac_tbd.reset_chan & (1 << thrd->id)) {
		dev_info(thrd->dmac->ddma.dev, "%s:%d\n",
			__func__, __LINE__);
		return -EAGAIN;
	}

	/* If request for non-existing peripheral */
	if (desc->rqtype != DMA_MEM_TO_MEM &&
	    desc->peri >= pl330->pcfg.num_peri) {
		dev_info(thrd->dmac->ddma.dev,
				"%s:%d Invalid peripheral(%u)!\n",
				__func__, __LINE__, desc->peri);
		return -EINVAL;
	}

	spin_lock_irqsave(&pl330->lock, flags);

	if (_queue_full(thrd)) {
		ret = -EAGAIN;
		goto xfer_exit;
	}

	/* Prefer Secure Channel */
	if (!_manager_ns(thrd))
		desc->rqcfg.nonsecure = 0;
	else
		desc->rqcfg.nonsecure = 1;

	ccr = _prepare_ccr(&desc->rqcfg);

	idx = thrd->req[0].desc == NULL ? 0 : 1;

	xs.ccr = ccr;
	xs.desc = desc;

	/* First dry run to check if req is acceptable */
	ret = _setup_req(1, thrd, idx, &xs);
	if (ret < 0)
		goto xfer_exit;

	if (ret > pl330->mcbufsz / 2) {
		dev_info(pl330->ddma.dev, "%s:%d Trying increasing mcbufsz\n",
				__func__, __LINE__);
		ret = -ENOMEM;
		goto xfer_exit;
	}

	/* Hook the request */
	thrd->lstenq = idx;
	thrd->req[idx].desc = desc;
	_setup_req(0, thrd, idx, &xs);

	if (np && pl330->wrapper) {
		__raw_writel((xs.desc->px.src_addr >> 32) & 0xf, thrd->ar_wrapper);
		__raw_writel((xs.desc->px.dst_addr >> 32) & 0xf, thrd->aw_wrapper);
	}

	ret = 0;

xfer_exit:
	spin_unlock_irqrestore(&pl330->lock, flags);

	return ret;
}

static void pl330_tasklet(unsigned long data);

static void dma_pl330_rqcb(struct dma_pl330_desc *desc, enum pl330_op_err err)
{
	struct dma_pl330_chan *pch;
	unsigned long flags;

	if (!desc)
		return;

	pch = desc->pchan;

	/* If desc aborted */
	if (!pch || !pch->thread)
		return;

	spin_lock_irqsave(&pch->lock, flags);

	desc->status = DONE;

	spin_unlock_irqrestore(&pch->lock, flags);

	if (desc->infiniteloop)
		pl330_tasklet((unsigned long)pch);
	else
		tasklet_schedule(&pch->task);
}

static void pl330_dotask(unsigned long data)
{
	struct pl330_dmac *pl330 = (struct pl330_dmac *) data;
	unsigned long flags;
	int i;

	spin_lock_irqsave(&pl330->lock, flags);

	if (!pl330->usage_count) {
		pr_info("[%s] Channel is already free!\n",__func__);
		spin_unlock_irqrestore(&pl330->lock, flags);
		return;
	}

	/* The DMAC itself gone nuts */
	if (pl330->dmac_tbd.reset_dmac) {
		pl330->state = DYING;
		/* Reset the manager too */
		pl330->dmac_tbd.reset_mngr = true;
		/* Clear the reset flag */
		pl330->dmac_tbd.reset_dmac = false;
	}

	if (pl330->dmac_tbd.reset_mngr) {
		_stop(pl330->manager);
		/* Reset all channels */
		pl330->dmac_tbd.reset_chan = (1 << pl330->pcfg.num_chan) - 1;
		/* Clear the reset flag */
		pl330->dmac_tbd.reset_mngr = false;
	}

	for (i = 0; i < pl330->pcfg.num_chan; i++) {

		if (pl330->dmac_tbd.reset_chan & (1 << i)) {
			struct pl330_thread *thrd = &pl330->channels[i];
			void __iomem *regs = pl330->base;
			enum pl330_op_err err;

			_stop(thrd);

			if (readl(regs + FSC) & (1 << thrd->id))
				err = PL330_ERR_FAIL;
			else
				err = PL330_ERR_ABORT;

			spin_unlock_irqrestore(&pl330->lock, flags);
			dma_pl330_rqcb(thrd->req[1 - thrd->lstenq].desc, err);
			dma_pl330_rqcb(thrd->req[thrd->lstenq].desc, err);
			spin_lock_irqsave(&pl330->lock, flags);

			thrd->req[0].desc = NULL;
			thrd->req[1].desc = NULL;
			thrd->req_running = -1;

			/* Clear the reset flag */
			pl330->dmac_tbd.reset_chan &= ~(1 << i);
		}
	}

	spin_unlock_irqrestore(&pl330->lock, flags);

	return;
}

/* Returns 1 if state was updated, 0 otherwise */
static int pl330_update(struct pl330_dmac *pl330)
{
	struct dma_pl330_desc *descdone;
	unsigned long flags;
	void __iomem *regs;
	u32 val;
	int id, ev, ret = 0;

	regs = pl330->base;

	spin_lock_irqsave(&pl330->lock, flags);

	if (!pl330->usage_count) {
		dev_err(pl330->ddma.dev, "%s:%d event is not exist!\n", __func__, __LINE__);
		spin_unlock_irqrestore(&pl330->lock, flags);
		return 0;
	}

	val = readl(regs + FSM) & 0x1;
	if (val)
		pl330->dmac_tbd.reset_mngr = true;
	else
		pl330->dmac_tbd.reset_mngr = false;

	val = readl(regs + FSC) & ((1 << pl330->pcfg.num_chan) - 1);
	pl330->dmac_tbd.reset_chan |= val;
	if (val) {
		int i = 0;
		while (i < pl330->pcfg.num_chan) {
			if (val & (1 << i)) {
				dev_info(pl330->ddma.dev,
					"Reset Channel-%d\t CS-%x FTC-%x\n",
						i, readl(regs + CS(i)),
						readl(regs + FTC(i)));
				_stop(&pl330->channels[i]);
			}
			i++;
		}
	}

	/* Check which event happened i.e, thread notified */
	val = readl(regs + ES);
	if (pl330->pcfg.num_events < 32
			&& val & ~((1 << pl330->pcfg.num_events) - 1)) {
		pl330->dmac_tbd.reset_dmac = true;
		dev_err(pl330->ddma.dev, "%s:%d Unexpected!\n", __func__,
			__LINE__);
		ret = 1;
		goto updt_exit;
	}

	for (ev = 0; ev < pl330->pcfg.num_events; ev++) {
		if (val & (1 << ev)) { /* Event occurred */
			struct pl330_thread *thrd;
			u32 inten = readl(regs + INTEN);
			int active;

			/* Clear the event */
			if (inten & (1 << ev))
				writel(1 << ev, regs + INTCLR);

			ret = 1;

			id = pl330->events[ev];

			if (id == -1)
				continue;

			thrd = &pl330->channels[id];

			active = thrd->req_running;
			if (active == -1) /* Aborted */
				continue;

			/* Detach the req */
			descdone = thrd->req[active].desc;

			if (!descdone->infiniteloop) {
				thrd->req[active].desc = NULL;

				/* Get going again ASAP */
				_start(thrd);
			}

			/* For now, just make a list of callbacks to be done */
			list_add_tail(&descdone->rqd, &pl330->req_done);
		}
	}

	/* Now that we are in no hurry, do the callbacks */
	while (!list_empty(&pl330->req_done)) {
		descdone = list_first_entry(&pl330->req_done,
					    struct dma_pl330_desc, rqd);
		list_del(&descdone->rqd);
		spin_unlock_irqrestore(&pl330->lock, flags);
		dma_pl330_rqcb(descdone, PL330_ERR_NONE);
		spin_lock_irqsave(&pl330->lock, flags);
	}

updt_exit:
	spin_unlock_irqrestore(&pl330->lock, flags);

	if (pl330->dmac_tbd.reset_dmac
			|| pl330->dmac_tbd.reset_mngr
			|| pl330->dmac_tbd.reset_chan) {
		ret = 1;
		tasklet_schedule(&pl330->tasks);
	}

	return ret;
}

/* Reserve an event */
static inline int _alloc_event(struct pl330_thread *thrd)
{
	struct pl330_dmac *pl330 = thrd->dmac;
	int ev;

	for (ev = 0; ev < pl330->pcfg.num_events; ev++)
		if (pl330->events[ev] == -1) {
			pl330->events[ev] = thrd->id;
			return ev;
		}

	return -1;
}

static bool _chan_ns(const struct pl330_dmac *pl330, int i)
{
	return pl330->pcfg.irq_ns & (1 << i);
}

/* Upon success, returns IdentityToken for the
 * allocated channel, NULL otherwise.
 */
static struct pl330_thread *pl330_request_channel(struct pl330_dmac *pl330)
{
	struct pl330_thread *thrd = NULL;
	int chans, i;

	if (pl330->state == DYING)
		return NULL;

	chans = pl330->pcfg.num_chan;

	for (i = 0; i < chans; i++) {
		thrd = &pl330->channels[i];
		if ((thrd->free) && (!_manager_ns(thrd) ||
					_chan_ns(pl330, i))) {
			thrd->ev = _alloc_event(thrd);
			if (thrd->ev >= 0) {
				thrd->free = false;
				thrd->lstenq = 1;
				thrd->req[0].desc = NULL;
				thrd->req[1].desc = NULL;
				thrd->req_running = -1;
				pl330->usage_count++;
				break;
			}
		}
		thrd = NULL;
	}

	return thrd;
}

/* Release an event */
static inline void _free_event(struct pl330_thread *thrd, int ev)
{
	struct pl330_dmac *pl330 = thrd->dmac;

	/* If the event is valid and was held by the thread */
	if (ev >= 0 && ev < pl330->pcfg.num_events
			&& pl330->events[ev] == thrd->id) {
		pl330->events[ev] = -1;
		pl330->usage_count--;
	}
}

static void pl330_release_channel(struct pl330_thread *thrd)
{
	struct pl330_dmac *pl330;

	if (!thrd || thrd->free)
		return;

	_stop(thrd);

	dma_pl330_rqcb(thrd->req[1 - thrd->lstenq].desc, PL330_ERR_ABORT);
	dma_pl330_rqcb(thrd->req[thrd->lstenq].desc, PL330_ERR_ABORT);

	pl330 = thrd->dmac;

	_free_event(thrd, thrd->ev);
	thrd->free = true;
}

/* Initialize the structure for PL330 configuration, that can be used
 * by the client driver the make best use of the DMAC
 */
static void read_dmac_config(struct pl330_dmac *pl330)
{
	void __iomem *regs = pl330->base;
	u32 val;

	val = readl(regs + CRD) >> CRD_DATA_WIDTH_SHIFT;
	val &= CRD_DATA_WIDTH_MASK;
	pl330->pcfg.data_bus_width = 8 * (1 << val);

	val = readl(regs + CRD) >> CRD_DATA_BUFF_SHIFT;
	val &= CRD_DATA_BUFF_MASK;
	pl330->pcfg.data_buf_dep = val + 1;

	val = readl(regs + CR0) >> CR0_NUM_CHANS_SHIFT;
	val &= CR0_NUM_CHANS_MASK;
	val += 1;
	pl330->pcfg.num_chan = val;

	val = readl(regs + CR0);
	if (val & CR0_PERIPH_REQ_SET) {
		val = (val >> CR0_NUM_PERIPH_SHIFT) & CR0_NUM_PERIPH_MASK;
		val += 1;
		pl330->pcfg.num_peri = val;
		pl330->pcfg.peri_ns = readl(regs + CR4);
	} else {
		pl330->pcfg.num_peri = 0;
	}

	val = readl(regs + CR0);
	if (val & CR0_BOOT_MAN_NS)
		pl330->pcfg.mode |= DMAC_MODE_NS;
	else
		pl330->pcfg.mode &= ~DMAC_MODE_NS;

	val = readl(regs + CR0) >> CR0_NUM_EVENTS_SHIFT;
	val &= CR0_NUM_EVENTS_MASK;
	val += 1;
	pl330->pcfg.num_events = val;

	pl330->pcfg.irq_ns = readl(regs + CR3);
}

static inline void _reset_thread(struct pl330_thread *thrd)
{
	struct pl330_dmac *pl330 = thrd->dmac;

	thrd->req[0].mc_cpu = pl330->mcode_cpu
				+ (thrd->id * pl330->mcbufsz);
	thrd->req[0].mc_bus = pl330->mcode_bus
				+ (thrd->id * pl330->mcbufsz);
	thrd->req[0].desc = NULL;

	thrd->req[1].mc_cpu = thrd->req[0].mc_cpu
				+ pl330->mcbufsz / 2;
	thrd->req[1].mc_bus = thrd->req[0].mc_bus
				+ pl330->mcbufsz / 2;
	thrd->req[1].desc = NULL;

	thrd->req_running = -1;
}

static int dmac_alloc_threads(struct pl330_dmac *pl330)
{
	int chans = pl330->pcfg.num_chan;
	struct pl330_thread *thrd;
	int i;

	/* Allocate 1 Manager and 'chans' Channel threads */
	pl330->channels = kzalloc((1 + chans) * sizeof(*thrd),
					GFP_KERNEL);
	if (!pl330->channels)
		return -ENOMEM;

	/* Init Channel threads */
	for (i = 0; i < chans; i++) {
		thrd = &pl330->channels[i];
		thrd->id = i;
		thrd->dmac = pl330;
		_reset_thread(thrd);
		thrd->free = true;

		if (pl330->ddma.dev->of_node && pl330->wrapper) {
			thrd->ar_wrapper = of_dma_get_arwrapper_address(
					pl330->ddma.dev->of_node, i);
			thrd->aw_wrapper = of_dma_get_awwrapper_address(
					pl330->ddma.dev->of_node, i);
		}
	}

	/* MANAGER is indexed at the end */
	thrd = &pl330->channels[chans];
	thrd->id = chans;
	thrd->dmac = pl330;
	thrd->free = false;
	pl330->manager = thrd;

	return 0;
}

static int dmac_alloc_resources(struct pl330_dmac *pl330)
{
	int chans = pl330->pcfg.num_chan;
	int ret;
	dma_addr_t addr;

	if (pl330->ddma.dev->of_node) {
		addr = of_dma_get_mcode_addr(pl330->ddma.dev->of_node);
		if (addr) {
			set_dma_ops(pl330->ddma.dev, &arm_exynos_dma_mcode_ops);
			pl330->mcode_bus = addr;
		}

		if (pl330->wrapper)
			pl330->inst_wrapper = of_dma_get_instwrapper_address(pl330->ddma.dev->of_node);
	}

	/*
	 * Alloc MicroCode buffer for 'chans' Channel threads.
	 * A channel's buffer offset is (Channel_Id * MCODE_BUFF_PERCHAN)
	 */
	pl330->mcode_cpu = dma_alloc_coherent(pl330->ddma.dev,
				chans * pl330->mcbufsz,
				&pl330->mcode_bus, GFP_KERNEL);

	if (pl330->inst_wrapper)
		__raw_writel((pl330->mcode_bus >> 32) & 0xf, pl330->inst_wrapper);

	if (!pl330->mcode_cpu) {
		dev_err(pl330->ddma.dev, "%s:%d Can't allocate memory!\n",
			__func__, __LINE__);
		return -ENOMEM;
	}

	ret = dmac_alloc_threads(pl330);
	if (ret) {
		dev_err(pl330->ddma.dev, "%s:%d Can't to create channels for DMAC!\n",
			__func__, __LINE__);
		dma_free_coherent(pl330->ddma.dev,
				chans * pl330->mcbufsz,
				pl330->mcode_cpu, pl330->mcode_bus);
		return ret;
	}

	return 0;
}

static int pl330_add(struct pl330_dmac *pl330)
{
	void __iomem *regs;
	int i, ret;

	regs = pl330->base;

	/* Check if we can handle this DMAC */
	if ((pl330->pcfg.periph_id & 0xfffff) != PERIPH_ID_VAL) {
		dev_err(pl330->ddma.dev, "PERIPH_ID 0x%x !\n",
			pl330->pcfg.periph_id);
		return -EINVAL;
	}

	/* Read the configuration of the DMAC */
	read_dmac_config(pl330);

	if (pl330->pcfg.num_events == 0) {
		dev_err(pl330->ddma.dev, "%s:%d Can't work without events!\n",
			__func__, __LINE__);
		return -EINVAL;
	}

	spin_lock_init(&pl330->lock);

	INIT_LIST_HEAD(&pl330->req_done);

	/* Use default MC buffer size if not provided */
	if (!pl330->mcbufsz)
		pl330->mcbufsz = MCODE_BUFF_PER_REQ * 2;

	/* Mark all events as free */
	for (i = 0; i < pl330->pcfg.num_events; i++)
		pl330->events[i] = -1;

	/* Allocate resources needed by the DMAC */
	ret = dmac_alloc_resources(pl330);
	if (ret) {
		dev_err(pl330->ddma.dev, "Unable to create channels for DMAC\n");
		return ret;
	}

	tasklet_init(&pl330->tasks, pl330_dotask, (unsigned long) pl330);

	pl330->state = INIT;
	pl330->usage_count = 0;

	return 0;
}

static int dmac_free_threads(struct pl330_dmac *pl330)
{
	struct pl330_thread *thrd;
	int i;

	/* Release Channel threads */
	for (i = 0; i < pl330->pcfg.num_chan; i++) {
		thrd = &pl330->channels[i];
		pl330_release_channel(thrd);
	}

	/* Free memory */
	kfree(pl330->channels);

	return 0;
}

static void pl330_del(struct pl330_dmac *pl330)
{
	pl330->state = UNINIT;

	tasklet_kill(&pl330->tasks);

	/* Free DMAC resources */
	dmac_free_threads(pl330);

	dma_free_coherent(pl330->ddma.dev,
		pl330->pcfg.num_chan * pl330->mcbufsz, pl330->mcode_cpu,
		pl330->mcode_bus);
}

/* forward declaration */
static struct amba_driver pl330_driver;

static inline struct dma_pl330_chan *
to_pchan(struct dma_chan *ch)
{
	if (!ch)
		return NULL;

	return container_of(ch, struct dma_pl330_chan, chan);
}

static inline struct dma_pl330_desc *
to_desc(struct dma_async_tx_descriptor *tx)
{
	return container_of(tx, struct dma_pl330_desc, txd);
}

static inline void fill_queue(struct dma_pl330_chan *pch)
{
	struct dma_pl330_desc *desc;
	int ret;

	list_for_each_entry(desc, &pch->work_list, node) {

		/* If already submitted */
		if (desc->status == BUSY)
			continue;

		ret = pl330_submit_req(pch->thread, desc);
		if (!ret) {
			desc->status = BUSY;
		} else if (ret == -EAGAIN) {
			/* QFull or DMAC Dying */
			break;
		} else {
			/* Unacceptable request */
			desc->status = DONE;
			dev_err(pch->dmac->ddma.dev, "%s:%d Bad Desc(%d)\n",
					__func__, __LINE__, desc->txd.cookie);
			tasklet_schedule(&pch->task);
		}
	}
}

static void pl330_tasklet(unsigned long data)
{
	struct dma_pl330_chan *pch = (struct dma_pl330_chan *)data;
	struct dma_pl330_desc *desc, *_dt;
	unsigned long flags;

	/* If pch and thread is empty */
	if (!pch || !pch->thread)
		return;

	spin_lock_irqsave(&pch->lock, flags);

	/* Pick up ripe tomatoes */
	list_for_each_entry_safe(desc, _dt, &pch->work_list, node)
		if (desc->status == DONE) {
			if (!pch->cyclic)
				dma_cookie_complete(&desc->txd);
			list_move_tail(&desc->node, &pch->completed_list);
		}

	/* Try to submit a req imm. next to the last completed cookie */
	fill_queue(pch);

	/* Make sure the PL330 Channel thread is active */
	spin_lock(&pch->thread->dmac->lock);
	_start(pch->thread);
	spin_unlock(&pch->thread->dmac->lock);

	while (!list_empty(&pch->completed_list)) {
		dma_async_tx_callback callback;
		void *callback_param;

		desc = list_first_entry(&pch->completed_list,
					struct dma_pl330_desc, node);

		callback = desc->txd.callback;
		callback_param = desc->txd.callback_param;

		if (pch->cyclic) {
			desc->status = PREP;
			list_move_tail(&desc->node, &pch->work_list);
		} else {
			desc->status = FREE;
			list_move_tail(&desc->node, &pch->dmac->desc_pool);
		}

		dma_descriptor_unmap(&desc->txd);

		if (callback) {
			spin_unlock_irqrestore(&pch->lock, flags);
			callback(callback_param);
			spin_lock_irqsave(&pch->lock, flags);
		}
	}
	spin_unlock_irqrestore(&pch->lock, flags);
}

bool pl330_filter(struct dma_chan *chan, void *param)
{
	u8 *peri_id;

	if (chan->device->dev->driver != &pl330_driver.drv)
		return false;

	peri_id = chan->private;
	return *peri_id == (unsigned long)param;
}
EXPORT_SYMBOL(pl330_filter);

static struct dma_chan *of_dma_pl330_xlate(struct of_phandle_args *dma_spec,
						struct of_dma *ofdma)
{
	int count = dma_spec->args_count;
	struct pl330_dmac *pl330 = ofdma->of_dma_data;
	unsigned int chan_id;

	if (!pl330)
		return NULL;

	if (count != 1)
		return NULL;

	chan_id = dma_spec->args[0];
	if (chan_id >= pl330->num_peripherals)
		return NULL;

	return dma_get_slave_channel(&pl330->peripherals[chan_id].chan);
}

static int pl330_alloc_chan_resources(struct dma_chan *chan)
{
	struct dma_pl330_chan *pch = to_pchan(chan);
	struct pl330_dmac *pl330 = pch->dmac;
	unsigned long flags;

<<<<<<< HEAD
#ifdef CONFIG_PM_RUNTIME
	pm_runtime_get_sync(pl330->ddma.dev);
#endif

	spin_lock_irqsave(&pch->lock, flags);
=======
	spin_lock_irqsave(&pl330->lock, flags);
>>>>>>> 2e9b74ca

	dma_cookie_init(chan);
	pch->cyclic = false;

	pch->thread = pl330_request_channel(pl330);
	if (!pch->thread) {
		spin_unlock_irqrestore(&pl330->lock, flags);
		return -ENOMEM;
	}

	tasklet_init(&pch->task, pl330_tasklet, (unsigned long) pch);

	spin_unlock_irqrestore(&pl330->lock, flags);

	return 1;
}

static int pl330_control(struct dma_chan *chan, enum dma_ctrl_cmd cmd, unsigned long arg)
{
	struct dma_pl330_chan *pch = to_pchan(chan);
	struct dma_pl330_desc *desc;
	unsigned long flags;
	struct pl330_dmac *pl330 = pch->dmac;
	struct dma_slave_config *slave_config;
	LIST_HEAD(list);

	switch (cmd) {
	case DMA_TERMINATE_ALL:
		spin_lock_irqsave(&pch->lock, flags);

		spin_lock(&pl330->lock);
		_stop(pch->thread);
		spin_unlock(&pl330->lock);

		pch->thread->req[0].desc = NULL;
		pch->thread->req[1].desc = NULL;
		pch->thread->req_running = -1;

		/* Mark all desc done */
		list_for_each_entry(desc, &pch->submitted_list, node) {
			desc->status = FREE;
			dma_cookie_complete(&desc->txd);
		}

		list_for_each_entry(desc, &pch->work_list , node) {
			desc->status = FREE;
			dma_cookie_complete(&desc->txd);
		}

		list_for_each_entry(desc, &pch->completed_list , node) {
			desc->status = FREE;
			dma_cookie_complete(&desc->txd);
		}

		list_splice_tail_init(&pch->submitted_list, &pl330->desc_pool);
		list_splice_tail_init(&pch->work_list, &pl330->desc_pool);
		list_splice_tail_init(&pch->completed_list, &pl330->desc_pool);
		spin_unlock_irqrestore(&pch->lock, flags);
		break;
	case DMA_SLAVE_CONFIG:
		slave_config = (struct dma_slave_config *)arg;

		if (slave_config->direction == DMA_MEM_TO_DEV) {
			if (slave_config->dst_addr)
				pch->fifo_addr = slave_config->dst_addr;
			if (slave_config->dst_addr_width)
				pch->burst_sz = __ffs(slave_config->dst_addr_width);
			if (slave_config->dst_maxburst)
				pch->burst_len = slave_config->dst_maxburst;
		} else if (slave_config->direction == DMA_DEV_TO_MEM) {
			if (slave_config->src_addr)
				pch->fifo_addr = slave_config->src_addr;
			if (slave_config->src_addr_width)
				pch->burst_sz = __ffs(slave_config->src_addr_width);
			if (slave_config->src_maxburst)
				pch->burst_len = slave_config->src_maxburst;
		}
		break;
	default:
		dev_err(pch->dmac->ddma.dev, "Not supported command.\n");
		return -ENXIO;
	}

	return 0;
}

static void pl330_free_chan_resources(struct dma_chan *chan)
{
	struct dma_pl330_chan *pch = to_pchan(chan);
	struct pl330_dmac *pl330 = pch->dmac;
	unsigned long flags;

	tasklet_kill(&pch->task);

	spin_lock_irqsave(&pl330->lock, flags);

	pl330_release_channel(pch->thread);
	pch->thread = NULL;

	if (pch->cyclic)
		list_splice_tail_init(&pch->work_list, &pch->dmac->desc_pool);

<<<<<<< HEAD
	spin_unlock_irqrestore(&pch->lock, flags);

#ifdef CONFIG_PM_RUNTIME
	pm_runtime_put_sync(pch->dmac->ddma.dev);
#endif
=======
	spin_unlock_irqrestore(&pl330->lock, flags);
>>>>>>> 2e9b74ca
}

static enum dma_status
pl330_tx_status(struct dma_chan *chan, dma_cookie_t cookie,
		 struct dma_tx_state *txstate)
{
	return dma_cookie_status(chan, cookie, txstate);
}

static void pl330_issue_pending(struct dma_chan *chan)
{
	struct dma_pl330_chan *pch = to_pchan(chan);
	unsigned long flags;

	spin_lock_irqsave(&pch->lock, flags);
	list_splice_tail_init(&pch->submitted_list, &pch->work_list);
	spin_unlock_irqrestore(&pch->lock, flags);

	pl330_tasklet((unsigned long)pch);
}

/*
 * We returned the last one of the circular list of descriptor(s)
 * from prep_xxx, so the argument to submit corresponds to the last
 * descriptor of the list.
 */
static dma_cookie_t pl330_tx_submit(struct dma_async_tx_descriptor *tx)
{
	struct dma_pl330_desc *desc, *last = to_desc(tx);
	struct dma_pl330_chan *pch = to_pchan(tx->chan);
	dma_cookie_t cookie;
	unsigned long flags;

	spin_lock_irqsave(&pch->lock, flags);

	/* Assign cookies to all nodes */
	while (!list_empty(&last->node)) {
		desc = list_entry(last->node.next, struct dma_pl330_desc, node);
		if (pch->cyclic) {
			desc->txd.callback = last->txd.callback;
			desc->txd.callback_param = last->txd.callback_param;
		}

		dma_cookie_assign(&desc->txd);

		list_move_tail(&desc->node, &pch->submitted_list);
	}

	cookie = dma_cookie_assign(&last->txd);
	list_add_tail(&last->node, &pch->submitted_list);
	spin_unlock_irqrestore(&pch->lock, flags);

	return cookie;
}

static inline void _init_desc(struct dma_pl330_desc *desc)
{
	desc->rqcfg.swap = SWAP_NO;
	desc->rqcfg.scctl = CCTRL2;
	desc->rqcfg.dcctl = CCTRL2;
	desc->txd.tx_submit = pl330_tx_submit;

	INIT_LIST_HEAD(&desc->node);
}

/* Returns the number of descriptors added to the DMAC pool */
static int add_desc(struct pl330_dmac *pl330, gfp_t flg, int count)
{
	struct dma_pl330_desc *desc;
	unsigned long flags;
	int i;

	desc = kcalloc(count, sizeof(*desc), flg);
	if (!desc)
		return 0;

	spin_lock_irqsave(&pl330->pool_lock, flags);

	for (i = 0; i < count; i++) {
		_init_desc(&desc[i]);
		list_add_tail(&desc[i].node, &pl330->desc_pool);
	}

	spin_unlock_irqrestore(&pl330->pool_lock, flags);

	return count;
}

static struct dma_pl330_desc *pluck_desc(struct pl330_dmac *pl330)
{
	struct dma_pl330_desc *desc = NULL;
	unsigned long flags;

	spin_lock_irqsave(&pl330->pool_lock, flags);

	if (!list_empty(&pl330->desc_pool)) {
		desc = list_entry(pl330->desc_pool.next,
				struct dma_pl330_desc, node);

		list_del_init(&desc->node);

		desc->status = PREP;
		desc->txd.callback = NULL;
	}

	spin_unlock_irqrestore(&pl330->pool_lock, flags);

	return desc;
}

static struct dma_pl330_desc *pl330_get_desc(struct dma_pl330_chan *pch)
{
	struct pl330_dmac *pl330 = pch->dmac;
	u8 *peri_id = pch->chan.private;
	struct dma_pl330_desc *desc;

	/* Pluck one desc from the pool of DMAC */
	desc = pluck_desc(pl330);

	/* If the DMAC pool is empty, alloc new */
	if (!desc) {
		if (!add_desc(pl330, GFP_ATOMIC, 1))
			return NULL;

		/* Try again */
		desc = pluck_desc(pl330);
		if (!desc) {
			dev_err(pch->dmac->ddma.dev,
				"%s:%d ALERT!\n", __func__, __LINE__);
			return NULL;
		}
	}

	/* Initialize the descriptor */
	desc->pchan = pch;
	desc->txd.cookie = 0;
	async_tx_ack(&desc->txd);

	desc->infiniteloop = 0;
	desc->peri = peri_id ? pch->chan.chan_id : 0;
	desc->rqcfg.pcfg = &pch->dmac->pcfg;

	dma_async_tx_descriptor_init(&desc->txd, &pch->chan);

	return desc;
}

static inline void fill_px(struct pl330_xfer *px,
		dma_addr_t dst, dma_addr_t src, size_t len)
{
	px->bytes = len;
	px->dst_addr = dst;
	px->src_addr = src;
}

static struct dma_pl330_desc *
__pl330_prep_dma_memcpy(struct dma_pl330_chan *pch, dma_addr_t dst,
		dma_addr_t src, size_t len)
{
	struct dma_pl330_desc *desc = pl330_get_desc(pch);

	if (!desc) {
		dev_err(pch->dmac->ddma.dev, "%s:%d Unable to fetch desc\n",
			__func__, __LINE__);
		return NULL;
	}

	/*
	 * Ideally we should lookout for reqs bigger than
	 * those that can be programmed with 256 bytes of
	 * MC buffer, but considering a req size is seldom
	 * going to be word-unaligned and more than 200MB,
	 * we take it easy.
	 * Also, should the limit is reached we'd rather
	 * have the platform increase MC buffer size than
	 * complicating this API driver.
	 */
	fill_px(&desc->px, dst, src, len);

	return desc;
}

/* Call after fixing burst size */
static inline int get_burst_len(struct dma_pl330_desc *desc, size_t len)
{
	struct dma_pl330_chan *pch = desc->pchan;
	struct pl330_dmac *pl330 = pch->dmac;
	int burst_len;

	burst_len = pl330->pcfg.data_bus_width / 8;
	burst_len *= pl330->pcfg.data_buf_dep / pl330->pcfg.num_chan;
	burst_len >>= desc->rqcfg.brst_size;

	/* src/dst_burst_len can't be more than 16 */
	if (burst_len > 16)
		burst_len = 16;

	while (burst_len > 1) {
		if (!(len % (burst_len << desc->rqcfg.brst_size)))
			break;
		burst_len--;
	}

	return burst_len;
}

static struct dma_async_tx_descriptor *pl330_prep_dma_cyclic(
		struct dma_chan *chan, dma_addr_t dma_addr, size_t len,
		size_t period_len, enum dma_transfer_direction direction,
		unsigned long flags, void *context)
{
	struct dma_pl330_desc *desc = NULL, *first = NULL;
	struct dma_pl330_chan *pch = to_pchan(chan);
	struct pl330_dmac *pl330 = pch->dmac;
	unsigned int i;
	dma_addr_t dst;
	dma_addr_t src;
	unsigned int *infinite = context;

	if (len % period_len != 0)
		return NULL;

	if (!is_slave_direction(direction)) {
		dev_err(pch->dmac->ddma.dev, "%s:%d Invalid dma direction\n",
		__func__, __LINE__);
		return NULL;
	}

	for (i = 0; i < len / period_len; i++) {
		desc = pl330_get_desc(pch);
		if (!desc) {
			dev_err(pch->dmac->ddma.dev, "%s:%d Unable to fetch desc\n",
				__func__, __LINE__);

			if (!first)
				return NULL;

			spin_lock_irqsave(&pl330->pool_lock, flags);

			while (!list_empty(&first->node)) {
				desc = list_entry(first->node.next,
						struct dma_pl330_desc, node);
				list_move_tail(&desc->node, &pl330->desc_pool);
			}

			list_move_tail(&first->node, &pl330->desc_pool);

			spin_unlock_irqrestore(&pl330->pool_lock, flags);

			return NULL;
		}

		switch (direction) {
		case DMA_MEM_TO_DEV:
			desc->rqcfg.src_inc = 1;
			desc->rqcfg.dst_inc = 0;
			src = dma_addr;
			dst = pch->fifo_addr;
			break;
		case DMA_DEV_TO_MEM:
			desc->rqcfg.src_inc = 0;
			desc->rqcfg.dst_inc = 1;
			src = pch->fifo_addr;
			dst = dma_addr;
			break;
		default:
			break;
		}

		desc->rqtype = direction;
		desc->rqcfg.brst_size = pch->burst_sz;
		desc->rqcfg.brst_len = 1;
		desc->infiniteloop = *infinite;
		fill_px(&desc->px, dst, src, period_len);

		if (!first)
			first = desc;
		else
			list_add_tail(&desc->node, &first->node);

		dma_addr += period_len;
	}

	if (!desc)
		return NULL;

	pch->cyclic = true;
	desc->txd.flags = flags;

	return &desc->txd;
}

static struct dma_async_tx_descriptor *
pl330_prep_dma_memcpy(struct dma_chan *chan, dma_addr_t dst,
		dma_addr_t src, size_t len, unsigned long flags)
{
	struct dma_pl330_desc *desc;
	struct dma_pl330_chan *pch = to_pchan(chan);
	struct pl330_dmac *pl330 = pch->dmac;
	int burst;

	if (unlikely(!pch || !len))
		return NULL;

	desc = __pl330_prep_dma_memcpy(pch, dst, src, len);
	if (!desc)
		return NULL;

	desc->rqcfg.src_inc = 1;
	desc->rqcfg.dst_inc = 1;
	desc->rqtype = DMA_MEM_TO_MEM;

	/* Select max possible burst size */
	burst = pl330->pcfg.data_bus_width / 8;

	/*
	 * Make sure we use a burst size that aligns with all the memcpy
	 * parameters because our DMA programming algorithm doesn't cope with
	 * transfers which straddle an entry in the DMA device's MFIFO.
	 */
	while ((src | dst | len) & (burst - 1))
		burst /= 2;

	desc->rqcfg.brst_size = 0;
	while (burst != (1 << desc->rqcfg.brst_size))
		desc->rqcfg.brst_size++;

	desc->rqcfg.brst_len = get_burst_len(desc, len);
	/*
	 * If burst size is smaller than bus width then make sure we only
	 * transfer one at a time to avoid a burst stradling an MFIFO entry.
	 */
	if (burst * 8 < pl330->pcfg.data_bus_width)
		desc->rqcfg.brst_len = 1;

	desc->txd.flags = flags;

	return &desc->txd;
}

static void __pl330_giveback_desc(struct pl330_dmac *pl330,
				  struct dma_pl330_desc *first)
{
	unsigned long flags;
	struct dma_pl330_desc *desc;

	if (!first)
		return;

	spin_lock_irqsave(&pl330->pool_lock, flags);

	while (!list_empty(&first->node)) {
		desc = list_entry(first->node.next,
				struct dma_pl330_desc, node);
		list_move_tail(&desc->node, &pl330->desc_pool);
	}

	list_move_tail(&first->node, &pl330->desc_pool);

	spin_unlock_irqrestore(&pl330->pool_lock, flags);
}

static struct dma_async_tx_descriptor *
pl330_prep_slave_sg(struct dma_chan *chan, struct scatterlist *sgl,
		unsigned int sg_len, enum dma_transfer_direction direction,
		unsigned long flg, void *context)
{
	struct dma_pl330_desc *first, *desc = NULL;
	struct dma_pl330_chan *pch = to_pchan(chan);
	struct scatterlist *sg;
	int i;
	dma_addr_t addr;

	if (unlikely(!pch || !sgl || !sg_len))
		return NULL;

	addr = pch->fifo_addr;

	first = NULL;

	for_each_sg(sgl, sg, sg_len, i) {

		desc = pl330_get_desc(pch);
		if (!desc) {
			struct pl330_dmac *pl330 = pch->dmac;

			dev_err(pch->dmac->ddma.dev,
				"%s:%d Unable to fetch desc\n",
				__func__, __LINE__);
			__pl330_giveback_desc(pl330, first);

			return NULL;
		}

		if (!first)
			first = desc;
		else
			list_add_tail(&desc->node, &first->node);

		if (direction == DMA_MEM_TO_DEV) {
			desc->rqcfg.src_inc = 1;
			desc->rqcfg.dst_inc = 0;
			fill_px(&desc->px,
				addr, sg_dma_address(sg), sg_dma_len(sg));
		} else {
			desc->rqcfg.src_inc = 0;
			desc->rqcfg.dst_inc = 1;
			fill_px(&desc->px,
				sg_dma_address(sg), addr, sg_dma_len(sg));
		}

		desc->rqcfg.brst_size = pch->burst_sz;
		desc->rqcfg.brst_len = pch->burst_len;
		desc->rqtype = direction;
	}

	/* Return the last desc in the chain */
	desc->txd.flags = flg;
	return &desc->txd;
}

static irqreturn_t pl330_irq_handler(int irq, void *data)
{
	if (pl330_update(data))
		return IRQ_HANDLED;
	else
		return IRQ_NONE;
}

int pl330_dma_getposition(struct dma_chan *chan,
		dma_addr_t *src, dma_addr_t *dst)
{
	struct dma_pl330_chan *pch = to_pchan(chan);
	struct pl330_dmac *pi;
	void __iomem *regs;
	struct pl330_thread *thrd;

	if (unlikely(!pch))
		return -EINVAL;

	thrd = pch->thread;
	pi = pch->dmac;
	regs = pi->base;

	*src = readl(regs + SA(thrd->id));
	*dst = readl(regs + DA(thrd->id));

	return 0;
}
EXPORT_SYMBOL(pl330_dma_getposition);

#define PL330_DMA_BUSWIDTHS \
	BIT(DMA_SLAVE_BUSWIDTH_UNDEFINED) | \
	BIT(DMA_SLAVE_BUSWIDTH_1_BYTE) | \
	BIT(DMA_SLAVE_BUSWIDTH_2_BYTES) | \
	BIT(DMA_SLAVE_BUSWIDTH_4_BYTES) | \
	BIT(DMA_SLAVE_BUSWIDTH_8_BYTES)

static int pl330_dma_device_slave_caps(struct dma_chan *dchan,
	struct dma_slave_caps *caps)
{
	caps->src_addr_widths = PL330_DMA_BUSWIDTHS;
	caps->dstn_addr_widths = PL330_DMA_BUSWIDTHS;
	caps->directions = BIT(DMA_DEV_TO_MEM) | BIT(DMA_MEM_TO_DEV);
	caps->cmd_pause = false;
	caps->cmd_terminate = true;
	caps->residue_granularity = DMA_RESIDUE_GRANULARITY_DESCRIPTOR;

	return 0;
}

#ifdef CONFIG_CPU_IDLE
static int pl330_notifier(struct notifier_block *nb,
			unsigned long event, void *data)
{
	struct pl330_dmac *pl330 =
		container_of(nb, struct pl330_dmac, lpa_nb);

	switch (event) {
	case LPA_EXIT:
		if (pl330->inst_wrapper)
			__raw_writel((pl330->mcode_bus >> 32) & 0xf, pl330->inst_wrapper);
		break;
	}

	return NOTIFY_OK;
}
#endif /* CONFIG_CPU_IDLE */

#ifdef CONFIG_PM
static int pl330_resume(struct device *dev)
{
	struct pl330_dmac *pl330;
	int i;

	pl330 = (struct pl330_dmac *)dev_get_drvdata(dev);

	if (pl330->inst_wrapper)
		__raw_writel((pl330->mcode_bus >> 32) & 0xf, pl330->inst_wrapper);

	if(pl330->multi_irq) {
		for (i = 0; i < AMBA_NR_IRQS; i++) {
			int irq = pl330->irqnum_having_multi[i];
			if (irq)
#if defined(CONFIG_SCHED_HMP)
				irq_set_affinity(irq, &hmp_slow_cpu_mask);
#else
				irq_set_affinity(irq, cpu_all_mask);
#endif
			else
				break;
		}
	}

	return 0;
}

static const struct dev_pm_ops pl330_pm_ops = {
	.resume		= pl330_resume,
};

#define PL330_PM (&pl330_pm_ops)

#else /* CONFIG_PM */

#define PL330_PM NULL

#endif /* !CONFIG_PM */

static int
pl330_probe(struct amba_device *adev, const struct amba_id *id)
{
	struct dma_pl330_platdata *pdat;
	struct pl330_config *pcfg;
	struct pl330_dmac *pl330;
	struct dma_pl330_chan *pch, *_p;
	struct dma_device *pd;
	struct resource *res;
	int i, ret, irq;
	int num_chan;
	int irq_flags = 0;
	int count_irq = 0;

	pdat = dev_get_platdata(&adev->dev);

	ret = dma_set_mask_and_coherent(&adev->dev, DMA_BIT_MASK(36));
	if (ret)
		return ret;

	/* Allocate a new DMAC and its Channels */
	pl330 = devm_kzalloc(&adev->dev, sizeof(*pl330), GFP_KERNEL);
	if (!pl330) {
		dev_err(&adev->dev, "unable to allocate mem\n");
		return -ENOMEM;
	}

	pl330->ddma.dev = &adev->dev;
	pl330->mcbufsz = pdat ? pdat->mcbuf_sz : 0;

	res = &adev->res;
	pl330->base = devm_ioremap_resource(&adev->dev, res);
	if (IS_ERR(pl330->base))
		return PTR_ERR(pl330->base);

	amba_set_drvdata(adev, pl330);

	if (adev->dev.of_node){
		pl330->multi_irq = of_dma_multi_irq(adev->dev.of_node);
		if(pl330->multi_irq)
			irq_flags = IRQF_GIC_MULTI_TARGET;
	}

	for (i = 0; i < AMBA_NR_IRQS; i++) {
		irq = adev->irq[i];
		if (irq) {
			ret = devm_request_irq(&adev->dev, irq,
					       pl330_irq_handler, irq_flags,
					       dev_name(&adev->dev), pl330);
			if (ret)
				return ret;

			if(pl330->multi_irq) {
#if defined(CONFIG_SCHED_HMP)
				irq_set_affinity(irq, &hmp_slow_cpu_mask);
#else
				irq_set_affinity(irq, cpu_all_mask);
#endif
				pl330->irqnum_having_multi[count_irq++] = irq;
			}
		} else {
			break;
		}
	}

	if (adev->dev.of_node){
		*adev->dev.dma_mask = of_dma_get_mask(adev->dev.of_node,
				"dma-mask-bit");
		adev->dev.coherent_dma_mask = of_dma_get_mask(adev->dev.of_node,
				"coherent-mask-bit");
		pl330->wrapper = of_dma_get_wrapper_available(adev->dev.of_node);
	}

	pcfg = &pl330->pcfg;

	pcfg->periph_id = adev->periphid;
	ret = pl330_add(pl330);
	if (ret)
		return ret;

	INIT_LIST_HEAD(&pl330->desc_pool);
	spin_lock_init(&pl330->pool_lock);

	/* Create a descriptor pool of default size */
	if (!add_desc(pl330, GFP_KERNEL, NR_DEFAULT_DESC))
		dev_warn(&adev->dev, "unable to allocate desc\n");

	pd = &pl330->ddma;
	INIT_LIST_HEAD(&pd->channels);

	/* Initialize channel parameters */
	if (pdat)
		num_chan = max_t(int, pdat->nr_valid_peri, pcfg->num_chan);
	else
		num_chan = max_t(int, pcfg->num_peri, pcfg->num_chan);

	pl330->num_peripherals = num_chan;

	pl330->peripherals = kzalloc(num_chan * sizeof(*pch), GFP_KERNEL);
	if (!pl330->peripherals) {
		ret = -ENOMEM;
		dev_err(&adev->dev, "unable to allocate pl330->peripherals\n");
		goto probe_err2;
	}

	for (i = 0; i < num_chan; i++) {
		pch = &pl330->peripherals[i];
		if (!adev->dev.of_node)
			pch->chan.private = pdat ? &pdat->peri_id[i] : NULL;
		else
			pch->chan.private = adev->dev.of_node;

		INIT_LIST_HEAD(&pch->submitted_list);
		INIT_LIST_HEAD(&pch->work_list);
		INIT_LIST_HEAD(&pch->completed_list);
		spin_lock_init(&pch->lock);
		pch->thread = NULL;
		pch->chan.device = pd;
		pch->dmac = pl330;

		/* Add the channel to the DMAC list */
		list_add_tail(&pch->chan.device_node, &pd->channels);
	}

	pd->dev = &adev->dev;
	if (pdat) {
		pd->cap_mask = pdat->cap_mask;
	} else {
		dma_cap_set(DMA_MEMCPY, pd->cap_mask);
		if (pcfg->num_peri) {
			dma_cap_set(DMA_SLAVE, pd->cap_mask);
			dma_cap_set(DMA_CYCLIC, pd->cap_mask);
			dma_cap_set(DMA_PRIVATE, pd->cap_mask);
		}
	}

	pd->device_alloc_chan_resources = pl330_alloc_chan_resources;
	pd->device_free_chan_resources = pl330_free_chan_resources;
	pd->device_prep_dma_memcpy = pl330_prep_dma_memcpy;
	pd->device_prep_dma_cyclic = pl330_prep_dma_cyclic;
	pd->device_tx_status = pl330_tx_status;
	pd->device_prep_slave_sg = pl330_prep_slave_sg;
	pd->device_control = pl330_control;
	pd->device_issue_pending = pl330_issue_pending;
	pd->device_slave_caps = pl330_dma_device_slave_caps;

	ret = dma_async_device_register(pd);
	if (ret) {
		dev_err(&adev->dev, "unable to register DMAC\n");
		goto probe_err3;
	}

	if (adev->dev.of_node) {
		ret = of_dma_controller_register(adev->dev.of_node,
					 of_dma_pl330_xlate, pl330);
		if (ret) {
			dev_err(&adev->dev,
			"unable to register DMA to the generic DT DMA helpers\n");
		}
	}

	adev->dev.dma_parms = &pl330->dma_parms;

	/*
	 * This is the limit for transfers with a buswidth of 1, larger
	 * buswidths will have larger limits.
	 */
	ret = dma_set_max_seg_size(&adev->dev, 1900800);
	if (ret)
		dev_err(&adev->dev, "unable to set the seg size\n");


	dev_info(&adev->dev,
		"Loaded driver for PL330 DMAC-%x\n", adev->periphid);
	dev_info(&adev->dev,
		"\tDBUFF-%ux%ubytes Num_Chans-%u Num_Peri-%u Num_Events-%u\n",
		pcfg->data_buf_dep, pcfg->data_bus_width / 8, pcfg->num_chan,
		pcfg->num_peri, pcfg->num_events);

#ifdef CONFIG_CPU_IDLE
	pl330->lpa_nb.notifier_call = pl330_notifier;
	pl330->lpa_nb.next = NULL;
	pl330->lpa_nb.priority = 0;

	ret = exynos_pm_register_notifier(&pl330->lpa_nb);
	if (ret) {
		dev_err(&adev->dev, "failed to register pm notifier\n");
		goto probe_err3;
	}
#endif

#ifdef CONFIG_PM_RUNTIME
	pm_runtime_put_sync(&adev->dev);
#endif

	return 0;
probe_err3:
	/* Idle the DMAC */
	list_for_each_entry_safe(pch, _p, &pl330->ddma.channels,
			chan.device_node) {

		/* Remove the channel */
		list_del(&pch->chan.device_node);

		/* Flush the channel */
		if (pch->thread) {
			pl330_control(&pch->chan, DMA_TERMINATE_ALL, 0);
			pl330_free_chan_resources(&pch->chan);
		}
	}
probe_err2:
	pl330_del(pl330);

	return ret;
}

static int pl330_remove(struct amba_device *adev)
{
	struct pl330_dmac *pl330 = amba_get_drvdata(adev);
	struct dma_pl330_chan *pch, *_p;

	if (adev->dev.of_node)
		of_dma_controller_free(adev->dev.of_node);

	dma_async_device_unregister(&pl330->ddma);

	/* Idle the DMAC */
	list_for_each_entry_safe(pch, _p, &pl330->ddma.channels,
			chan.device_node) {

		/* Remove the channel */
		list_del(&pch->chan.device_node);

		/* Flush the channel */
		if (pch->thread) {
			pl330_control(&pch->chan, DMA_TERMINATE_ALL, 0);
			pl330_free_chan_resources(&pch->chan);
		}
	}

	pl330_del(pl330);

	return 0;
}

static struct amba_id pl330_ids[] = {
	{
		.id	= 0x00041330,
		.mask	= 0x000fffff,
	},
	{ 0, 0 },
};

MODULE_DEVICE_TABLE(amba, pl330_ids);

static struct amba_driver pl330_driver = {
	.drv = {
		.owner = THIS_MODULE,
		.pm = PL330_PM,
		.name = "dma-pl330",
	},
	.id_table = pl330_ids,
	.probe = pl330_probe,
	.remove = pl330_remove,
};

module_amba_driver(pl330_driver);

MODULE_AUTHOR("Jaswinder Singh <jassi.brar@samsung.com>");
MODULE_DESCRIPTION("API Driver for PL330 DMAC");
MODULE_LICENSE("GPL");<|MERGE_RESOLUTION|>--- conflicted
+++ resolved
@@ -927,6 +927,8 @@
 	return SZ_DMAGO;
 }
 
+
+
 /* Returns Time-Out */
 static bool _until_dmac_idle(struct pl330_thread *thrd)
 {
@@ -941,7 +943,11 @@
 		cpu_relax();
 	} while (time_before(jiffies, timeout));
 
+
+
 	return true;
+
+
 }
 
 static inline void _execute_DBGINSN(struct pl330_thread *thrd,
@@ -1045,13 +1051,10 @@
 
 	_emit_KILL(0, insn);
 
-<<<<<<< HEAD
-	/* Stop generating interrupts and clear pandding interrupts for SEV */
-	writel(readl(regs + INTEN) & ~(1 << thrd->ev), regs + INTEN);
-	writel(1 << thrd->ev, regs + INTCLR);
-
-=======
->>>>>>> 2e9b74ca
+
+
+
+
 	_execute_DBGINSN(thrd, insn, is_manager(thrd));
 
 	/* clear the event */
@@ -1809,12 +1812,14 @@
 static struct pl330_thread *pl330_request_channel(struct pl330_dmac *pl330)
 {
 	struct pl330_thread *thrd = NULL;
+
 	int chans, i;
 
 	if (pl330->state == DYING)
 		return NULL;
 
 	chans = pl330->pcfg.num_chan;
+
 
 	for (i = 0; i < chans; i++) {
 		thrd = &pl330->channels[i];
@@ -1834,6 +1839,7 @@
 		thrd = NULL;
 	}
 
+
 	return thrd;
 }
 
@@ -1854,6 +1860,7 @@
 {
 	struct pl330_dmac *pl330;
 
+
 	if (!thrd || thrd->free)
 		return;
 
@@ -1864,8 +1871,10 @@
 
 	pl330 = thrd->dmac;
 
+
 	_free_event(thrd, thrd->ev);
 	thrd->free = true;
+
 }
 
 /* Initialize the structure for PL330 configuration, that can be used
@@ -2238,15 +2247,11 @@
 	struct pl330_dmac *pl330 = pch->dmac;
 	unsigned long flags;
 
-<<<<<<< HEAD
 #ifdef CONFIG_PM_RUNTIME
 	pm_runtime_get_sync(pl330->ddma.dev);
 #endif
 
-	spin_lock_irqsave(&pch->lock, flags);
-=======
 	spin_lock_irqsave(&pl330->lock, flags);
->>>>>>> 2e9b74ca
 
 	dma_cookie_init(chan);
 	pch->cyclic = false;
@@ -2349,15 +2354,11 @@
 	if (pch->cyclic)
 		list_splice_tail_init(&pch->work_list, &pch->dmac->desc_pool);
 
-<<<<<<< HEAD
-	spin_unlock_irqrestore(&pch->lock, flags);
+	spin_unlock_irqrestore(&pl330->lock, flags);
 
 #ifdef CONFIG_PM_RUNTIME
 	pm_runtime_put_sync(pch->dmac->ddma.dev);
 #endif
-=======
-	spin_unlock_irqrestore(&pl330->lock, flags);
->>>>>>> 2e9b74ca
 }
 
 static enum dma_status
