/*
 * Universal Flash Storage Host controller driver
 *
 * This code is based on drivers/scsi/ufs/ufshcd.h
 * Copyright (C) 2011-2013 Samsung India Software Operations
 *
 * Authors:
 *	Santosh Yaraganavi <santosh.sy@samsung.com>
 *	Vinayak Holikatti <h.vinayak@samsung.com>
 *
 * This program is free software; you can redistribute it and/or
 * modify it under the terms of the GNU General Public License
 * as published by the Free Software Foundation; either version 2
 * of the License, or (at your option) any later version.
 * See the COPYING file in the top-level directory or visit
 * <http://www.gnu.org/licenses/gpl-2.0.html>
 *
 * This program is distributed in the hope that it will be useful,
 * but WITHOUT ANY WARRANTY; without even the implied warranty of
 * MERCHANTABILITY or FITNESS FOR A PARTICULAR PURPOSE.  See the
 * GNU General Public License for more details.
 *
 * This program is provided "AS IS" and "WITH ALL FAULTS" and
 * without warranty of any kind. You are solely responsible for
 * determining the appropriateness of using and distributing
 * the program and assume all risks associated with your exercise
 * of rights with respect to the program, including but not limited
 * to infringement of third party rights, the risks and costs of
 * program errors, damage to or loss of data, programs or equipment,
 * and unavailability or interruption of operations. Under no
 * circumstances will the contributor of this Program be liable for
 * any damages of any kind arising from your use or distribution of
 * this program.
 */

#ifndef _UFSHCD_H
#define _UFSHCD_H

#include <linux/module.h>
#include <linux/kernel.h>
#include <linux/init.h>
#include <linux/interrupt.h>
#include <linux/io.h>
#include <linux/delay.h>
#include <linux/slab.h>
#include <linux/spinlock.h>
#include <linux/workqueue.h>
#include <linux/errno.h>
#include <linux/types.h>
#include <linux/wait.h>
#include <linux/bitops.h>
#include <linux/pm_runtime.h>
#include <linux/clk.h>
#include <linux/completion.h>
#include <linux/regulator/consumer.h>
#include <linux/jiffies.h>

#include <asm/irq.h>
#include <asm/byteorder.h>
#include <scsi/scsi.h>
#include <scsi/scsi_cmnd.h>
#include <scsi/scsi_host.h>
#include <scsi/scsi_tcq.h>
#include <scsi/scsi_dbg.h>
#include <scsi/scsi_eh.h>
#include <scsi/scsi_ioctl.h>

#define CUSTOMIZE_UPIU_FLAGS

#include "ufs.h"
#include "ufshci.h"
#include "ufs_quirks.h"

#define UFSHCD "ufshcd"
#define UFSHCD_DRIVER_VERSION "0.2"

struct ufs_hba;

enum dev_cmd_type {
	DEV_CMD_TYPE_NOP		= 0x0,
	DEV_CMD_TYPE_QUERY		= 0x1,
};

/**
 * struct uic_command - UIC command structure
 * @command: UIC command
 * @argument1: UIC command argument 1
 * @argument2: UIC command argument 2
 * @argument3: UIC command argument 3
 * @cmd_active: Indicate if UIC command is outstanding
 * @result: UIC command result
 * @done: UIC command completion
 */
struct uic_command {
	u32 command;
	u32 argument1;
	u32 argument2;
	u32 argument3;
	int cmd_active;
	int result;
	struct completion done;
};

/* Used to differentiate the power management options */
enum ufs_pm_op {
	UFS_RUNTIME_PM,
	UFS_SYSTEM_PM,
	UFS_SHUTDOWN_PM,
};

#define ufshcd_is_runtime_pm(op) ((op) == UFS_RUNTIME_PM)
#define ufshcd_is_system_pm(op) ((op) == UFS_SYSTEM_PM)
#define ufshcd_is_shutdown_pm(op) ((op) == UFS_SHUTDOWN_PM)

/* Host <-> Device UniPro Link state */
enum uic_link_state {
	UIC_LINK_OFF_STATE	= 0, /* Link powered down or disabled */
	UIC_LINK_ACTIVE_STATE	= 1, /* Link is in Fast/Slow/Sleep state */
	UIC_LINK_HIBERN8_STATE	= 2, /* Link is in Hibernate state */
	UIC_LINK_TRANS_ACTIVE_STATE	= 3,
	UIC_LINK_TRANS_HIBERN8_STATE	= 4,
};

#define ufshcd_is_link_off(hba) ((hba)->uic_link_state == UIC_LINK_OFF_STATE)
#define ufshcd_is_link_active(hba) ((hba)->uic_link_state == \
				    UIC_LINK_ACTIVE_STATE)
#define ufshcd_is_link_hibern8(hba) ((hba)->uic_link_state == \
				    UIC_LINK_HIBERN8_STATE)
#define ufshcd_set_link_off(hba) ((hba)->uic_link_state = UIC_LINK_OFF_STATE)
#define ufshcd_set_link_active(hba) ((hba)->uic_link_state = \
				    UIC_LINK_ACTIVE_STATE)
#define ufshcd_set_link_hibern8(hba) ((hba)->uic_link_state = \
				    UIC_LINK_HIBERN8_STATE)
#define ufshcd_set_link_trans_active(hba) ((hba)->uic_link_state = \
				    UIC_LINK_TRANS_ACTIVE_STATE)
#define ufshcd_set_link_trans_hibern8(hba) ((hba)->uic_link_state = \
				    UIC_LINK_TRANS_HIBERN8_STATE)
#define ufshcd_in_link_transition(hba) ( \
		(hba)->uic_link_state == UIC_LINK_TRANS_ACTIVE_STATE || \
		(hba)->uic_link_state == UIC_LINK_TRANS_HIBERN8_STATE)

/*
 * UFS Power management levels.
 * Each level is in increasing order of power savings.
 */
enum ufs_pm_level {
	UFS_PM_LVL_0, /* UFS_ACTIVE_PWR_MODE, UIC_LINK_ACTIVE_STATE */
	UFS_PM_LVL_1, /* UFS_ACTIVE_PWR_MODE, UIC_LINK_HIBERN8_STATE */
	UFS_PM_LVL_2, /* UFS_SLEEP_PWR_MODE, UIC_LINK_ACTIVE_STATE */
	UFS_PM_LVL_3, /* UFS_SLEEP_PWR_MODE, UIC_LINK_HIBERN8_STATE */
	UFS_PM_LVL_4, /* UFS_POWERDOWN_PWR_MODE, UIC_LINK_HIBERN8_STATE */
	UFS_PM_LVL_5, /* UFS_POWERDOWN_PWR_MODE, UIC_LINK_OFF_STATE */
	UFS_PM_LVL_MAX
};

struct ufs_pm_lvl_states {
	enum ufs_dev_pwr_mode dev_state;
	enum uic_link_state link_state;
};

/**
 * struct ufshcd_lrb - local reference block
 * @utr_descriptor_ptr: UTRD address of the command
 * @ucd_req_ptr: UCD address of the command
 * @ucd_rsp_ptr: Response UPIU address for this command
 * @ucd_prdt_ptr: PRDT address of the command
 * @cmd: pointer to SCSI command
 * @sense_buffer: pointer to sense buffer address of the SCSI command
 * @sense_bufflen: Length of the sense buffer
 * @scsi_status: SCSI status of the command
 * @command_type: SCSI, UFS, Query.
 * @task_tag: Task tag of the command
 * @lun: LUN of the command
 * @intr_cmd: Interrupt command (doesn't participate in interrupt aggregation)
 */
struct ufshcd_lrb {
	struct utp_transfer_req_desc *utr_descriptor_ptr;
	struct utp_upiu_req *ucd_req_ptr;
	struct utp_upiu_rsp *ucd_rsp_ptr;
	struct ufshcd_sg_entry *ucd_prdt_ptr;

	struct scsi_cmnd *cmd;
	u8 *sense_buffer;
	unsigned int sense_bufflen;
	int scsi_status;

	int command_type;
	int task_tag;
	u8 lun; /* UPIU LUN id field is only 8-bit wide */
	bool intr_cmd;
};

/**
 * struct ufs_query - holds relevent data structures for query request
 * @request: request upiu and function
 * @descriptor: buffer for sending/receiving descriptor
 * @response: response upiu and response
 */
struct ufs_query {
	struct ufs_query_req request;
	u8 *descriptor;
	struct ufs_query_res response;
};

/**
 * struct ufs_dev_cmd - all assosiated fields with device management commands
 * @type: device management command type - Query, NOP OUT
 * @lock: lock to allow one command at a time
 * @complete: internal commands completion
 * @tag_wq: wait queue until free command slot is available
 */
struct ufs_dev_cmd {
	enum dev_cmd_type type;
	struct mutex lock;
	struct completion *complete;
	wait_queue_head_t tag_wq;
	struct ufs_query query;
};

/**
 * ufs_hba_variant: host specific data
 */
struct ufs_hba_variant {
	const struct ufs_hba_variant_ops *ops;
	u32 quirks;
	void *vs_data;
};

/**
 * struct ufs_clk_info - UFS clock related info
 * @list: list headed by hba->clk_list_head
 * @clk: clock node
 * @name: clock name
 * @max_freq: maximum frequency supported by the clock
 * @min_freq: min frequency that can be used for clock scaling
 * @curr_freq: indicates the current frequency that it is set to
 * @enabled: variable to check against multiple enable/disable
 */
struct ufs_clk_info {
	struct list_head list;
	struct clk *clk;
	const char *name;
	u32 max_freq;
	u32 min_freq;
	u32 curr_freq;
	bool enabled;
};

#define PRE_CHANGE      0
#define POST_CHANGE     1

struct ufs_pa_layer_attr {
	u32 gear_rx;
	u32 gear_tx;
	u32 lane_rx;
	u32 lane_tx;
	u32 pwr_rx;
	u32 pwr_tx;
	u32 hs_rate;
};

struct ufs_pwr_mode_info {
	bool is_valid;
	struct ufs_pa_layer_attr info;
};

/**
 * struct ufs_hba_variant_ops - variant specific callbacks
 * @name: variant name
 * @init: called when the driver is initialized
 * @exit: called to cleanup everything done in init
 * @clk_scale_notify: notifies that clks are scaled up/down
 * @setup_clocks: called before touching any of the controller registers
 * @setup_regulators: called before accessing the host controller
 * @hce_enable_notify: called before and after HCE enable bit is set to allow
 *                     variant specific Uni-Pro initialization.
 * @link_startup_notify: called before and after Link startup is carried out
 *                       to allow variant specific Uni-Pro initialization.
 * @pwr_change_notify: called before and after a power mode change
 *			is carried out to allow vendor spesific capabilities
 *			to be set.
 * @suspend: called during host controller PM callback
 * @resume: called during host controller PM callback
 */
struct ufs_hba_variant_ops {
	const char *name;
	int	(*init)(struct ufs_hba *);
	void    (*exit)(struct ufs_hba *);
	void    (*clk_scale_notify)(struct ufs_hba *);
	int     (*setup_clocks)(struct ufs_hba *, bool);
	int     (*setup_regulators)(struct ufs_hba *, bool);
	void    (*host_reset)(struct ufs_hba *);
	int     (*hce_enable_notify)(struct ufs_hba *, bool);
	int     (*link_startup_notify)(struct ufs_hba *, bool);
	int	(*pwr_change_notify)(struct ufs_hba *,
					bool, struct ufs_pa_layer_attr *,
					struct ufs_pa_layer_attr *);
	void	(*set_nexus_t_xfer_req)(struct ufs_hba *,
					int, struct scsi_cmnd *);
	void	(*set_nexus_t_task_mgmt)(struct ufs_hba *, int, u8);
	void    (*hibern8_notify)(struct ufs_hba *, u8, bool);
	void	(*clock_control_notify)(struct ufs_hba *, bool, bool);
	void	(*get_debug_info)(struct ufs_hba *);
	int     (*suspend)(struct ufs_hba *, enum ufs_pm_op);
	int     (*resume)(struct ufs_hba *, enum ufs_pm_op);
};

/* clock gating state  */
enum clk_gating_state {
	CLKS_OFF,
	CLKS_ON,
	REQ_CLKS_OFF,
	REQ_CLKS_ON,
	__CLKS_ON,
};

/**
 * struct ufs_clk_gating - UFS clock gating related info
 * @gate_work: worker to turn off clocks after some delay as specified in
 * delay_ms
 * @ungate_work: worker to turn on clocks that will be used in case of
 * interrupt context
 * @state: the current clocks state
 * @delay_ms: gating delay in ms
 * @is_suspended: clk gating is suspended when set to 1 which can be used
 * during suspend/resume
 * @delay_attr: sysfs attribute to control delay_attr
 * @active_reqs: number of requests that are pending and should be waited for
 * completion before gating clocks.
 */
struct ufs_clk_gating {
	struct delayed_work gate_work;
	struct work_struct ungate_work;
	enum clk_gating_state state;
	unsigned long delay_ms;
	bool is_suspended;
	struct device_attribute delay_attr;
	int active_reqs;
};

struct ufs_clk_scaling {
	ktime_t  busy_start_t;
	bool is_busy_started;
	unsigned long  tot_busy_t;
	unsigned long window_start_t;
};

/**
 * struct ufs_init_prefetch - contains data that is pre-fetched once during
 * initialization
 * @icc_level: icc level which was read during initialization
 */
struct ufs_init_prefetch {
	u32 icc_level;
};

/**
 * struct ufs_debug - monitors ufs driver's behaviors
 */
struct ufs_debug {
	struct device_attribute attrs;
	unsigned long flag;
#define UFSHCD_DEBUG_LEVEL1	(1 << 0)
#define UFSHCD_DEBUG_LEVEL2	(1 << 1)
#define UFSHCD_DEBUG_DUMP	(1 << 2)
};

/**
 * struct ufs_reset_info - ufs reset reason
*/
struct ufs_reset_info {
	u8 rst_type;
	u32 rst_total; 
	u32 rst_cnt_probe; 
	u32 rst_cnt_uic_err; 
	u32 rst_cnt_host_reset; 
	u32 rst_cnt_hibern8; 
};
#define SEC_UFS_ERROR_COUNT

#if defined(SEC_UFS_ERROR_COUNT)
struct SEC_UFS_op_count {
	unsigned int HW_RESET_count;
#define SEC_UFS_HW_RESET	0xff00
	unsigned int link_startup_count;
	unsigned int Hibern8_enter_count;
	unsigned int Hibern8_exit_count;
	unsigned int op_err;
};

struct SEC_UFS_UIC_cmd_count {
	u8 DME_GET_err;
	u8 DME_SET_err;
	u8 DME_PEER_GET_err;
	u8 DME_PEER_SET_err;
	u8 DME_POWERON_err;
	u8 DME_POWEROFF_err;
	u8 DME_ENABLE_err;
	u8 DME_RESET_err;
	u8 DME_END_PT_RST_err;
	u8 DME_LINK_STARTUP_err;
	u8 DME_HIBER_ENTER_err;
	u8 DME_HIBER_EXIT_err;
	u8 DME_TEST_MODE_err;
	unsigned int UIC_cmd_err;
};

struct SEC_UFS_UIC_err_count {
	u8 PA_ERR_cnt;
	u8 DL_PA_INIT_ERROR_cnt;
	u8 DL_NAC_RECEIVED_ERROR_cnt;
	u8 DL_TC_REPLAY_ERROR_cnt;
	u8 NL_ERROR_cnt;
	u8 TL_ERROR_cnt;
	u8 DME_ERROR_cnt;
	unsigned int UIC_err;
};

struct SEC_UFS_Fatal_err_count {
	u8 DFE;		// Device_Fatal
	u8 CFE;		// Controller_Fatal
	u8 SBFE;	// System_Bus_Fatal
	u8 CEFE;	// Crypto_Engine_Fatal
	u8 LLE;		// Link Lost
	unsigned int Fatal_err;
};

struct SEC_UFS_UTP_count {
	u8 UTMR_query_task_count;
	u8 UTMR_abort_task_count;
	u8 UTR_read_err;
	u8 UTR_write_err;
	u8 UTR_sync_cache_err;
	u8 UTR_unmap_err;
	u8 UTR_etc_err;
	unsigned int UTP_err;
};

struct SEC_UFS_QUERY_count {
	u8 NOP_err;
	u8 R_Desc_err;
	u8 W_Desc_err;
	u8 R_Attr_err;
	u8 W_Attr_err;
	u8 R_Flag_err;
	u8 Set_Flag_err;
	u8 Clear_Flag_err;
	u8 Toggle_Flag_err;
	unsigned int Query_err;
};

struct SEC_UFS_counting {
	struct SEC_UFS_op_count op_count;
	struct SEC_UFS_UIC_cmd_count UIC_cmd_count;
	struct SEC_UFS_UIC_err_count UIC_err_count;
	struct SEC_UFS_Fatal_err_count Fatal_err_count;
	struct SEC_UFS_UTP_count UTP_count;
	struct SEC_UFS_QUERY_count query_count;
};
#endif

/**
 * struct ufs_hba - per adapter private structure
 * @mmio_base: UFSHCI base register address
 * @ucdl_base_addr: UFS Command Descriptor base address
 * @utrdl_base_addr: UTP Transfer Request Descriptor base address
 * @utmrdl_base_addr: UTP Task Management Descriptor base address
 * @ucdl_dma_addr: UFS Command Descriptor DMA address
 * @utrdl_dma_addr: UTRDL DMA address
 * @utmrdl_dma_addr: UTMRDL DMA address
 * @host: Scsi_Host instance of the driver
 * @dev: device handle
 * @lrb: local reference block
 * @lrb_in_use: lrb in use
 * @outstanding_tasks: Bits representing outstanding task requests
 * @outstanding_reqs: Bits representing outstanding transfer requests
 * @capabilities: UFS Controller Capabilities
 * @nutrs: Transfer Request Queue depth supported by controller
 * @nutmrs: Task Management Queue depth supported by controller
 * @ufs_version: UFS Version to which controller complies
 * @vops: pointer to variant specific operations
 * @priv: pointer to variant specific private data
 * @irq: Irq number of the controller
 * @active_uic_cmd: handle of active UIC command
 * @uic_cmd_mutex: mutex for uic command
 * @tm_wq: wait queue for task management
 * @tm_tag_wq: wait queue for free task management slots
 * @tm_slots_in_use: bit map of task management request slots in use
 * @pwr_done: completion for power mode change
 * @tm_condition: condition variable for task management
 * @ufshcd_state: UFSHCD states
 * @eh_flags: Error handling flags
 * @intr_mask: Interrupt Mask Bits
 * @ee_ctrl_mask: Exception event control mask
 * @is_powered: flag to check if HBA is powered
 * @is_init_prefetch: flag to check if data was pre-fetched in initialization
 * @init_prefetch_data: data pre-fetched during initialization
 * @eh_work: Worker to handle UFS errors that require s/w attention
 * @eeh_work: Worker to handle exception events
 * @errors: HBA errors
 * @uic_error: UFS interconnect layer error status
 * @saved_err: sticky error mask
 * @saved_uic_err: sticky UIC error mask
 * @dev_cmd: ufs device management command information
 * @auto_bkops_enabled: to track whether bkops is enabled in device
 * @vreg_info: UFS device voltage regulator information
 * @clk_list_head: UFS host controller clocks list node head
 * @pwr_info: holds current power mode
 * @max_pwr_info: keeps the device max valid pwm
 */
struct ufs_hba {
	void __iomem *mmio_base;

	/* Virtual memory reference */
	struct utp_transfer_cmd_desc *ucdl_base_addr;
	struct utp_transfer_req_desc *utrdl_base_addr;
	struct utp_task_req_desc *utmrdl_base_addr;

	/* DMA memory reference */
	dma_addr_t ucdl_dma_addr;
	dma_addr_t utrdl_dma_addr;
	dma_addr_t utmrdl_dma_addr;

	struct Scsi_Host *host;
	struct device *dev;
	/*
	 * This field is to keep a reference to "scsi_device" corresponding to
	 * "UFS device" W-LU.
	 */
	struct scsi_device *sdev_ufs_device;
	struct scsi_device *sdev_rpmb;

	enum ufs_dev_pwr_mode curr_dev_pwr_mode;
	enum uic_link_state uic_link_state;
	/* Desired UFS power management level during runtime PM */
	enum ufs_pm_level rpm_lvl;
	/* Desired UFS power management level during system PM */
	enum ufs_pm_level spm_lvl;
	int pm_op_in_progress;

	struct ufshcd_lrb *lrb;
	volatile unsigned long lrb_in_use;

	unsigned long outstanding_tasks;
	unsigned long outstanding_reqs;

	u32 capabilities;
	int nutrs;
	int nutmrs;
	u32 ufs_version;
	const struct ufs_hba_variant_ops *vops;
	void *priv;
	unsigned int irq;
	bool is_irq_enabled;


	wait_queue_head_t tm_wq;
	wait_queue_head_t tm_tag_wq;
	unsigned long tm_condition;
	unsigned long tm_slots_in_use;

	struct uic_command *active_uic_cmd;
	struct mutex uic_cmd_mutex;
	struct completion *uic_async_done;

	u32 ufshcd_state;
	u32 eh_flags;
	u32 intr_mask;
	u32 transferred_sector;
	u16 ee_ctrl_mask;
	bool is_powered;
	bool is_init_prefetch;
	struct ufs_init_prefetch init_prefetch_data;

	/* Work Queues */
	struct workqueue_struct *ufshcd_workq;
	struct work_struct eh_work;
	struct work_struct eeh_work;

	/* Performance */
	u32 tp_per_period;

	/* HBA Errors */
	u32 errors;
	u32 uic_error;
	u32 saved_err;
	u32 saved_uic_err;
	u32 tcx_replay_timer_expired_cnt;
	u32 fcx_protection_timer_expired_cnt;

	/* Device management request data */
	struct ufs_dev_cmd dev_cmd;

	/* Keeps information of the UFS device connected to this host */
	struct ufs_dev_info dev_info;
	bool auto_bkops_enabled;
	struct ufs_vreg_info vreg_info;
	struct list_head clk_list_head;

	bool wlun_dev_clr_ua;

	struct ufs_pa_layer_attr pwr_info;
	struct ufs_pwr_mode_info max_pwr_info;

	struct ufs_clk_gating clk_gating;
	/* Control to enable/disable host capabilities */
	u32 caps;
	/* Allow dynamic clk gating */
#define UFSHCD_CAP_CLK_GATING	(1 << 0)
	/* Allow hiberb8 with clk gating */
#define UFSHCD_CAP_HIBERN8_WITH_CLK_GATING (1 << 1)
	/* Allow dynamic clk scaling */
#define UFSHCD_CAP_CLK_SCALING	(1 << 2)
	/* Allow auto bkops to enabled during runtime suspend */
#define UFSHCD_CAP_AUTO_BKOPS_SUSPEND (1 << 3)
<<<<<<< HEAD
	/* Allow only hibern8 without clk gating */
#define UFSHCD_CAP_FAKE_CLK_GATING (1 << 4)
=======
	/*
	 * This capability allows the device auto-bkops to be always enabled
	 * except during suspend (both runtime and suspend).
	 * Enabling this capability means that device will always be allowed
	 * to do background operation when it's active but it might degrade
	 * the performance of ongoing read/write operations.
	 */
#define UFSHCD_CAP_KEEP_AUTO_BKOPS_ENABLED_EXCEPT_SUSPEND (1 << 5)
>>>>>>> 2e9b74ca

	struct devfreq *devfreq;
	struct ufs_clk_scaling clk_scaling;
	bool is_sys_suspended;

	u32 quirks;

	/* bkops enable/disable */
	struct device_attribute bkops_en_attr;
	struct device_attribute capabilities_attr;

	struct buffer_head *self_test_bh;
	uint32_t self_test_mode;
	struct ufshcd_sg_entry *ucd_prdt_ptr_st;

/* UFSHCI doesn't support DWORD size in UTRD */
#define UFSHCI_QUIRK_BROKEN_DWORD_UTRD		BIT(0)
#define UFSHCI_QUIRK_BROKEN_REQ_LIST_CLR	BIT(1)
#define UFSHCI_QUIRK_USE_OF_HCE			BIT(2)
#define UFSHCI_QUIRK_SKIP_INTR_AGGR		BIT(3)
#define UFSHCI_QUIRK_USE_ABORT_TASK		BIT(4)

	/* Device deviations from standard UFS device spec. */
	unsigned int dev_quirks;

	struct device_attribute unique_number_attr;
	struct device_attribute manufacturer_id_attr;
	char unique_number[UFS_UN_MAX_DIGITS];
	u16 manufacturer_id;
	u8 lifetime;
	struct ufs_reset_info rst_info;
	struct ufs_debug debug;
	int			latency_hist_enabled;
<<<<<<< HEAD
	struct io_latency_state io_lat_s;
#if defined(SEC_UFS_ERROR_COUNT)
	struct SEC_UFS_counting SEC_err_info;
#endif
=======
	struct io_latency_state io_lat_read;
	struct io_latency_state io_lat_write;
>>>>>>> 2e9b74ca
};

/* Returns true if clocks can be gated. Otherwise false */
static inline bool ufshcd_is_clkgating_allowed(struct ufs_hba *hba)
{
	return hba->caps & UFSHCD_CAP_CLK_GATING;
}
static inline bool ufshcd_can_hibern8_during_gating(struct ufs_hba *hba)
{
	return hba->caps & UFSHCD_CAP_HIBERN8_WITH_CLK_GATING;
}
#if defined(CONFIG_PM_DEVFREQ)
static inline int ufshcd_is_clkscaling_enabled(struct ufs_hba *hba)
{
	return hba->caps & UFSHCD_CAP_CLK_SCALING;
}
#endif
static inline bool ufshcd_can_autobkops_during_suspend(struct ufs_hba *hba)
{
	return hba->caps & UFSHCD_CAP_AUTO_BKOPS_SUSPEND;
}

static inline bool ufshcd_can_fake_clkgating(struct ufs_hba *hba)
{
	return hba->caps & UFSHCD_CAP_FAKE_CLK_GATING;
}

#define ufshcd_writel(hba, val, reg)	\
	writel((val), (hba)->mmio_base + (reg))
#define ufshcd_readl(hba, reg)	\
	readl((hba)->mmio_base + (reg))

/**
 * ufshcd_rmwl - read modify write into a register
 * @hba - per adapter instance
 * @mask - mask to apply on read value
 * @val - actual value to write
 * @reg - register address
 */
static inline void ufshcd_rmwl(struct ufs_hba *hba, u32 mask, u32 val, u32 reg)
{
	u32 tmp;

	tmp = ufshcd_readl(hba, reg);
	tmp &= ~mask;
	tmp |= (val & mask);
	ufshcd_writel(hba, tmp, reg);
}

int ufshcd_alloc_host(struct device *, struct ufs_hba **);
int ufshcd_init(struct ufs_hba * , void __iomem * , unsigned int);
void ufshcd_remove(struct ufs_hba *);

/**
 * ufshcd_hba_stop - Send controller to reset state
 * @hba: per adapter instance
 */
static inline void ufshcd_hba_stop(struct ufs_hba *hba)
{
	ufshcd_writel(hba, CONTROLLER_DISABLE,  REG_CONTROLLER_ENABLE);
}

static inline void check_upiu_size(void)
{
	BUILD_BUG_ON(ALIGNED_UPIU_SIZE <
		GENERAL_UPIU_REQUEST_SIZE + QUERY_DESC_MAX_SIZE);
}
static inline bool ufshcd_keep_autobkops_enabled_except_suspend(
							struct ufs_hba *hba)
{
	return hba->caps & UFSHCD_CAP_KEEP_AUTO_BKOPS_ENABLED_EXCEPT_SUSPEND;
}

extern int ufshcd_runtime_suspend(struct ufs_hba *hba);
extern int ufshcd_runtime_resume(struct ufs_hba *hba);
extern int ufshcd_runtime_idle(struct ufs_hba *hba);
extern int ufshcd_system_suspend(struct ufs_hba *hba);
extern int ufshcd_system_resume(struct ufs_hba *hba);
extern int ufshcd_shutdown(struct ufs_hba *hba);
extern int ufshcd_dme_set_attr(struct ufs_hba *hba, u32 attr_sel,
			       u8 attr_set, u32 mib_val, u8 peer);
extern int ufshcd_dme_get_attr(struct ufs_hba *hba, u32 attr_sel,
			       u32 *mib_val, u8 peer);
extern int ufshcd_config_pwr_mode(struct ufs_hba *hba,
		struct ufs_pa_layer_attr *desired_pwr_mode);
extern void scsi_softirq_done(struct request *rq);

/* UIC command interfaces for DME primitives */
#define DME_LOCAL	0
#define DME_PEER	1
#define ATTR_SET_NOR	0	/* NORMAL */
#define ATTR_SET_ST	1	/* STATIC */

static inline int ufshcd_dme_set(struct ufs_hba *hba, u32 attr_sel,
				 u32 mib_val)
{
	return ufshcd_dme_set_attr(hba, attr_sel, ATTR_SET_NOR,
				   mib_val, DME_LOCAL);
}

static inline int ufshcd_dme_st_set(struct ufs_hba *hba, u32 attr_sel,
				    u32 mib_val)
{
	return ufshcd_dme_set_attr(hba, attr_sel, ATTR_SET_ST,
				   mib_val, DME_LOCAL);
}

static inline int ufshcd_dme_peer_set(struct ufs_hba *hba, u32 attr_sel,
				      u32 mib_val)
{
	return ufshcd_dme_set_attr(hba, attr_sel, ATTR_SET_NOR,
				   mib_val, DME_PEER);
}

static inline int ufshcd_dme_peer_st_set(struct ufs_hba *hba, u32 attr_sel,
					 u32 mib_val)
{
	return ufshcd_dme_set_attr(hba, attr_sel, ATTR_SET_ST,
				   mib_val, DME_PEER);
}

static inline int ufshcd_dme_get(struct ufs_hba *hba,
				 u32 attr_sel, u32 *mib_val)
{
	return ufshcd_dme_get_attr(hba, attr_sel, mib_val, DME_LOCAL);
}

static inline int ufshcd_dme_peer_get(struct ufs_hba *hba,
				      u32 attr_sel, u32 *mib_val)
{
	return ufshcd_dme_get_attr(hba, attr_sel, mib_val, DME_PEER);
}

int ufshcd_hold(struct ufs_hba *hba, bool async);
void ufshcd_release(struct ufs_hba *hba);

int ufshcd_read_device_desc(struct ufs_hba *hba, u8 *buf, u32 size);
int ufshcd_read_health_desc(struct ufs_hba *hba, u8 *buf, u32 size);
#ifdef CONFIG_JOURNAL_DATA_TAG
int ufshcd_read_vendor_specific_desc(struct ufs_hba *hba, enum desc_idn desc_id,
		int desc_index, u8 *buf, u32 size);
#endif

#define ASCII_STD true
#define UTF16_STD false
int ufshcd_read_string_desc(struct ufs_hba *hba, int desc_index, u8 *buf,
				u32 size, bool ascii);

#define UFS_DEV_ATTR(name, fmt, args...)					\
static ssize_t ufs_##name##_show (struct device *dev, struct device_attribute *attr, char *buf)	\
{										\
	struct Scsi_Host *host = container_of(dev, struct Scsi_Host, shost_dev);\
	struct ufs_hba *hba = shost_priv(host);                                 \
	return sprintf(buf, fmt, args);						\
}										\
static DEVICE_ATTR(name, S_IRUGO, ufs_##name##_show, NULL)

#endif /* End of Header */<|MERGE_RESOLUTION|>--- conflicted
+++ resolved
@@ -613,10 +613,8 @@
 #define UFSHCD_CAP_CLK_SCALING	(1 << 2)
 	/* Allow auto bkops to enabled during runtime suspend */
 #define UFSHCD_CAP_AUTO_BKOPS_SUSPEND (1 << 3)
-<<<<<<< HEAD
 	/* Allow only hibern8 without clk gating */
 #define UFSHCD_CAP_FAKE_CLK_GATING (1 << 4)
-=======
 	/*
 	 * This capability allows the device auto-bkops to be always enabled
 	 * except during suspend (both runtime and suspend).
@@ -625,7 +623,6 @@
 	 * the performance of ongoing read/write operations.
 	 */
 #define UFSHCD_CAP_KEEP_AUTO_BKOPS_ENABLED_EXCEPT_SUSPEND (1 << 5)
->>>>>>> 2e9b74ca
 
 	struct devfreq *devfreq;
 	struct ufs_clk_scaling clk_scaling;
@@ -659,15 +656,11 @@
 	struct ufs_reset_info rst_info;
 	struct ufs_debug debug;
 	int			latency_hist_enabled;
-<<<<<<< HEAD
-	struct io_latency_state io_lat_s;
+	struct io_latency_state io_lat_read;
+	struct io_latency_state io_lat_write;
 #if defined(SEC_UFS_ERROR_COUNT)
 	struct SEC_UFS_counting SEC_err_info;
 #endif
-=======
-	struct io_latency_state io_lat_read;
-	struct io_latency_state io_lat_write;
->>>>>>> 2e9b74ca
 };
 
 /* Returns true if clocks can be gated. Otherwise false */
