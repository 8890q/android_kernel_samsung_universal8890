--- conflicted
+++ resolved
@@ -162,6 +162,7 @@
 	struct list_head rq_list; /* head of request list */
 	struct fasync_struct *async_qp;	/* used by asynchronous notification */
 	Sg_request req_arr[SG_MAX_QUEUE];	/* used as singly-linked list */
+
 	char force_packid;	/* 1 -> pack_id input to read(), 0 -> ignored */
 	char cmd_q;		/* 1 -> allow command queuing, 0 -> don't */
 	unsigned char next_cmd_len; /* 0: automatic, >0: use on next write() */
@@ -434,10 +435,9 @@
 	struct sg_header *old_hdr = NULL;
 	int retval = 0;
 
-<<<<<<< HEAD
 	if (unlikely(segment_eq(get_fs(), KERNEL_DS)))
 		return -EINVAL;
-=======
+
 	/*
 	 * This could cause a response to be stranded. Close the associated
 	 * file descriptor to free up any resources being held.
@@ -445,7 +445,6 @@
 	retval = sg_check_file_access(filp, __func__);
 	if (retval)
 		return retval;
->>>>>>> 2e9b74ca
 
 	if ((!(sfp = (Sg_fd *) filp->private_data)) || (!(sdp = sfp->parentdp)))
 		return -ENXIO;
@@ -722,6 +721,7 @@
 	 * is a non-zero input_size, so emit a warning.
 	 */
 	if (hp->dxfer_direction == SG_DXFER_TO_FROM_DEV) {
+
 		printk_ratelimited(KERN_WARNING
 				   "sg_write: data in/out %d/%d bytes "
 				   "for SCSI command 0x%x-- guessing "
@@ -730,6 +730,7 @@
 				   old_hdr.reply_len - (int)SZ_SG_HEADER,
 				   input_size, (unsigned int) cmnd[0],
 				   current->comm);
+
 	}
 	k = sg_common_write(sfp, srp, cmnd, sfp->timeout, blocking);
 	return (k < 0) ? k : count;
@@ -999,31 +1000,16 @@
 				/* strange ..., for backward compatibility */
 		return sfp->timeout_user;
 	case SG_SET_FORCE_LOW_DMA:
-<<<<<<< HEAD
-		result = get_user(val, ip);
-		if (result)
-			return result;
-		if (val) {
-			sfp->low_dma = 1;
-			if ((0 == sfp->low_dma) && !sfp->res_in_use) {
-				val = (int) sfp->reserve.bufflen;
-				mutex_lock(&sfp->parentdp->open_rel_lock);
-				sg_remove_scat(sfp, &sfp->reserve);
-				sg_build_reserve(sfp, val);
-				mutex_unlock(&sfp->parentdp->open_rel_lock);
-			}
-		} else {
-			if (atomic_read(&sdp->detaching))
-				return -ENODEV;
-			sfp->low_dma = sdp->device->host->unchecked_isa_dma;
-		}
-=======
 		/*
 		 * N.B. This ioctl never worked properly, but failed to
 		 * return an error value. So returning '0' to keep compability
 		 * with legacy applications.
 		 */
->>>>>>> 2e9b74ca
+
+				mutex_lock(&sfp->parentdp->open_rel_lock);
+
+				mutex_unlock(&sfp->parentdp->open_rel_lock);
+
 		return 0;
 	case SG_GET_LOW_DMA:
 		return put_user((int) sdp->device->host->unchecked_isa_dma, ip);
@@ -1956,6 +1942,7 @@
 	else
 		sg_remove_scat(sfp, req_schp);
 
+
 	return ret;
 }
 
@@ -2269,6 +2256,7 @@
 	sfp->timeout = SG_DEFAULT_TIMEOUT;
 	sfp->timeout_user = SG_DEFAULT_TIMEOUT_USER;
 	sfp->force_packid = SG_DEF_FORCE_PACK_ID;
+
 	sfp->cmd_q = SG_DEF_COMMAND_Q;
 	sfp->keep_orphan = SG_DEF_KEEP_ORPHAN;
 	sfp->parentdp = sdp;
