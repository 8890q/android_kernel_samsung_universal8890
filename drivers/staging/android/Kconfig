--- conflicted
+++ resolved
@@ -160,10 +160,7 @@
 	  a 'cuttlefish' Android image inside QEmu. The driver interacts with
 	  a QEmu ivshmem device. If built as a module, it will be called vsoc.
 
-<<<<<<< HEAD
-=======
 source "drivers/staging/android/ion/Kconfig"
->>>>>>> 2e9b74ca
 
 endif # if ANDROID
 
