#include <linux/usb.h>
#include <linux/usb/ch9.h>
#include <linux/usb/hcd.h>
#include <linux/usb/quirks.h>
#include <linux/module.h>
#include <linux/slab.h>
#include <linux/device.h>
#include <asm/byteorder.h>
#include "usb.h"


#define USB_MAXALTSETTING		128	/* Hard limit */

#define USB_MAXCONFIG			8	/* Arbitrary limit */


static inline const char *plural(int n)
{
	return (n == 1 ? "" : "s");
}

static int find_next_descriptor(unsigned char *buffer, int size,
    int dt1, int dt2, int *num_skipped)
{
	struct usb_descriptor_header *h;
	int n = 0;
	unsigned char *buffer0 = buffer;

	/* Find the next descriptor of type dt1 or dt2 */
	while (size > 0) {
		h = (struct usb_descriptor_header *) buffer;
		if (h->bDescriptorType == dt1 || h->bDescriptorType == dt2)
			break;
		buffer += h->bLength;
		size -= h->bLength;
		++n;
	}

	/* Store the number of descriptors skipped and return the
	 * number of bytes skipped */
	if (num_skipped)
		*num_skipped = n;
	return buffer - buffer0;
}

static void usb_parse_ss_endpoint_companion(struct device *ddev, int cfgno,
		int inum, int asnum, struct usb_host_endpoint *ep,
		unsigned char *buffer, int size)
{
	struct usb_ss_ep_comp_descriptor *desc;
	int max_tx;

	/* The SuperSpeed endpoint companion descriptor is supposed to
	 * be the first thing immediately following the endpoint descriptor.
	 */
	desc = (struct usb_ss_ep_comp_descriptor *) buffer;
	if (desc->bDescriptorType != USB_DT_SS_ENDPOINT_COMP ||
			size < USB_DT_SS_EP_COMP_SIZE) {
		dev_warn(ddev, "No SuperSpeed endpoint companion for config %d "
				" interface %d altsetting %d ep %d: "
				"using minimum values\n",
				cfgno, inum, asnum, ep->desc.bEndpointAddress);

		/* Fill in some default values.
		 * Leave bmAttributes as zero, which will mean no streams for
		 * bulk, and isoc won't support multiple bursts of packets.
		 * With bursts of only one packet, and a Mult of 1, the max
		 * amount of data moved per endpoint service interval is one
		 * packet.
		 */
		ep->ss_ep_comp.bLength = USB_DT_SS_EP_COMP_SIZE;
		ep->ss_ep_comp.bDescriptorType = USB_DT_SS_ENDPOINT_COMP;
		if (usb_endpoint_xfer_isoc(&ep->desc) ||
				usb_endpoint_xfer_int(&ep->desc))
			ep->ss_ep_comp.wBytesPerInterval =
					ep->desc.wMaxPacketSize;
		return;
	}

	memcpy(&ep->ss_ep_comp, desc, USB_DT_SS_EP_COMP_SIZE);

	/* Check the various values */
	if (usb_endpoint_xfer_control(&ep->desc) && desc->bMaxBurst != 0) {
		dev_warn(ddev, "Control endpoint with bMaxBurst = %d in "
				"config %d interface %d altsetting %d ep %d: "
				"setting to zero\n", desc->bMaxBurst,
				cfgno, inum, asnum, ep->desc.bEndpointAddress);
		ep->ss_ep_comp.bMaxBurst = 0;
	} else if (desc->bMaxBurst > 15) {
		dev_warn(ddev, "Endpoint with bMaxBurst = %d in "
				"config %d interface %d altsetting %d ep %d: "
				"setting to 15\n", desc->bMaxBurst,
				cfgno, inum, asnum, ep->desc.bEndpointAddress);
		ep->ss_ep_comp.bMaxBurst = 15;
	}

	if ((usb_endpoint_xfer_control(&ep->desc) ||
			usb_endpoint_xfer_int(&ep->desc)) &&
				desc->bmAttributes != 0) {
		dev_warn(ddev, "%s endpoint with bmAttributes = %d in "
				"config %d interface %d altsetting %d ep %d: "
				"setting to zero\n",
				usb_endpoint_xfer_control(&ep->desc) ? "Control" : "Bulk",
				desc->bmAttributes,
				cfgno, inum, asnum, ep->desc.bEndpointAddress);
		ep->ss_ep_comp.bmAttributes = 0;
	} else if (usb_endpoint_xfer_bulk(&ep->desc) &&
			desc->bmAttributes > 16) {
		dev_warn(ddev, "Bulk endpoint with more than 65536 streams in "
				"config %d interface %d altsetting %d ep %d: "
				"setting to max\n",
				cfgno, inum, asnum, ep->desc.bEndpointAddress);
		ep->ss_ep_comp.bmAttributes = 16;
	} else if (usb_endpoint_xfer_isoc(&ep->desc) &&
		   USB_SS_MULT(desc->bmAttributes) > 3) {
		dev_warn(ddev, "Isoc endpoint has Mult of %d in "
				"config %d interface %d altsetting %d ep %d: "
				"setting to 3\n",
				USB_SS_MULT(desc->bmAttributes),
				cfgno, inum, asnum, ep->desc.bEndpointAddress);
		ep->ss_ep_comp.bmAttributes = 2;
	}

	if (usb_endpoint_xfer_isoc(&ep->desc))
		max_tx = (desc->bMaxBurst + 1) *
			(USB_SS_MULT(desc->bmAttributes)) *
			usb_endpoint_maxp(&ep->desc);
	else if (usb_endpoint_xfer_int(&ep->desc))
		max_tx = usb_endpoint_maxp(&ep->desc) *
			(desc->bMaxBurst + 1);
	else
		max_tx = 999999;
	if (le16_to_cpu(desc->wBytesPerInterval) > max_tx) {
		dev_warn(ddev, "%s endpoint with wBytesPerInterval of %d in "
				"config %d interface %d altsetting %d ep %d: "
				"setting to %d\n",
				usb_endpoint_xfer_isoc(&ep->desc) ? "Isoc" : "Int",
				le16_to_cpu(desc->wBytesPerInterval),
				cfgno, inum, asnum, ep->desc.bEndpointAddress,
				max_tx);
		ep->ss_ep_comp.wBytesPerInterval = cpu_to_le16(max_tx);
	}
}

static const unsigned short low_speed_maxpacket_maxes[4] = {
	[USB_ENDPOINT_XFER_CONTROL] = 8,
	[USB_ENDPOINT_XFER_ISOC] = 0,
	[USB_ENDPOINT_XFER_BULK] = 0,
	[USB_ENDPOINT_XFER_INT] = 8,
};
static const unsigned short full_speed_maxpacket_maxes[4] = {
	[USB_ENDPOINT_XFER_CONTROL] = 64,
	[USB_ENDPOINT_XFER_ISOC] = 1023,
	[USB_ENDPOINT_XFER_BULK] = 64,
	[USB_ENDPOINT_XFER_INT] = 64,
};
static const unsigned short high_speed_maxpacket_maxes[4] = {
	[USB_ENDPOINT_XFER_CONTROL] = 64,
	[USB_ENDPOINT_XFER_ISOC] = 1024,

	/* Bulk should be 512, but some devices use 1024: we will warn below */
	[USB_ENDPOINT_XFER_BULK] = 1024,
	[USB_ENDPOINT_XFER_INT] = 1024,
};
static const unsigned short super_speed_maxpacket_maxes[4] = {
	[USB_ENDPOINT_XFER_CONTROL] = 512,
	[USB_ENDPOINT_XFER_ISOC] = 1024,
	[USB_ENDPOINT_XFER_BULK] = 1024,
	[USB_ENDPOINT_XFER_INT] = 1024,
};

static int usb_parse_endpoint(struct device *ddev, int cfgno, int inum,
    int asnum, struct usb_host_interface *ifp, int num_ep,
    unsigned char *buffer, int size)
{
	struct usb_device *udev = to_usb_device(ddev);
	unsigned char *buffer0 = buffer;
	struct usb_endpoint_descriptor *d;
	struct usb_host_endpoint *endpoint;
	int n, i, j, retval;
	unsigned int maxp;
	const unsigned short *maxpacket_maxes;

	d = (struct usb_endpoint_descriptor *) buffer;
	buffer += d->bLength;
	size -= d->bLength;

	if (d->bLength >= USB_DT_ENDPOINT_AUDIO_SIZE)
		n = USB_DT_ENDPOINT_AUDIO_SIZE;
	else if (d->bLength >= USB_DT_ENDPOINT_SIZE)
		n = USB_DT_ENDPOINT_SIZE;
	else {
		dev_warn(ddev, "config %d interface %d altsetting %d has an "
		    "invalid endpoint descriptor of length %d, skipping\n",
		    cfgno, inum, asnum, d->bLength);
		goto skip_to_next_endpoint_or_interface_descriptor;
	}

	i = d->bEndpointAddress & ~USB_ENDPOINT_DIR_MASK;
	if (i >= 16 || i == 0) {
		dev_warn(ddev, "config %d interface %d altsetting %d has an "
		    "invalid endpoint with address 0x%X, skipping\n",
		    cfgno, inum, asnum, d->bEndpointAddress);
		goto skip_to_next_endpoint_or_interface_descriptor;
	}

	/* Only store as many endpoints as we have room for */
	if (ifp->desc.bNumEndpoints >= num_ep)
		goto skip_to_next_endpoint_or_interface_descriptor;

	/* Check for duplicate endpoint addresses */
	for (i = 0; i < ifp->desc.bNumEndpoints; ++i) {
		if (ifp->endpoint[i].desc.bEndpointAddress ==
		    d->bEndpointAddress) {
			dev_warn(ddev, "config %d interface %d altsetting %d has a duplicate endpoint with address 0x%X, skipping\n",
			    cfgno, inum, asnum, d->bEndpointAddress);
			goto skip_to_next_endpoint_or_interface_descriptor;
		}
	}

	/* Ignore blacklisted endpoints */
	if (udev->quirks & USB_QUIRK_ENDPOINT_BLACKLIST) {
		if (usb_endpoint_is_blacklisted(udev, ifp, d)) {
			dev_warn(ddev, "config %d interface %d altsetting %d has a blacklisted endpoint with address 0x%X, skipping\n",
					cfgno, inum, asnum,
					d->bEndpointAddress);
			goto skip_to_next_endpoint_or_interface_descriptor;
		}
	}

	endpoint = &ifp->endpoint[ifp->desc.bNumEndpoints];
	++ifp->desc.bNumEndpoints;

	memcpy(&endpoint->desc, d, n);
	INIT_LIST_HEAD(&endpoint->urb_list);

	/*
	 * Fix up bInterval values outside the legal range.
	 * Use 10 or 8 ms if no proper value can be guessed.
	 */
	i = 0;		/* i = min, j = max, n = default */
	j = 255;
	if (usb_endpoint_xfer_int(d)) {
		i = 1;
		switch (to_usb_device(ddev)->speed) {
		case USB_SPEED_SUPER_PLUS:
		case USB_SPEED_SUPER:
		case USB_SPEED_HIGH:
			/*
			 * Many device manufacturers are using full-speed
			 * bInterval values in high-speed interrupt endpoint
			 * descriptors. Try to fix those and fall back to an
			 * 8-ms default value otherwise.
			 */
			n = fls(d->bInterval*8);
			if (n == 0)
				n = 7;	/* 8 ms = 2^(7-1) uframes */
			j = 16;

			/*
			 * Adjust bInterval for quirked devices.
			 */
			/*
			 * This quirk fixes bIntervals reported in ms.
			 */
			if (to_usb_device(ddev)->quirks &
				USB_QUIRK_LINEAR_FRAME_INTR_BINTERVAL) {
				n = clamp(fls(d->bInterval) + 3, i, j);
				i = j = n;
			}
			/*
			 * This quirk fixes bIntervals reported in
			 * linear microframes.
			 */
			if (to_usb_device(ddev)->quirks &
				USB_QUIRK_LINEAR_UFRAME_INTR_BINTERVAL) {
				n = clamp(fls(d->bInterval), i, j);
				i = j = n;
			}
			break;
		default:		/* USB_SPEED_FULL or _LOW */
			/*
			 * For low-speed, 10 ms is the official minimum.
			 * But some "overclocked" devices might want faster
			 * polling so we'll allow it.
			 */
			n = 10;
			break;
		}
	} else if (usb_endpoint_xfer_isoc(d)) {
		i = 1;
		j = 16;
		switch (to_usb_device(ddev)->speed) {
		case USB_SPEED_HIGH:
			n = 7;		/* 8 ms = 2^(7-1) uframes */
			break;
		default:		/* USB_SPEED_FULL */
			n = 4;		/* 8 ms = 2^(4-1) frames */
			break;
		}
	}
	if (d->bInterval < i || d->bInterval > j) {
		dev_warn(ddev, "config %d interface %d altsetting %d "
		    "endpoint 0x%X has an invalid bInterval %d, "
		    "changing to %d\n",
		    cfgno, inum, asnum,
		    d->bEndpointAddress, d->bInterval, n);
		endpoint->desc.bInterval = n;
	}

	if (usb_endpoint_maxp(&endpoint->desc) == 0) {
		dev_warn(ddev, "config %d interface %d altsetting %d endpoint 0x%X has wMaxPacketSize 0, skipping\n",
		    cfgno, inum, asnum, d->bEndpointAddress);
		goto skip_to_next_endpoint_or_interface_descriptor;
	}

	/* Some buggy low-speed devices have Bulk endpoints, which is
	 * explicitly forbidden by the USB spec.  In an attempt to make
	 * them usable, we will try treating them as Interrupt endpoints.
	 */
	if (to_usb_device(ddev)->speed == USB_SPEED_LOW &&
			usb_endpoint_xfer_bulk(d)) {
		dev_warn(ddev, "config %d interface %d altsetting %d "
		    "endpoint 0x%X is Bulk; changing to Interrupt\n",
		    cfgno, inum, asnum, d->bEndpointAddress);
		endpoint->desc.bmAttributes = USB_ENDPOINT_XFER_INT;
		endpoint->desc.bInterval = 1;
		if (usb_endpoint_maxp(&endpoint->desc) > 8)
			endpoint->desc.wMaxPacketSize = cpu_to_le16(8);
	}

	/* Validate the wMaxPacketSize field */
	maxp = usb_endpoint_maxp(&endpoint->desc);

	/* Find the highest legal maxpacket size for this endpoint */
	i = 0;		/* additional transactions per microframe */
	switch (to_usb_device(ddev)->speed) {
	case USB_SPEED_LOW:
		maxpacket_maxes = low_speed_maxpacket_maxes;
		break;
	case USB_SPEED_FULL:
		maxpacket_maxes = full_speed_maxpacket_maxes;
		break;
	case USB_SPEED_HIGH:
		/* Bits 12..11 are allowed only for HS periodic endpoints */
		if (usb_endpoint_xfer_int(d) || usb_endpoint_xfer_isoc(d)) {
			i = maxp & (BIT(12) | BIT(11));
			maxp &= ~i;
		}
		/* fallthrough */
	default:
		maxpacket_maxes = high_speed_maxpacket_maxes;
		break;
	case USB_SPEED_SUPER:
	case USB_SPEED_SUPER_PLUS:
		maxpacket_maxes = super_speed_maxpacket_maxes;
		break;
	}
	j = maxpacket_maxes[usb_endpoint_type(&endpoint->desc)];

	if (maxp > j) {
		dev_warn(ddev, "config %d interface %d altsetting %d endpoint 0x%X has invalid maxpacket %d, setting to %d\n",
		    cfgno, inum, asnum, d->bEndpointAddress, maxp, j);
		maxp = j;
		endpoint->desc.wMaxPacketSize = cpu_to_le16(i | maxp);
	}

	/*
	 * Some buggy high speed devices have bulk endpoints using
	 * maxpacket sizes other than 512.  High speed HCDs may not
	 * be able to handle that particular bug, so let's warn...
	 */
	if (to_usb_device(ddev)->speed == USB_SPEED_HIGH
			&& usb_endpoint_xfer_bulk(d)) {
		if (maxp != 512)
			dev_warn(ddev, "config %d interface %d altsetting %d "
				"bulk endpoint 0x%X has invalid maxpacket %d\n",
				cfgno, inum, asnum, d->bEndpointAddress,
				maxp);
	}

	/* Parse a possible SuperSpeed endpoint companion descriptor */
	if (to_usb_device(ddev)->speed >= USB_SPEED_SUPER)
		usb_parse_ss_endpoint_companion(ddev, cfgno,
				inum, asnum, endpoint, buffer, size);

	/* Skip over any Class Specific or Vendor Specific descriptors;
	 * find the next endpoint or interface descriptor */
	endpoint->extra = buffer;
	i = find_next_descriptor(buffer, size, USB_DT_ENDPOINT,
			USB_DT_INTERFACE, &n);
	endpoint->extralen = i;
	retval = buffer - buffer0 + i;
	if (n > 0)
		dev_dbg(ddev, "skipped %d descriptor%s after %s\n",
		    n, plural(n), "endpoint");
	return retval;

skip_to_next_endpoint_or_interface_descriptor:
	i = find_next_descriptor(buffer, size, USB_DT_ENDPOINT,
	    USB_DT_INTERFACE, NULL);
	return buffer - buffer0 + i;
}

void usb_release_interface_cache(struct kref *ref)
{
	struct usb_interface_cache *intfc = ref_to_usb_interface_cache(ref);
	int j;

	for (j = 0; j < intfc->num_altsetting; j++) {
		struct usb_host_interface *alt = &intfc->altsetting[j];

		kfree(alt->endpoint);
		kfree(alt->string);
	}
	kfree(intfc);
}

static int usb_parse_interface(struct device *ddev, int cfgno,
    struct usb_host_config *config, unsigned char *buffer, int size,
    u8 inums[], u8 nalts[])
{
	unsigned char *buffer0 = buffer;
	struct usb_interface_descriptor	*d;
	int inum, asnum;
	struct usb_interface_cache *intfc;
	struct usb_host_interface *alt;
	int i, n;
	int len, retval;
	int num_ep, num_ep_orig;

	d = (struct usb_interface_descriptor *) buffer;
	buffer += d->bLength;
	size -= d->bLength;

	if (d->bLength < USB_DT_INTERFACE_SIZE)
		goto skip_to_next_interface_descriptor;

	/* Which interface entry is this? */
	intfc = NULL;
	inum = d->bInterfaceNumber;
	for (i = 0; i < config->desc.bNumInterfaces; ++i) {
		if (inums[i] == inum) {
			intfc = config->intf_cache[i];
			break;
		}
	}
	if (!intfc || intfc->num_altsetting >= nalts[i])
		goto skip_to_next_interface_descriptor;

	/* Check for duplicate altsetting entries */
	asnum = d->bAlternateSetting;
	for ((i = 0, alt = &intfc->altsetting[0]);
	      i < intfc->num_altsetting;
	     (++i, ++alt)) {
		if (alt->desc.bAlternateSetting == asnum) {
			dev_warn(ddev, "Duplicate descriptor for config %d "
			    "interface %d altsetting %d, skipping\n",
			    cfgno, inum, asnum);
			goto skip_to_next_interface_descriptor;
		}
	}

	++intfc->num_altsetting;
	memcpy(&alt->desc, d, USB_DT_INTERFACE_SIZE);

	/* Skip over any Class Specific or Vendor Specific descriptors;
	 * find the first endpoint or interface descriptor */
	alt->extra = buffer;
	i = find_next_descriptor(buffer, size, USB_DT_ENDPOINT,
	    USB_DT_INTERFACE, &n);
	alt->extralen = i;
	if (n > 0)
		dev_dbg(ddev, "skipped %d descriptor%s after %s\n",
		    n, plural(n), "interface");
	buffer += i;
	size -= i;

	/* Allocate space for the right(?) number of endpoints */
	num_ep = num_ep_orig = alt->desc.bNumEndpoints;
	alt->desc.bNumEndpoints = 0;		/* Use as a counter */
	if (num_ep > USB_MAXENDPOINTS) {
		dev_warn(ddev, "too many endpoints for config %d interface %d "
		    "altsetting %d: %d, using maximum allowed: %d\n",
		    cfgno, inum, asnum, num_ep, USB_MAXENDPOINTS);
		num_ep = USB_MAXENDPOINTS;
	}

	if (num_ep > 0) {
		/* Can't allocate 0 bytes */
		len = sizeof(struct usb_host_endpoint) * num_ep;
		alt->endpoint = kzalloc(len, GFP_KERNEL);
		if (!alt->endpoint)
			return -ENOMEM;
	}

	/* Parse all the endpoint descriptors */
	n = 0;
	while (size > 0) {
		if (((struct usb_descriptor_header *) buffer)->bDescriptorType
		     == USB_DT_INTERFACE)
			break;
		retval = usb_parse_endpoint(ddev, cfgno, inum, asnum, alt,
		    num_ep, buffer, size);
		if (retval < 0)
			return retval;
		++n;

		buffer += retval;
		size -= retval;
	}

	if (n != num_ep_orig)
		dev_warn(ddev, "config %d interface %d altsetting %d has %d "
		    "endpoint descriptor%s, different from the interface "
		    "descriptor's value: %d\n",
		    cfgno, inum, asnum, n, plural(n), num_ep_orig);
	return buffer - buffer0;

skip_to_next_interface_descriptor:
	i = find_next_descriptor(buffer, size, USB_DT_INTERFACE,
	    USB_DT_INTERFACE, NULL);
	return buffer - buffer0 + i;
}

static int usb_parse_configuration(struct usb_device *dev, int cfgidx,
    struct usb_host_config *config, unsigned char *buffer, int size)
{
	struct device *ddev = &dev->dev;
	unsigned char *buffer0 = buffer;
	int cfgno;
	int nintf, nintf_orig;
	int i, j, n;
	struct usb_interface_cache *intfc;
	unsigned char *buffer2;
	int size2;
	struct usb_descriptor_header *header;
	int len, retval;
	u8 inums[USB_MAXINTERFACES], nalts[USB_MAXINTERFACES];
	unsigned iad_num = 0;

	memcpy(&config->desc, buffer, USB_DT_CONFIG_SIZE);
	nintf = nintf_orig = config->desc.bNumInterfaces;
	config->desc.bNumInterfaces = 0;	// Adjusted later

	if (config->desc.bDescriptorType != USB_DT_CONFIG ||
	    config->desc.bLength < USB_DT_CONFIG_SIZE ||
	    config->desc.bLength > size) {
		dev_err(ddev, "invalid descriptor for config index %d: "
		    "type = 0x%X, length = %d\n", cfgidx,
		    config->desc.bDescriptorType, config->desc.bLength);
		return -EINVAL;
	}
	cfgno = config->desc.bConfigurationValue;

	buffer += config->desc.bLength;
	size -= config->desc.bLength;

	if (nintf > USB_MAXINTERFACES) {
		dev_warn(ddev, "config %d has too many interfaces: %d, "
		    "using maximum allowed: %d\n",
		    cfgno, nintf, USB_MAXINTERFACES);
		nintf = USB_MAXINTERFACES;
	}

	/* Go through the descriptors, checking their length and counting the
	 * number of altsettings for each interface */
	n = 0;
	for ((buffer2 = buffer, size2 = size);
	      size2 > 0;
	     (buffer2 += header->bLength, size2 -= header->bLength)) {

		if (size2 < sizeof(struct usb_descriptor_header)) {
			dev_warn(ddev, "config %d descriptor has %d excess "
			    "byte%s, ignoring\n",
			    cfgno, size2, plural(size2));
			break;
		}

		header = (struct usb_descriptor_header *) buffer2;
		if ((header->bLength > size2) || (header->bLength < 2)) {
			dev_warn(ddev, "config %d has an invalid descriptor "
			    "of length %d, skipping remainder of the config\n",
			    cfgno, header->bLength);
			break;
		}

		if (header->bDescriptorType == USB_DT_INTERFACE) {
			struct usb_interface_descriptor *d;
			int inum;

			d = (struct usb_interface_descriptor *) header;
			if (d->bLength < USB_DT_INTERFACE_SIZE) {
				dev_warn(ddev, "config %d has an invalid "
				    "interface descriptor of length %d, "
				    "skipping\n", cfgno, d->bLength);
				continue;
			}

			inum = d->bInterfaceNumber;

			if ((dev->quirks & USB_QUIRK_HONOR_BNUMINTERFACES) &&
			    n >= nintf_orig) {
				dev_warn(ddev, "config %d has more interface "
				    "descriptors, than it declares in "
				    "bNumInterfaces, ignoring interface "
				    "number: %d\n", cfgno, inum);
				continue;
			}

			if (inum >= nintf_orig)
				dev_warn(ddev, "config %d has an invalid "
				    "interface number: %d but max is %d\n",
				    cfgno, inum, nintf_orig - 1);

			/* Have we already encountered this interface?
			 * Count its altsettings */
			for (i = 0; i < n; ++i) {
				if (inums[i] == inum)
					break;
			}
			if (i < n) {
				if (nalts[i] < 255)
					++nalts[i];
			} else if (n < USB_MAXINTERFACES) {
				inums[n] = inum;
				nalts[n] = 1;
				++n;
			}

		} else if (header->bDescriptorType ==
				USB_DT_INTERFACE_ASSOCIATION) {
			struct usb_interface_assoc_descriptor *d;

			d = (struct usb_interface_assoc_descriptor *)header;
			if (d->bLength < USB_DT_INTERFACE_ASSOCIATION_SIZE) {
				dev_warn(ddev,
					 "config %d has an invalid interface association descriptor of length %d, skipping\n",
					 cfgno, d->bLength);
				continue;
			}

			if (iad_num == USB_MAXIADS) {
				dev_warn(ddev, "found more Interface "
					       "Association Descriptors "
					       "than allocated for in "
					       "configuration %d\n", cfgno);
			} else {
				config->intf_assoc[iad_num] = d;
				iad_num++;
			}

		} else if (header->bDescriptorType == USB_DT_DEVICE ||
			    header->bDescriptorType == USB_DT_CONFIG)
			dev_warn(ddev, "config %d contains an unexpected "
			    "descriptor of type 0x%X, skipping\n",
			    cfgno, header->bDescriptorType);

	}	/* for ((buffer2 = buffer, size2 = size); ...) */
	size = buffer2 - buffer;
	config->desc.wTotalLength = cpu_to_le16(buffer2 - buffer0);

	if (n != nintf)
		dev_warn(ddev, "config %d has %d interface%s, different from "
		    "the descriptor's value: %d\n",
		    cfgno, n, plural(n), nintf_orig);
	else if (n == 0)
		dev_warn(ddev, "config %d has no interfaces?\n", cfgno);
	config->desc.bNumInterfaces = nintf = n;

	/* Check for missing interface numbers */
	for (i = 0; i < nintf; ++i) {
		for (j = 0; j < nintf; ++j) {
			if (inums[j] == i)
				break;
		}
		if (j >= nintf)
			dev_warn(ddev, "config %d has no interface number "
			    "%d\n", cfgno, i);
	}

	/* Allocate the usb_interface_caches and altsetting arrays */
	for (i = 0; i < nintf; ++i) {
		j = nalts[i];
		if (j > USB_MAXALTSETTING) {
			dev_warn(ddev, "too many alternate settings for "
			    "config %d interface %d: %d, "
			    "using maximum allowed: %d\n",
			    cfgno, inums[i], j, USB_MAXALTSETTING);
			nalts[i] = j = USB_MAXALTSETTING;
		}

		len = sizeof(*intfc) + sizeof(struct usb_host_interface) * j;
		config->intf_cache[i] = intfc = kzalloc(len, GFP_KERNEL);
		if (!intfc)
			return -ENOMEM;
		kref_init(&intfc->ref);
	}

	/* FIXME: parse the BOS descriptor */

	/* Skip over any Class Specific or Vendor Specific descriptors;
	 * find the first interface descriptor */
	config->extra = buffer;
	i = find_next_descriptor(buffer, size, USB_DT_INTERFACE,
	    USB_DT_INTERFACE, &n);
	config->extralen = i;
	if (n > 0)
		dev_dbg(ddev, "skipped %d descriptor%s after %s\n",
		    n, plural(n), "configuration");
	buffer += i;
	size -= i;

	/* Parse all the interface/altsetting descriptors */
	while (size > 0) {
		retval = usb_parse_interface(ddev, cfgno, config,
		    buffer, size, inums, nalts);
		if (retval < 0)
			return retval;

		buffer += retval;
		size -= retval;
	}

	/* Check for missing altsettings */
	for (i = 0; i < nintf; ++i) {
		intfc = config->intf_cache[i];
		for (j = 0; j < intfc->num_altsetting; ++j) {
			for (n = 0; n < intfc->num_altsetting; ++n) {
				if (intfc->altsetting[n].desc.
				    bAlternateSetting == j)
					break;
			}
			if (n >= intfc->num_altsetting)
				dev_warn(ddev, "config %d interface %d has no "
				    "altsetting %d\n", cfgno, inums[i], j);
		}
	}

	return 0;
}

/* hub-only!! ... and only exported for reset/reinit path.
 * otherwise used internally on disconnect/destroy path
 */
void usb_destroy_configuration(struct usb_device *dev)
{
	int c, i;

	if (!dev->config)
		return;

	if (dev->rawdescriptors) {
		for (i = 0; i < dev->descriptor.bNumConfigurations &&
<<<<<<< HEAD
			i < USB_MAXCONFIG; i++)
=======
				i < USB_MAXCONFIG; i++)
>>>>>>> e0609c61
			kfree(dev->rawdescriptors[i]);

		kfree(dev->rawdescriptors);
		dev->rawdescriptors = NULL;
	}

	for (c = 0; c < dev->descriptor.bNumConfigurations &&
<<<<<<< HEAD
		c < USB_MAXCONFIG; c++) {
=======
			c < USB_MAXCONFIG; c++) {
>>>>>>> e0609c61
		struct usb_host_config *cf = &dev->config[c];

		kfree(cf->string);
		for (i = 0; i < cf->desc.bNumInterfaces &&
<<<<<<< HEAD
			i < USB_MAXINTERFACES; i++) {
=======
				i < USB_MAXINTERFACES; i++) {
>>>>>>> e0609c61
			if (cf->intf_cache[i])
				kref_put(&cf->intf_cache[i]->ref,
					  usb_release_interface_cache);
		}
	}
	kfree(dev->config);
	dev->config = NULL;
}


/*
 * Get the USB config descriptors, cache and parse'em
 *
 * hub-only!! ... and only in reset path, or usb_new_device()
 * (used by real hubs and virtual root hubs)
 */
int usb_get_configuration(struct usb_device *dev)
{
	struct device *ddev = &dev->dev;
	int ncfg = dev->descriptor.bNumConfigurations;
	int result = 0;
	unsigned int cfgno, length;
	unsigned char *bigbuffer;
	struct usb_config_descriptor *desc;

	cfgno = 0;
	result = -ENOMEM;
	if (ncfg > USB_MAXCONFIG) {
		dev_warn(ddev, "too many configurations: %d, "
		    "using maximum allowed: %d\n", ncfg, USB_MAXCONFIG);
		dev->descriptor.bNumConfigurations = ncfg = USB_MAXCONFIG;
	}

	if (ncfg < 1) {
		dev_err(ddev, "no configurations\n");
		return -EINVAL;
	}

	length = ncfg * sizeof(struct usb_host_config);
	dev->config = kzalloc(length, GFP_KERNEL);
	if (!dev->config)
		goto err2;

	length = ncfg * sizeof(char *);
	dev->rawdescriptors = kzalloc(length, GFP_KERNEL);
	if (!dev->rawdescriptors)
		goto err2;

	desc = kmalloc(USB_DT_CONFIG_SIZE, GFP_KERNEL);
	if (!desc)
		goto err2;

	result = 0;
	for (; cfgno < ncfg; cfgno++) {
		/* We grab just the first descriptor so we know how long
		 * the whole configuration is */
		result = usb_get_descriptor(dev, USB_DT_CONFIG, cfgno,
		    desc, USB_DT_CONFIG_SIZE);
		if (result < 0) {
			dev_err(ddev, "unable to read config index %d "
			    "descriptor/%s: %d\n", cfgno, "start", result);
			if (result != -EPIPE)
				goto err;
			dev_err(ddev, "chopping to %d config(s)\n", cfgno);
			dev->descriptor.bNumConfigurations = cfgno;
			break;
		} else if (result < 4) {
			dev_err(ddev, "config index %d descriptor too short "
			    "(expected %i, got %i)\n", cfgno,
			    USB_DT_CONFIG_SIZE, result);
			result = -EINVAL;
			goto err;
		}
		length = max((int) le16_to_cpu(desc->wTotalLength),
		    USB_DT_CONFIG_SIZE);

		/* Now that we know the length, get the whole thing */
		bigbuffer = kmalloc(length, GFP_KERNEL);
		if (!bigbuffer) {
			result = -ENOMEM;
			goto err;
		}

		if (dev->quirks & USB_QUIRK_DELAY_INIT)
			msleep(200);

		result = usb_get_descriptor(dev, USB_DT_CONFIG, cfgno,
		    bigbuffer, length);
		if (result < 0) {
			dev_err(ddev, "unable to read config index %d "
			    "descriptor/%s\n", cfgno, "all");
			kfree(bigbuffer);
			goto err;
		}
		if (result < length) {
			dev_warn(ddev, "config index %d descriptor too short "
			    "(expected %i, got %i)\n", cfgno, length, result);
			length = result;
		}

		dev->rawdescriptors[cfgno] = bigbuffer;

		result = usb_parse_configuration(dev, cfgno,
		    &dev->config[cfgno], bigbuffer, length);
		if (result < 0) {
			++cfgno;
			goto err;
		}
	}
	result = 0;

err:
	kfree(desc);
	dev->descriptor.bNumConfigurations = cfgno;
err2:
	if (result == -ENOMEM)
		dev_err(ddev, "out of memory\n");
	return result;
}

void usb_release_bos_descriptor(struct usb_device *dev)
{
	if (dev->bos) {
		kfree(dev->bos->desc);
		kfree(dev->bos);
		dev->bos = NULL;
	}
}

/* Get BOS descriptor set */
int usb_get_bos_descriptor(struct usb_device *dev)
{
	struct device *ddev = &dev->dev;
	struct usb_bos_descriptor *bos;
	struct usb_dev_cap_header *cap;
	unsigned char *buffer, *buffer0;
	int length, total_len, num, i;
	int ret;

	bos = kzalloc(sizeof(struct usb_bos_descriptor), GFP_KERNEL);
	if (!bos)
		return -ENOMEM;

	/* Get BOS descriptor */
	ret = usb_get_descriptor(dev, USB_DT_BOS, 0, bos, USB_DT_BOS_SIZE);
	if (ret < USB_DT_BOS_SIZE || bos->bLength < USB_DT_BOS_SIZE) {
		dev_err(ddev, "unable to get BOS descriptor or descriptor too short\n");
		if (ret >= 0)
			ret = -ENOMSG;
		kfree(bos);
		return ret;
	}

	length = bos->bLength;
	total_len = le16_to_cpu(bos->wTotalLength);
	num = bos->bNumDeviceCaps;
	kfree(bos);
	if (total_len < length)
		return -EINVAL;

	dev->bos = kzalloc(sizeof(struct usb_host_bos), GFP_KERNEL);
	if (!dev->bos)
		return -ENOMEM;

	/* Now let's get the whole BOS descriptor set */
	buffer = kzalloc(total_len, GFP_KERNEL);
	if (!buffer) {
		ret = -ENOMEM;
		goto err;
	}
	dev->bos->desc = (struct usb_bos_descriptor *)buffer;

	ret = usb_get_descriptor(dev, USB_DT_BOS, 0, buffer, total_len);
	if (ret < total_len) {
		dev_err(ddev, "unable to get BOS descriptor set\n");
		if (ret >= 0)
			ret = -ENOMSG;
		goto err;
	}

	buffer0 = buffer;
	total_len -= length;
	buffer += length;

	for (i = 0; i < num; i++) {
		cap = (struct usb_dev_cap_header *)buffer;
		if (total_len < sizeof(*cap) || total_len < cap->bLength) {
			dev->bos->desc->bNumDeviceCaps = i;
			break;
		}
		length = cap->bLength;

		if (cap->bDescriptorType != USB_DT_DEVICE_CAPABILITY) {
			dev_warn(ddev, "descriptor type invalid, skip\n");
			continue;
		}

		switch (cap->bDevCapabilityType) {
		case USB_CAP_TYPE_WIRELESS_USB:
			/* Wireless USB cap descriptor is handled by wusb */
			break;
		case USB_CAP_TYPE_EXT:
			dev->bos->ext_cap =
				(struct usb_ext_cap_descriptor *)buffer;
			break;
		case USB_SS_CAP_TYPE:
			dev->bos->ss_cap =
				(struct usb_ss_cap_descriptor *)buffer;
			break;
		case CONTAINER_ID_TYPE:
			dev->bos->ss_id =
				(struct usb_ss_container_id_descriptor *)buffer;
			break;
		case USB_PTM_CAP_TYPE:
			dev->bos->ptm_cap =
				(struct usb_ptm_cap_descriptor *)buffer;
		default:
			break;
		}

		total_len -= length;
		buffer += length;
	}
	dev->bos->desc->wTotalLength = cpu_to_le16(buffer - buffer0);

	return 0;

err:
	usb_release_bos_descriptor(dev);
	return ret;
}<|MERGE_RESOLUTION|>--- conflicted
+++ resolved
@@ -752,11 +752,7 @@
 
 	if (dev->rawdescriptors) {
 		for (i = 0; i < dev->descriptor.bNumConfigurations &&
-<<<<<<< HEAD
 			i < USB_MAXCONFIG; i++)
-=======
-				i < USB_MAXCONFIG; i++)
->>>>>>> e0609c61
 			kfree(dev->rawdescriptors[i]);
 
 		kfree(dev->rawdescriptors);
@@ -764,20 +760,12 @@
 	}
 
 	for (c = 0; c < dev->descriptor.bNumConfigurations &&
-<<<<<<< HEAD
 		c < USB_MAXCONFIG; c++) {
-=======
-			c < USB_MAXCONFIG; c++) {
->>>>>>> e0609c61
 		struct usb_host_config *cf = &dev->config[c];
 
 		kfree(cf->string);
 		for (i = 0; i < cf->desc.bNumInterfaces &&
-<<<<<<< HEAD
 			i < USB_MAXINTERFACES; i++) {
-=======
-				i < USB_MAXINTERFACES; i++) {
->>>>>>> e0609c61
 			if (cf->intf_cache[i])
 				kref_put(&cf->intf_cache[i]->ref,
 					  usb_release_interface_cache);
@@ -964,6 +952,7 @@
 
 	for (i = 0; i < num; i++) {
 		cap = (struct usb_dev_cap_header *)buffer;
+
 		if (total_len < sizeof(*cap) || total_len < cap->bLength) {
 			dev->bos->desc->bNumDeviceCaps = i;
 			break;
