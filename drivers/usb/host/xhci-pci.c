/*
 * xHCI host controller driver PCI Bus Glue.
 *
 * Copyright (C) 2008 Intel Corp.
 *
 * Author: Sarah Sharp
 * Some code borrowed from the Linux EHCI driver.
 *
 * This program is free software; you can redistribute it and/or modify
 * it under the terms of the GNU General Public License version 2 as
 * published by the Free Software Foundation.
 *
 * This program is distributed in the hope that it will be useful, but
 * WITHOUT ANY WARRANTY; without even the implied warranty of MERCHANTABILITY
 * or FITNESS FOR A PARTICULAR PURPOSE.  See the GNU General Public License
 * for more details.
 *
 * You should have received a copy of the GNU General Public License
 * along with this program; if not, write to the Free Software Foundation,
 * Inc., 675 Mass Ave, Cambridge, MA 02139, USA.
 */

#include <linux/pci.h>
#include <linux/slab.h>
#include <linux/module.h>
#include <linux/acpi.h>

#include "xhci.h"
#include "xhci-trace.h"

#define SSIC_PORT_NUM		2
#define SSIC_PORT_CFG2		0x880c
#define SSIC_PORT_CFG2_OFFSET	0x30
#define PROG_DONE		(1 << 30)
#define SSIC_PORT_UNUSED	(1 << 31)

/* Device for a quirk */
#define PCI_VENDOR_ID_FRESCO_LOGIC	0x1b73
#define PCI_DEVICE_ID_FRESCO_LOGIC_PDK	0x1000
#define PCI_DEVICE_ID_FRESCO_LOGIC_FL1009	0x1009
#define PCI_DEVICE_ID_FRESCO_LOGIC_FL1400	0x1400

#define PCI_VENDOR_ID_ETRON		0x1b6f
#define PCI_DEVICE_ID_EJ168		0x7023

#define PCI_DEVICE_ID_INTEL_LYNXPOINT_XHCI	0x8c31
#define PCI_DEVICE_ID_INTEL_LYNXPOINT_LP_XHCI	0x9c31
#define PCI_DEVICE_ID_INTEL_WILDCATPOINT_LP_XHCI	0x9cb1
#define PCI_DEVICE_ID_INTEL_CHERRYVIEW_XHCI		0x22b5
#define PCI_DEVICE_ID_INTEL_SUNRISEPOINT_H_XHCI		0xa12f
#define PCI_DEVICE_ID_INTEL_SUNRISEPOINT_LP_XHCI	0x9d2f
#define PCI_DEVICE_ID_INTEL_BROXTON_M_XHCI		0x0aa8
#define PCI_DEVICE_ID_INTEL_BROXTON_B_XHCI		0x1aa8
#define PCI_DEVICE_ID_INTEL_APL_XHCI			0x5aa8
#define PCI_DEVICE_ID_INTEL_DNV_XHCI			0x19d0

static const char hcd_name[] = "xhci_hcd";

static struct hc_driver __read_mostly xhci_pci_hc_driver;

/* called after powerup, by probe or system-pm "wakeup" */
static int xhci_pci_reinit(struct xhci_hcd *xhci, struct pci_dev *pdev)
{
	/*
	 * TODO: Implement finding debug ports later.
	 * TODO: see if there are any quirks that need to be added to handle
	 * new extended capabilities.
	 */

	/* PCI Memory-Write-Invalidate cycle support is optional (uncommon) */
	if (!pci_set_mwi(pdev))
		xhci_dbg(xhci, "MWI active\n");

	xhci_dbg(xhci, "Finished xhci_pci_reinit\n");
	return 0;
}

static void xhci_pci_quirks(struct device *dev, struct xhci_hcd *xhci)
{
	struct pci_dev		*pdev = to_pci_dev(dev);

	/* Look for vendor-specific quirks */
	if (pdev->vendor == PCI_VENDOR_ID_FRESCO_LOGIC &&
			(pdev->device == PCI_DEVICE_ID_FRESCO_LOGIC_PDK ||
			 pdev->device == PCI_DEVICE_ID_FRESCO_LOGIC_FL1400)) {
		if (pdev->device == PCI_DEVICE_ID_FRESCO_LOGIC_PDK &&
				pdev->revision == 0x0) {
			xhci->quirks |= XHCI_RESET_EP_QUIRK;
			xhci_dbg_trace(xhci, trace_xhci_dbg_quirks,
				"QUIRK: Fresco Logic xHC needs configure"
				" endpoint cmd after reset endpoint");
		}
		if (pdev->device == PCI_DEVICE_ID_FRESCO_LOGIC_PDK &&
				pdev->revision == 0x4) {
			xhci->quirks |= XHCI_SLOW_SUSPEND;
			xhci_dbg_trace(xhci, trace_xhci_dbg_quirks,
				"QUIRK: Fresco Logic xHC revision %u"
				"must be suspended extra slowly",
				pdev->revision);
		}
		if (pdev->device == PCI_DEVICE_ID_FRESCO_LOGIC_PDK)
			xhci->quirks |= XHCI_BROKEN_STREAMS;
		/* Fresco Logic confirms: all revisions of this chip do not
		 * support MSI, even though some of them claim to in their PCI
		 * capabilities.
		 */
		xhci->quirks |= XHCI_BROKEN_MSI;
		xhci_dbg_trace(xhci, trace_xhci_dbg_quirks,
				"QUIRK: Fresco Logic revision %u "
				"has broken MSI implementation",
				pdev->revision);
		xhci->quirks |= XHCI_TRUST_TX_LENGTH;
	}

	if (pdev->vendor == PCI_VENDOR_ID_FRESCO_LOGIC &&
			pdev->device == PCI_DEVICE_ID_FRESCO_LOGIC_FL1009)
		xhci->quirks |= XHCI_BROKEN_STREAMS;

	if (pdev->vendor == PCI_VENDOR_ID_NEC)
		xhci->quirks |= XHCI_NEC_HOST;

	if (pdev->vendor == PCI_VENDOR_ID_AMD && xhci->hci_version == 0x96)
		xhci->quirks |= XHCI_AMD_0x96_HOST;

	/* AMD PLL quirk */
	if (pdev->vendor == PCI_VENDOR_ID_AMD && usb_amd_find_chipset_info())
		xhci->quirks |= XHCI_AMD_PLL_FIX;

	if (pdev->vendor == PCI_VENDOR_ID_AMD)
		xhci->quirks |= XHCI_TRUST_TX_LENGTH;

	if (pdev->vendor == PCI_VENDOR_ID_INTEL) {
		xhci->quirks |= XHCI_LPM_SUPPORT;
		xhci->quirks |= XHCI_INTEL_HOST;
		xhci->quirks |= XHCI_AVOID_BEI;
	}
	if (pdev->vendor == PCI_VENDOR_ID_INTEL &&
			pdev->device == PCI_DEVICE_ID_INTEL_PANTHERPOINT_XHCI) {
		xhci->quirks |= XHCI_EP_LIMIT_QUIRK;
		xhci->limit_active_eps = 64;
		xhci->quirks |= XHCI_SW_BW_CHECKING;
		/*
		 * PPT desktop boards DH77EB and DH77DF will power back on after
		 * a few seconds of being shutdown.  The fix for this is to
		 * switch the ports from xHCI to EHCI on shutdown.  We can't use
		 * DMI information to find those particular boards (since each
		 * vendor will change the board name), so we have to key off all
		 * PPT chipsets.
		 */
		xhci->quirks |= XHCI_SPURIOUS_REBOOT;
	}
	if (pdev->vendor == PCI_VENDOR_ID_INTEL &&
		(pdev->device == PCI_DEVICE_ID_INTEL_LYNXPOINT_LP_XHCI ||
		 pdev->device == PCI_DEVICE_ID_INTEL_WILDCATPOINT_LP_XHCI)) {
		xhci->quirks |= XHCI_SPURIOUS_REBOOT;
		xhci->quirks |= XHCI_SPURIOUS_WAKEUP;
	}
	if (pdev->vendor == PCI_VENDOR_ID_INTEL &&
		(pdev->device == PCI_DEVICE_ID_INTEL_SUNRISEPOINT_LP_XHCI ||
		 pdev->device == PCI_DEVICE_ID_INTEL_SUNRISEPOINT_H_XHCI ||
		 pdev->device == PCI_DEVICE_ID_INTEL_CHERRYVIEW_XHCI ||
		 pdev->device == PCI_DEVICE_ID_INTEL_BROXTON_M_XHCI ||
		 pdev->device == PCI_DEVICE_ID_INTEL_BROXTON_B_XHCI ||
		 pdev->device == PCI_DEVICE_ID_INTEL_APL_XHCI ||
		 pdev->device == PCI_DEVICE_ID_INTEL_DNV_XHCI)) {
		xhci->quirks |= XHCI_PME_STUCK_QUIRK;
	}
	if (pdev->vendor == PCI_VENDOR_ID_INTEL &&
		 pdev->device == PCI_DEVICE_ID_INTEL_CHERRYVIEW_XHCI) {
		xhci->quirks |= XHCI_SSIC_PORT_UNUSED;
	}
	if (pdev->vendor == PCI_VENDOR_ID_INTEL &&
<<<<<<< HEAD
		(pdev->device == PCI_DEVICE_ID_INTEL_SUNRISEPOINT_LP_XHCI ||
		 pdev->device == PCI_DEVICE_ID_INTEL_SUNRISEPOINT_H_XHCI ||
		 pdev->device == PCI_DEVICE_ID_INTEL_CHERRYVIEW_XHCI)) {
		xhci->quirks |= XHCI_PME_STUCK_QUIRK;
	}
=======
	    (pdev->device == PCI_DEVICE_ID_INTEL_CHERRYVIEW_XHCI ||
	     pdev->device == PCI_DEVICE_ID_INTEL_SUNRISEPOINT_LP_XHCI ||
	     pdev->device == PCI_DEVICE_ID_INTEL_SUNRISEPOINT_H_XHCI ||
	     pdev->device == PCI_DEVICE_ID_INTEL_APL_XHCI ||
	     pdev->device == PCI_DEVICE_ID_INTEL_DNV_XHCI))
		xhci->quirks |= XHCI_MISSING_CAS;

>>>>>>> 2e9b74ca
	if (pdev->vendor == PCI_VENDOR_ID_ETRON &&
			pdev->device == PCI_DEVICE_ID_EJ168) {
		xhci->quirks |= XHCI_RESET_ON_RESUME;
		xhci->quirks |= XHCI_TRUST_TX_LENGTH;
		xhci->quirks |= XHCI_BROKEN_STREAMS;
	}
	if (pdev->vendor == PCI_VENDOR_ID_RENESAS &&
			pdev->device == 0x0014)
		xhci->quirks |= XHCI_TRUST_TX_LENGTH;
	if (pdev->vendor == PCI_VENDOR_ID_RENESAS &&
			pdev->device == 0x0015)
		xhci->quirks |= XHCI_RESET_ON_RESUME;
	if (pdev->vendor == PCI_VENDOR_ID_VIA)
		xhci->quirks |= XHCI_RESET_ON_RESUME;

	/* See https://bugzilla.kernel.org/show_bug.cgi?id=79511 */
	if (pdev->vendor == PCI_VENDOR_ID_VIA &&
			pdev->device == 0x3432)
		xhci->quirks |= XHCI_BROKEN_STREAMS;

	if (pdev->vendor == PCI_VENDOR_ID_ASMEDIA &&
			pdev->device == 0x1042)
		xhci->quirks |= XHCI_BROKEN_STREAMS;
	if (pdev->vendor == PCI_VENDOR_ID_ASMEDIA &&
			pdev->device == 0x1142)
		xhci->quirks |= XHCI_TRUST_TX_LENGTH;

	if (xhci->quirks & XHCI_RESET_ON_RESUME)
		xhci_dbg_trace(xhci, trace_xhci_dbg_quirks,
				"QUIRK: Resetting on resume");
}

#ifdef CONFIG_ACPI
static void xhci_pme_acpi_rtd3_enable(struct pci_dev *dev)
{
	static const u8 intel_dsm_uuid[] = {
		0xb7, 0x0c, 0x34, 0xac,	0x01, 0xe9, 0xbf, 0x45,
		0xb7, 0xe6, 0x2b, 0x34, 0xec, 0x93, 0x1e, 0x23,
	};
	acpi_evaluate_dsm(ACPI_HANDLE(&dev->dev), intel_dsm_uuid, 3, 1, NULL);
}
#else
	static void xhci_pme_acpi_rtd3_enable(struct pci_dev *dev) { }
#endif /* CONFIG_ACPI */

/* called during probe() after chip reset completes */
static int xhci_pci_setup(struct usb_hcd *hcd)
{
	struct xhci_hcd		*xhci;
	struct pci_dev		*pdev = to_pci_dev(hcd->self.controller);
	int			retval;

	retval = xhci_gen_setup(hcd, xhci_pci_quirks);
	if (retval)
		return retval;

	xhci = hcd_to_xhci(hcd);
	if (!usb_hcd_is_primary_hcd(hcd))
		return 0;

	pci_read_config_byte(pdev, XHCI_SBRN_OFFSET, &xhci->sbrn);
	xhci_dbg(xhci, "Got SBRN %u\n", (unsigned int) xhci->sbrn);

	/* Find any debug ports */
	retval = xhci_pci_reinit(xhci, pdev);
	if (!retval)
		return retval;

	kfree(xhci);
	return retval;
}

/*
 * We need to register our own PCI probe function (instead of the USB core's
 * function) in order to create a second roothub under xHCI.
 */
static int xhci_pci_probe(struct pci_dev *dev, const struct pci_device_id *id)
{
	int retval;
	struct xhci_hcd *xhci;
	struct hc_driver *driver;
	struct usb_hcd *hcd;

	driver = (struct hc_driver *)id->driver_data;

	/* Prevent runtime suspending between USB-2 and USB-3 initialization */
	pm_runtime_get_noresume(&dev->dev);

	/* Register the USB 2.0 roothub.
	 * FIXME: USB core must know to register the USB 2.0 roothub first.
	 * This is sort of silly, because we could just set the HCD driver flags
	 * to say USB 2.0, but I'm not sure what the implications would be in
	 * the other parts of the HCD code.
	 */
	retval = usb_hcd_pci_probe(dev, id);

	if (retval)
		goto put_runtime_pm;

	/* USB 2.0 roothub is stored in the PCI device now. */
	hcd = dev_get_drvdata(&dev->dev);
	xhci = hcd_to_xhci(hcd);
	xhci->shared_hcd = usb_create_shared_hcd(driver, &dev->dev,
				pci_name(dev), hcd);
	if (!xhci->shared_hcd) {
		retval = -ENOMEM;
		goto dealloc_usb2_hcd;
	}

	/* Set the xHCI pointer before xhci_pci_setup() (aka hcd_driver.reset)
	 * is called by usb_add_hcd().
	 */
	*((struct xhci_hcd **) xhci->shared_hcd->hcd_priv) = xhci;

	retval = usb_add_hcd(xhci->shared_hcd, dev->irq,
			IRQF_SHARED);
	if (retval)
		goto put_usb3_hcd;
	/* Roothub already marked as USB 3.0 speed */

	if (!(xhci->quirks & XHCI_BROKEN_STREAMS) &&
			HCC_MAX_PSA(xhci->hcc_params) >= 4)
		xhci->shared_hcd->can_do_streams = 1;

	if (xhci->quirks & XHCI_PME_STUCK_QUIRK)
		xhci_pme_acpi_rtd3_enable(dev);

	/* USB-2 and USB-3 roothubs initialized, allow runtime pm suspend */
	pm_runtime_put_noidle(&dev->dev);

	return 0;

put_usb3_hcd:
	usb_put_hcd(xhci->shared_hcd);
dealloc_usb2_hcd:
	usb_hcd_pci_remove(dev);
put_runtime_pm:
	pm_runtime_put_noidle(&dev->dev);
	return retval;
}

static void xhci_pci_remove(struct pci_dev *dev)
{
	struct xhci_hcd *xhci;

	xhci = hcd_to_xhci(pci_get_drvdata(dev));
	xhci->xhc_state |= XHCI_STATE_REMOVING;
	if (xhci->shared_hcd) {
		usb_remove_hcd(xhci->shared_hcd);
		usb_put_hcd(xhci->shared_hcd);
	}

	/* Workaround for spurious wakeups at shutdown with HSW */
	if (xhci->quirks & XHCI_SPURIOUS_WAKEUP)
		pci_set_power_state(dev, PCI_D3hot);

	usb_hcd_pci_remove(dev);

	kfree(xhci);
}

#ifdef CONFIG_PM
/*
 * In some Intel xHCI controllers, in order to get D3 working,
 * through a vendor specific SSIC CONFIG register at offset 0x883c,
 * SSIC PORT need to be marked as "unused" before putting xHCI
 * into D3. After D3 exit, the SSIC port need to be marked as "used".
 * Without this change, xHCI might not enter D3 state.
 */
static void xhci_ssic_port_unused_quirk(struct usb_hcd *hcd, bool suspend)
{
	struct xhci_hcd	*xhci = hcd_to_xhci(hcd);
	u32 val;
	void __iomem *reg;
	int i;

	for (i = 0; i < SSIC_PORT_NUM; i++) {
		reg = (void __iomem *) xhci->cap_regs +
				SSIC_PORT_CFG2 +
				i * SSIC_PORT_CFG2_OFFSET;

		/* Notify SSIC that SSIC profile programming is not done. */
		val = readl(reg) & ~PROG_DONE;
		writel(val, reg);

		/* Mark SSIC port as unused(suspend) or used(resume) */
		val = readl(reg);
		if (suspend)
			val |= SSIC_PORT_UNUSED;
		else
			val &= ~SSIC_PORT_UNUSED;
		writel(val, reg);

		/* Notify SSIC that SSIC profile programming is done */
		val = readl(reg) | PROG_DONE;
		writel(val, reg);
		readl(reg);
	}
}

/*
 * Make sure PME works on some Intel xHCI controllers by writing 1 to clear
 * the Internal PME flag bit in vendor specific PMCTRL register at offset 0x80a4
 */
static void xhci_pme_quirk(struct usb_hcd *hcd)
{
	struct xhci_hcd	*xhci = hcd_to_xhci(hcd);
	void __iomem *reg;
	u32 val;

	reg = (void __iomem *) xhci->cap_regs + 0x80a4;
	val = readl(reg);
	writel(val | BIT(28), reg);
	readl(reg);
}

static int xhci_pci_suspend(struct usb_hcd *hcd, bool do_wakeup)
{
	struct xhci_hcd	*xhci = hcd_to_xhci(hcd);
	struct pci_dev		*pdev = to_pci_dev(hcd->self.controller);
	int			ret;

	/*
	 * Systems with the TI redriver that loses port status change events
	 * need to have the registers polled during D3, so avoid D3cold.
	 */
	if (xhci->quirks & XHCI_COMP_MODE_QUIRK)
		pdev->no_d3cold = true;

	if (xhci->quirks & XHCI_PME_STUCK_QUIRK)
		xhci_pme_quirk(hcd);

	if (xhci->quirks & XHCI_SSIC_PORT_UNUSED)
		xhci_ssic_port_unused_quirk(hcd, true);

	ret = xhci_suspend(xhci, do_wakeup);
	if (ret && (xhci->quirks & XHCI_SSIC_PORT_UNUSED))
		xhci_ssic_port_unused_quirk(hcd, false);

	return ret;
}

static int xhci_pci_resume(struct usb_hcd *hcd, bool hibernated)
{
	struct xhci_hcd		*xhci = hcd_to_xhci(hcd);
	struct pci_dev		*pdev = to_pci_dev(hcd->self.controller);
	int			retval = 0;

	/* The BIOS on systems with the Intel Panther Point chipset may or may
	 * not support xHCI natively.  That means that during system resume, it
	 * may switch the ports back to EHCI so that users can use their
	 * keyboard to select a kernel from GRUB after resume from hibernate.
	 *
	 * The BIOS is supposed to remember whether the OS had xHCI ports
	 * enabled before resume, and switch the ports back to xHCI when the
	 * BIOS/OS semaphore is written, but we all know we can't trust BIOS
	 * writers.
	 *
	 * Unconditionally switch the ports back to xHCI after a system resume.
	 * It should not matter whether the EHCI or xHCI controller is
	 * resumed first. It's enough to do the switchover in xHCI because
	 * USB core won't notice anything as the hub driver doesn't start
	 * running again until after all the devices (including both EHCI and
	 * xHCI host controllers) have been resumed.
	 */

	if (pdev->vendor == PCI_VENDOR_ID_INTEL)
		usb_enable_intel_xhci_ports(pdev);

	if (xhci->quirks & XHCI_SSIC_PORT_UNUSED)
		xhci_ssic_port_unused_quirk(hcd, false);

	if (xhci->quirks & XHCI_PME_STUCK_QUIRK)
		xhci_pme_quirk(hcd);

	retval = xhci_resume(xhci, hibernated);
	return retval;
}

static void xhci_pci_shutdown(struct usb_hcd *hcd)
{
	struct xhci_hcd		*xhci = hcd_to_xhci(hcd);
	struct pci_dev		*pdev = to_pci_dev(hcd->self.controller);

	xhci_shutdown(hcd);

	/* Yet another workaround for spurious wakeups at shutdown with HSW */
	if (xhci->quirks & XHCI_SPURIOUS_WAKEUP)
		pci_set_power_state(pdev, PCI_D3hot);
}
#endif /* CONFIG_PM */

/*-------------------------------------------------------------------------*/

/* PCI driver selection metadata; PCI hotplugging uses this */
static const struct pci_device_id pci_ids[] = { {
	/* handle any USB 3.0 xHCI controller */
	PCI_DEVICE_CLASS(PCI_CLASS_SERIAL_USB_XHCI, ~0),
	.driver_data =	(unsigned long) &xhci_pci_hc_driver,
	},
	{ /* end: all zeroes */ }
};
MODULE_DEVICE_TABLE(pci, pci_ids);

/* pci driver glue; this is a "new style" PCI driver module */
static struct pci_driver xhci_pci_driver = {
	.name =		(char *) hcd_name,
	.id_table =	pci_ids,

	.probe =	xhci_pci_probe,
	.remove =	xhci_pci_remove,
	/* suspend and resume implemented later */

	.shutdown = 	usb_hcd_pci_shutdown,
#ifdef CONFIG_PM
	.driver = {
		.pm = &usb_hcd_pci_pm_ops
	},
#endif
};

static int __init xhci_pci_init(void)
{
	xhci_init_driver(&xhci_pci_hc_driver, xhci_pci_setup);
#ifdef CONFIG_PM
	xhci_pci_hc_driver.pci_suspend = xhci_pci_suspend;
	xhci_pci_hc_driver.pci_resume = xhci_pci_resume;
	xhci_pci_hc_driver.shutdown = xhci_pci_shutdown;
#endif
	return pci_register_driver(&xhci_pci_driver);
}
module_init(xhci_pci_init);

static void __exit xhci_pci_exit(void)
{
	pci_unregister_driver(&xhci_pci_driver);
}
module_exit(xhci_pci_exit);

MODULE_DESCRIPTION("xHCI PCI Host Controller Driver");
MODULE_LICENSE("GPL");<|MERGE_RESOLUTION|>--- conflicted
+++ resolved
@@ -170,21 +170,18 @@
 		xhci->quirks |= XHCI_SSIC_PORT_UNUSED;
 	}
 	if (pdev->vendor == PCI_VENDOR_ID_INTEL &&
-<<<<<<< HEAD
-		(pdev->device == PCI_DEVICE_ID_INTEL_SUNRISEPOINT_LP_XHCI ||
-		 pdev->device == PCI_DEVICE_ID_INTEL_SUNRISEPOINT_H_XHCI ||
-		 pdev->device == PCI_DEVICE_ID_INTEL_CHERRYVIEW_XHCI)) {
-		xhci->quirks |= XHCI_PME_STUCK_QUIRK;
-	}
-=======
 	    (pdev->device == PCI_DEVICE_ID_INTEL_CHERRYVIEW_XHCI ||
 	     pdev->device == PCI_DEVICE_ID_INTEL_SUNRISEPOINT_LP_XHCI ||
 	     pdev->device == PCI_DEVICE_ID_INTEL_SUNRISEPOINT_H_XHCI ||
 	     pdev->device == PCI_DEVICE_ID_INTEL_APL_XHCI ||
 	     pdev->device == PCI_DEVICE_ID_INTEL_DNV_XHCI))
 		xhci->quirks |= XHCI_MISSING_CAS;
-
->>>>>>> 2e9b74ca
+	if (pdev->vendor == PCI_VENDOR_ID_INTEL &&
+		(pdev->device == PCI_DEVICE_ID_INTEL_SUNRISEPOINT_LP_XHCI ||
+		 pdev->device == PCI_DEVICE_ID_INTEL_SUNRISEPOINT_H_XHCI ||
+		 pdev->device == PCI_DEVICE_ID_INTEL_CHERRYVIEW_XHCI)) {
+		xhci->quirks |= XHCI_PME_STUCK_QUIRK;
+	}
 	if (pdev->vendor == PCI_VENDOR_ID_ETRON &&
 			pdev->device == PCI_DEVICE_ID_EJ168) {
 		xhci->quirks |= XHCI_RESET_ON_RESUME;
