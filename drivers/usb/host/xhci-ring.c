--- conflicted
+++ resolved
@@ -280,10 +280,7 @@
 	readl(&xhci->dba->doorbell[0]);
 }
 
-<<<<<<< HEAD
 #if defined(CONFIG_USB_HOST_SAMSUNG_FEATURE)
-=======
->>>>>>> 2e9b74ca
 static bool xhci_mod_cmd_timer(struct xhci_hcd *xhci, unsigned long delay)
 {
 	return mod_delayed_work(system_wq, &xhci->cmd_timer, delay);
@@ -306,10 +303,7 @@
 	struct xhci_command *i_cmd;
 	u32 cycle_state;
 
-<<<<<<< HEAD
 	xhci_info(xhci, "%s \n", __func__);
-=======
->>>>>>> 2e9b74ca
 	/* Turn all aborted commands in list to no-ops, then restart */
 	list_for_each_entry(i_cmd, &xhci->cmd_list, cmd_list) {
 
@@ -318,11 +312,7 @@
 
 		i_cmd->status = COMP_CMD_STOP;
 
-<<<<<<< HEAD
 		xhci_info(xhci, "Turn aborted command %p to no-op\n",
-=======
-		xhci_dbg(xhci, "Turn aborted command %p to no-op\n",
->>>>>>> 2e9b74ca
 			 i_cmd->command_trb);
 		/* get cycle state from the original cmd trb */
 		cycle_state = le32_to_cpu(
@@ -345,55 +335,96 @@
 	/* ring command ring doorbell to restart the command ring */
 	if ((xhci->cmd_ring->dequeue != xhci->cmd_ring->enqueue) &&
 	    !(xhci->xhc_state & XHCI_STATE_DYING)) {
-<<<<<<< HEAD
 		xhci_info(xhci, "xhci->xhc_state 0x%x\n", xhci->xhc_state);
-=======
->>>>>>> 2e9b74ca
 		xhci->current_cmd = cur_cmd;
 		xhci_mod_cmd_timer(xhci, XHCI_CMD_DEFAULT_TIMEOUT);
 		xhci_ring_cmd_db(xhci);
 	}
 }
-<<<<<<< HEAD
+#else
+static bool xhci_mod_cmd_timer(struct xhci_hcd *xhci, unsigned long delay)
+{
+	return mod_delayed_work(system_wq, &xhci->cmd_timer, delay);
+}
+static struct xhci_command *xhci_next_queued_cmd(struct xhci_hcd *xhci)
+{
+	return list_first_entry_or_null(&xhci->cmd_list, struct xhci_command,
+					cmd_list);
+}
+
+/*
+ * Turn all commands on command ring with status set to "aborted" to no-op trbs.
+ * If there are other commands waiting then restart the ring and kick the timer.
+ * This must be called with command ring stopped and xhci->lock held.
+ */
+static void xhci_handle_stopped_cmd_ring(struct xhci_hcd *xhci,
+					 struct xhci_command *cur_cmd)
+{
+	struct xhci_command *i_cmd;
+	u32 cycle_state;
+
+	/* Turn all aborted commands in list to no-ops, then restart */
+	list_for_each_entry(i_cmd, &xhci->cmd_list, cmd_list) {
+
+		if (i_cmd->status != COMP_CMD_ABORT)
+			continue;
+
+		i_cmd->status = COMP_CMD_STOP;
+
+		xhci_dbg(xhci, "Turn aborted command %p to no-op\n",
+			 i_cmd->command_trb);
+		/* get cycle state from the original cmd trb */
+		cycle_state = le32_to_cpu(
+			i_cmd->command_trb->generic.field[3]) &	TRB_CYCLE;
+		/* modify the command trb to no-op command */
+		i_cmd->command_trb->generic.field[0] = 0;
+		i_cmd->command_trb->generic.field[1] = 0;
+		i_cmd->command_trb->generic.field[2] = 0;
+		i_cmd->command_trb->generic.field[3] = cpu_to_le32(
+			TRB_TYPE(TRB_CMD_NOOP) | cycle_state);
+
+		/*
+		 * caller waiting for completion is called when command
+		 *  completion event is received for these no-op commands
+		 */
+	}
+
+	xhci->cmd_ring_state = CMD_RING_STATE_RUNNING;
+
+	/* ring command ring doorbell to restart the command ring */
+	if ((xhci->cmd_ring->dequeue != xhci->cmd_ring->enqueue) &&
+	    !(xhci->xhc_state & XHCI_STATE_DYING)) {
+		xhci->current_cmd = cur_cmd;
+		xhci_mod_cmd_timer(xhci, XHCI_CMD_DEFAULT_TIMEOUT);
+		xhci_ring_cmd_db(xhci);
+	}
+}
 #endif
 
 #if defined(CONFIG_USB_HOST_SAMSUNG_FEATURE)
 /* Must be called with xhci->lock held, releases and aquires lock back */
 static int xhci_abort_cmd_ring(struct xhci_hcd *xhci, unsigned long flags)
 #else
-static int xhci_abort_cmd_ring(struct xhci_hcd *xhci)
-#endif
-=======
-
 /* Must be called with xhci->lock held, releases and aquires lock back */
 static int xhci_abort_cmd_ring(struct xhci_hcd *xhci, unsigned long flags)
->>>>>>> 2e9b74ca
+#endif
 {
 	u64 temp_64;
 	int ret;
 
 	xhci_dbg(xhci, "Abort command ring\n");
 
-<<<<<<< HEAD
 #if defined(CONFIG_USB_HOST_SAMSUNG_FEATURE)
 	reinit_completion(&xhci->cmd_ring_stop_completion);
 	temp_64 = xhci_read_64(xhci, &xhci->op_regs->cmd_ring);
 #else
+	reinit_completion(&xhci->cmd_ring_stop_completion);
 	temp_64 = xhci_read_64(xhci, &xhci->op_regs->cmd_ring);
-	xhci->cmd_ring_state = CMD_RING_STATE_ABORTED;
 #endif
 
-	/*
-	 * Writing the CMD_RING_ABORT bit should cause a cmd completion event,
-	 * however on some host hw the CMD_RING_RUNNING bit is correctly cleared
-	 * but the completion event in never sent. Use the cmd timeout timer to
-	 * handle those cases. Use twice the time to cover the bit polling retry
-	 */
-=======
-	reinit_completion(&xhci->cmd_ring_stop_completion);
-
-	temp_64 = xhci_read_64(xhci, &xhci->op_regs->cmd_ring);
->>>>>>> 2e9b74ca
+#if !defined(CONFIG_USB_HOST_SAMSUNG_FEATURE)
+	xhci_mod_cmd_timer(xhci, 2 * XHCI_CMD_DEFAULT_TIMEOUT);
+#endif
 	xhci_write_64(xhci, temp_64 | CMD_RING_ABORT,
 			&xhci->op_regs->cmd_ring);
 
@@ -451,6 +482,7 @@
 		return -ESHUTDOWN;
 #endif
 	}
+#if !defined(CONFIG_USB_HOST_SAMSUNG_FEATURE)
 	/*
 	 * Writing the CMD_RING_ABORT bit should cause a cmd completion event,
 	 * however on some host hw the CMD_RING_RUNNING bit is correctly cleared
@@ -467,7 +499,7 @@
 	} else {
 		xhci_handle_stopped_cmd_ring(xhci, xhci_next_queued_cmd(xhci));
 	}
-
+#endif
 	return 0;
 }
 
@@ -1342,83 +1374,22 @@
 		xhci_complete_del_and_free_cmd(cur_cmd, COMP_CMD_ABORT);
 }
 
-<<<<<<< HEAD
-#ifndef CONFIG_USB_HOST_SAMSUNG_FEATURE
-/*
- * Turn all commands on command ring with status set to "aborted" to no-op trbs.
- * If there are other commands waiting then restart the ring and kick the timer.
- * This must be called with command ring stopped and xhci->lock held.
- */
-static void xhci_handle_stopped_cmd_ring(struct xhci_hcd *xhci,
-					 struct xhci_command *cur_cmd)
-{
-	struct xhci_command *i_cmd, *tmp_cmd;
-	u32 cycle_state;
-
-	/* Turn all aborted commands in list to no-ops, then restart */
-	list_for_each_entry_safe(i_cmd, tmp_cmd, &xhci->cmd_list,
-				 cmd_list) {
-
-		if (i_cmd->status != COMP_CMD_ABORT)
-			continue;
-
-		i_cmd->status = COMP_CMD_STOP;
-
-		xhci_dbg(xhci, "Turn aborted command %p to no-op\n",
-			 i_cmd->command_trb);
-		/* get cycle state from the original cmd trb */
-		cycle_state = le32_to_cpu(
-			i_cmd->command_trb->generic.field[3]) &	TRB_CYCLE;
-		/* modify the command trb to no-op command */
-		i_cmd->command_trb->generic.field[0] = 0;
-		i_cmd->command_trb->generic.field[1] = 0;
-		i_cmd->command_trb->generic.field[2] = 0;
-		i_cmd->command_trb->generic.field[3] = cpu_to_le32(
-			TRB_TYPE(TRB_CMD_NOOP) | cycle_state);
-
-		/*
-		 * caller waiting for completion is called when command
-		 *  completion event is received for these no-op commands
-		 */
-	}
-
-	xhci->cmd_ring_state = CMD_RING_STATE_RUNNING;
-
-	/* ring command ring doorbell to restart the command ring */
-	if ((xhci->cmd_ring->dequeue != xhci->cmd_ring->enqueue) &&
-	    !(xhci->xhc_state & XHCI_STATE_DYING)) {
-		xhci->current_cmd = cur_cmd;
-		mod_timer(&xhci->cmd_timer, jiffies + XHCI_CMD_DEFAULT_TIMEOUT);
-		xhci_ring_cmd_db(xhci);
-	}
-	return;
-}
-#endif
-
 #if defined(CONFIG_USB_HOST_SAMSUNG_FEATURE)
 void xhci_handle_command_timeout(struct work_struct *work)
 #else
-void xhci_handle_command_timeout(unsigned long data)
+void xhci_handle_command_timeout(struct work_struct *work)
 #endif
-=======
-void xhci_handle_command_timeout(struct work_struct *work)
->>>>>>> 2e9b74ca
 {
 	struct xhci_hcd *xhci;
 	int ret;
 	unsigned long flags;
 	u64 hw_ring_state;
-<<<<<<< HEAD
-	bool second_timeout = false;
 #if defined(CONFIG_USB_HOST_SAMSUNG_FEATURE)
 	xhci = container_of(to_delayed_work(work), struct xhci_hcd, cmd_timer);
 #else
-	xhci = (struct xhci_hcd *) data;
+	xhci = container_of(to_delayed_work(work), struct xhci_hcd, cmd_timer);
 #endif
-=======
->>>>>>> 2e9b74ca
-
-	xhci = container_of(to_delayed_work(work), struct xhci_hcd, cmd_timer);
+
 
 	spin_lock_irqsave(&xhci->lock, flags);
 
@@ -1430,14 +1401,15 @@
 		spin_unlock_irqrestore(&xhci->lock, flags);
 		return;
 	}
+
 	/* mark this command to be cancelled */
 	xhci->current_cmd->status = COMP_CMD_ABORT;
+
 
 	/* Make sure command ring is running before aborting it */
 	hw_ring_state = xhci_read_64(xhci, &xhci->op_regs->cmd_ring);
 	if ((xhci->cmd_ring_state & CMD_RING_STATE_RUNNING) &&
 	    (hw_ring_state & CMD_RING_RUNNING))  {
-<<<<<<< HEAD
 #if defined(CONFIG_USB_HOST_SAMSUNG_FEATURE)
 		/* Prevent new doorbell, and start command abort */
 		xhci->cmd_ring_state = CMD_RING_STATE_ABORTED;
@@ -1466,11 +1438,8 @@
 	spin_unlock_irqrestore(&xhci->lock, flags);
 	return;
 #else
-		spin_unlock_irqrestore(&xhci->lock, flags);
-=======
 		/* Prevent new doorbell, and start command abort */
 		xhci->cmd_ring_state = CMD_RING_STATE_ABORTED;
->>>>>>> 2e9b74ca
 		xhci_dbg(xhci, "Command timeout\n");
 		ret = xhci_abort_cmd_ring(xhci, flags);
 		if (unlikely(ret == -ESHUTDOWN)) {
@@ -1532,15 +1501,11 @@
 
 	cmd = list_entry(xhci->cmd_list.next, struct xhci_command, cmd_list);
 
-<<<<<<< HEAD
 #if defined(CONFIG_USB_HOST_SAMSUNG_FEATURE)
 	cancel_delayed_work(&xhci->cmd_timer);
 #else
-	del_timer(&xhci->cmd_timer);
+	cancel_delayed_work(&xhci->cmd_timer);
 #endif
-=======
-	cancel_delayed_work(&xhci->cmd_timer);
->>>>>>> 2e9b74ca
 
 	trace_xhci_cmd_completion(cmd_trb, (struct xhci_generic_trb *) event);
 
@@ -1548,15 +1513,11 @@
 
 	/* If CMD ring stopped we own the trbs between enqueue and dequeue */
 	if (cmd_comp_code == COMP_CMD_STOP) {
-<<<<<<< HEAD
 #if defined(CONFIG_USB_HOST_SAMSUNG_FEATURE)
 		complete_all(&xhci->cmd_ring_stop_completion);
 #else
-		xhci_handle_stopped_cmd_ring(xhci, cmd);
+		complete_all(&xhci->cmd_ring_stop_completion);
 #endif
-=======
-		complete_all(&xhci->cmd_ring_stop_completion);
->>>>>>> 2e9b74ca
 		return;
 	}
 
@@ -1639,17 +1600,13 @@
 	if (cmd->cmd_list.next != &xhci->cmd_list) {
 		xhci->current_cmd = list_entry(cmd->cmd_list.next,
 					       struct xhci_command, cmd_list);
-<<<<<<< HEAD
 #if defined(CONFIG_USB_HOST_SAMSUNG_FEATURE)
 		xhci_mod_cmd_timer(xhci, XHCI_CMD_DEFAULT_TIMEOUT);
 #else
-		mod_timer(&xhci->cmd_timer, jiffies + XHCI_CMD_DEFAULT_TIMEOUT);
+		xhci_mod_cmd_timer(xhci, XHCI_CMD_DEFAULT_TIMEOUT);
 #endif
-=======
-		xhci_mod_cmd_timer(xhci, XHCI_CMD_DEFAULT_TIMEOUT);
 	} else if (xhci->current_cmd == cmd) {
 		xhci->current_cmd = NULL;
->>>>>>> 2e9b74ca
 	}
 
 event_handled:
@@ -4263,23 +4220,17 @@
 
 	/* if there are no other commands queued we start the timeout timer */
 	if (xhci->cmd_list.next == &cmd->cmd_list &&
-<<<<<<< HEAD
 #if defined(CONFIG_USB_HOST_SAMSUNG_FEATURE)
 	    !delayed_work_pending(&xhci->cmd_timer)) {
 #else
-	    !timer_pending(&xhci->cmd_timer)) {
+	    !delayed_work_pending(&xhci->cmd_timer)) {
 #endif
 		xhci->current_cmd = cmd;
 #if defined(CONFIG_USB_HOST_SAMSUNG_FEATURE)
 		xhci_mod_cmd_timer(xhci, XHCI_CMD_DEFAULT_TIMEOUT);
 #else
-		mod_timer(&xhci->cmd_timer, jiffies + XHCI_CMD_DEFAULT_TIMEOUT);
+		xhci_mod_cmd_timer(xhci, XHCI_CMD_DEFAULT_TIMEOUT);
 #endif
-=======
-	    !delayed_work_pending(&xhci->cmd_timer)) {
-		xhci->current_cmd = cmd;
-		xhci_mod_cmd_timer(xhci, XHCI_CMD_DEFAULT_TIMEOUT);
->>>>>>> 2e9b74ca
 	}
 
 	queue_trb(xhci, xhci->cmd_ring, false, field1, field2, field3,
