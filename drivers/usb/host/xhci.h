
/*
 * xHCI host controller driver
 *
 * Copyright (C) 2008 Intel Corp.
 *
 * Author: Sarah Sharp
 * Some code borrowed from the Linux EHCI driver.
 *
 * This program is free software; you can redistribute it and/or modify
 * it under the terms of the GNU General Public License version 2 as
 * published by the Free Software Foundation.
 *
 * This program is distributed in the hope that it will be useful, but
 * WITHOUT ANY WARRANTY; without even the implied warranty of MERCHANTABILITY
 * or FITNESS FOR A PARTICULAR PURPOSE.  See the GNU General Public License
 * for more details.
 *
 * You should have received a copy of the GNU General Public License
 * along with this program; if not, write to the Free Software Foundation,
 * Inc., 675 Mass Ave, Cambridge, MA 02139, USA.
 */

#ifndef __LINUX_XHCI_HCD_H
#define __LINUX_XHCI_HCD_H

#include <linux/usb.h>
#include <linux/timer.h>
#include <linux/kernel.h>
#include <linux/usb/hcd.h>

/* Code sharing between pci-quirks and xhci hcd */
#include	"xhci-ext-caps.h"
#include "pci-quirks.h"

/* xHCI PCI Configuration Registers */
#define XHCI_SBRN_OFFSET	(0x60)

/* Max number of USB devices for any host controller - limit in section 6.1 */
#define MAX_HC_SLOTS		256
/* Section 5.3.3 - MaxPorts */
#define MAX_HC_PORTS		127

/*
 * xHCI register interface.
 * This corresponds to the eXtensible Host Controller Interface (xHCI)
 * Revision 0.95 specification
 */

/**
 * struct xhci_cap_regs - xHCI Host Controller Capability Registers.
 * @hc_capbase:		length of the capabilities register and HC version number
 * @hcs_params1:	HCSPARAMS1 - Structural Parameters 1
 * @hcs_params2:	HCSPARAMS2 - Structural Parameters 2
 * @hcs_params3:	HCSPARAMS3 - Structural Parameters 3
 * @hcc_params:		HCCPARAMS - Capability Parameters
 * @db_off:		DBOFF - Doorbell array offset
 * @run_regs_off:	RTSOFF - Runtime register space offset
 */
struct xhci_cap_regs {
	__le32	hc_capbase;
	__le32	hcs_params1;
	__le32	hcs_params2;
	__le32	hcs_params3;
	__le32	hcc_params;
	__le32	db_off;
	__le32	run_regs_off;
	/* Reserved up to (CAPLENGTH - 0x1C) */
};

/* hc_capbase bitmasks */
/* bits 7:0 - how long is the Capabilities register */
#define HC_LENGTH(p)		XHCI_HC_LENGTH(p)
/* bits 31:16	*/
#define HC_VERSION(p)		(((p) >> 16) & 0xffff)

/* HCSPARAMS1 - hcs_params1 - bitmasks */
/* bits 0:7, Max Device Slots */
#define HCS_MAX_SLOTS(p)	(((p) >> 0) & 0xff)
#define HCS_SLOTS_MASK		0xff
/* bits 8:18, Max Interrupters */
#define HCS_MAX_INTRS(p)	(((p) >> 8) & 0x7ff)
/* bits 24:31, Max Ports - max value is 0x7F = 127 ports */
#define HCS_MAX_PORTS(p)	(((p) >> 24) & 0x7f)

/* HCSPARAMS2 - hcs_params2 - bitmasks */
/* bits 0:3, frames or uframes that SW needs to queue transactions
 * ahead of the HW to meet periodic deadlines */
#define HCS_IST(p)		(((p) >> 0) & 0xf)
/* bits 4:7, max number of Event Ring segments */
#define HCS_ERST_MAX(p)		(((p) >> 4) & 0xf)
/* bits 21:25 Hi 5 bits of Scratchpad buffers SW must allocate for the HW */
/* bit 26 Scratchpad restore - for save/restore HW state - not used yet */
/* bits 27:31 Lo 5 bits of Scratchpad buffers SW must allocate for the HW */
#define HCS_MAX_SCRATCHPAD(p)   ((((p) >> 16) & 0x3e0) | (((p) >> 27) & 0x1f))

/* HCSPARAMS3 - hcs_params3 - bitmasks */
/* bits 0:7, Max U1 to U0 latency for the roothub ports */
#define HCS_U1_LATENCY(p)	(((p) >> 0) & 0xff)
/* bits 16:31, Max U2 to U0 latency for the roothub ports */
#define HCS_U2_LATENCY(p)	(((p) >> 16) & 0xffff)

/* HCCPARAMS - hcc_params - bitmasks */
/* true: HC can use 64-bit address pointers */
#define HCC_64BIT_ADDR(p)	((p) & (1 << 0))
/* true: HC can do bandwidth negotiation */
#define HCC_BANDWIDTH_NEG(p)	((p) & (1 << 1))
/* true: HC uses 64-byte Device Context structures
 * FIXME 64-byte context structures aren't supported yet.
 */
#define HCC_64BYTE_CONTEXT(p)	((p) & (1 << 2))
/* true: HC has port power switches */
#define HCC_PPC(p)		((p) & (1 << 3))
/* true: HC has port indicators */
#define HCS_INDICATOR(p)	((p) & (1 << 4))
/* true: HC has Light HC Reset Capability */
#define HCC_LIGHT_RESET(p)	((p) & (1 << 5))
/* true: HC supports latency tolerance messaging */
#define HCC_LTC(p)		((p) & (1 << 6))
/* true: no secondary Stream ID Support */
#define HCC_NSS(p)		((p) & (1 << 7))
/* Max size for Primary Stream Arrays - 2^(n+1), where n is bits 12:15 */
#define HCC_MAX_PSA(p)		(1 << ((((p) >> 12) & 0xf) + 1))
/* Extended Capabilities pointer from PCI base - section 5.3.6 */
#define HCC_EXT_CAPS(p)		XHCI_HCC_EXT_CAPS(p)

/* db_off bitmask - bits 0:1 reserved */
#define	DBOFF_MASK	(~0x3)

/* run_regs_off bitmask - bits 0:4 reserved */
#define	RTSOFF_MASK	(~0x1f)


/* Number of registers per port */
#define	NUM_PORT_REGS	4

#define PORTSC		0
#define PORTPMSC	1
#define PORTLI		2
#define PORTHLPMC	3

/**
 * struct xhci_op_regs - xHCI Host Controller Operational Registers.
 * @command:		USBCMD - xHC command register
 * @status:		USBSTS - xHC status register
 * @page_size:		This indicates the page size that the host controller
 * 			supports.  If bit n is set, the HC supports a page size
 * 			of 2^(n+12), up to a 128MB page size.
 * 			4K is the minimum page size.
 * @cmd_ring:		CRP - 64-bit Command Ring Pointer
 * @dcbaa_ptr:		DCBAAP - 64-bit Device Context Base Address Array Pointer
 * @config_reg:		CONFIG - Configure Register
 * @port_status_base:	PORTSCn - base address for Port Status and Control
 * 			Each port has a Port Status and Control register,
 * 			followed by a Port Power Management Status and Control
 * 			register, a Port Link Info register, and a reserved
 * 			register.
 * @port_power_base:	PORTPMSCn - base address for
 * 			Port Power Management Status and Control
 * @port_link_base:	PORTLIn - base address for Port Link Info (current
 * 			Link PM state and control) for USB 2.1 and USB 3.0
 * 			devices.
 */
struct xhci_op_regs {
	__le32	command;
	__le32	status;
	__le32	page_size;
	__le32	reserved1;
	__le32	reserved2;
	__le32	dev_notification;
	__le64	cmd_ring;
	/* rsvd: offset 0x20-2F */
	__le32	reserved3[4];
	__le64	dcbaa_ptr;
	__le32	config_reg;
	/* rsvd: offset 0x3C-3FF */
	__le32	reserved4[241];
	/* port 1 registers, which serve as a base address for other ports */
	__le32	port_status_base;
	__le32	port_power_base;
	__le32	port_link_base;
	__le32	reserved5;
	/* registers for ports 2-255 */
	__le32	reserved6[NUM_PORT_REGS*254];
};

/* USBCMD - USB command - command bitmasks */
/* start/stop HC execution - do not write unless HC is halted*/
#define CMD_RUN		XHCI_CMD_RUN
/* Reset HC - resets internal HC state machine and all registers (except
 * PCI config regs).  HC does NOT drive a USB reset on the downstream ports.
 * The xHCI driver must reinitialize the xHC after setting this bit.
 */
#define CMD_RESET	(1 << 1)
/* Event Interrupt Enable - a '1' allows interrupts from the host controller */
#define CMD_EIE		XHCI_CMD_EIE
/* Host System Error Interrupt Enable - get out-of-band signal for HC errors */
#define CMD_HSEIE	XHCI_CMD_HSEIE
/* bits 4:6 are reserved (and should be preserved on writes). */
/* light reset (port status stays unchanged) - reset completed when this is 0 */
#define CMD_LRESET	(1 << 7)
/* host controller save/restore state. */
#define CMD_CSS		(1 << 8)
#define CMD_CRS		(1 << 9)
/* Enable Wrap Event - '1' means xHC generates an event when MFINDEX wraps. */
#define CMD_EWE		XHCI_CMD_EWE
/* MFINDEX power management - '1' means xHC can stop MFINDEX counter if all root
 * hubs are in U3 (selective suspend), disconnect, disabled, or powered-off.
 * '0' means the xHC can power it off if all ports are in the disconnect,
 * disabled, or powered-off state.
 */
#define CMD_PM_INDEX	(1 << 11)
/* bits 12:31 are reserved (and should be preserved on writes). */

/* IMAN - Interrupt Management Register */
#define IMAN_IE		(1 << 1)
#define IMAN_IP		(1 << 0)

/* USBSTS - USB status - status bitmasks */
/* HC not running - set to 1 when run/stop bit is cleared. */
#define STS_HALT	XHCI_STS_HALT
/* serious error, e.g. PCI parity error.  The HC will clear the run/stop bit. */
#define STS_FATAL	(1 << 2)
/* event interrupt - clear this prior to clearing any IP flags in IR set*/
#define STS_EINT	(1 << 3)
/* port change detect */
#define STS_PORT	(1 << 4)
/* bits 5:7 reserved and zeroed */
/* save state status - '1' means xHC is saving state */
#define STS_SAVE	(1 << 8)
/* restore state status - '1' means xHC is restoring state */
#define STS_RESTORE	(1 << 9)
/* true: save or restore error */
#define STS_SRE		(1 << 10)
/* true: Controller Not Ready to accept doorbell or op reg writes after reset */
#define STS_CNR		XHCI_STS_CNR
/* true: internal Host Controller Error - SW needs to reset and reinitialize */
#define STS_HCE		(1 << 12)
/* bits 13:31 reserved and should be preserved */

/*
 * DNCTRL - Device Notification Control Register - dev_notification bitmasks
 * Generate a device notification event when the HC sees a transaction with a
 * notification type that matches a bit set in this bit field.
 */
#define	DEV_NOTE_MASK		(0xffff)
#define ENABLE_DEV_NOTE(x)	(1 << (x))
/* Most of the device notification types should only be used for debug.
 * SW does need to pay attention to function wake notifications.
 */
#define	DEV_NOTE_FWAKE		ENABLE_DEV_NOTE(1)

/* CRCR - Command Ring Control Register - cmd_ring bitmasks */
/* bit 0 is the command ring cycle state */
/* stop ring operation after completion of the currently executing command */
#define CMD_RING_PAUSE		(1 << 1)
/* stop ring immediately - abort the currently executing command */
#define CMD_RING_ABORT		(1 << 2)
/* true: command ring is running */
#define CMD_RING_RUNNING	(1 << 3)
/* bits 4:5 reserved and should be preserved */
/* Command Ring pointer - bit mask for the lower 32 bits. */
#define CMD_RING_RSVD_BITS	(0x3f)

/* CONFIG - Configure Register - config_reg bitmasks */
/* bits 0:7 - maximum number of device slots enabled (NumSlotsEn) */
#define MAX_DEVS(p)	((p) & 0xff)
/* bits 8:31 - reserved and should be preserved */

/* PORTSC - Port Status and Control Register - port_status_base bitmasks */
/* true: device connected */
#define PORT_CONNECT	(1 << 0)
/* true: port enabled */
#define PORT_PE		(1 << 1)
/* bit 2 reserved and zeroed */
/* true: port has an over-current condition */
#define PORT_OC		(1 << 3)
/* true: port reset signaling asserted */
#define PORT_RESET	(1 << 4)
/* Port Link State - bits 5:8
 * A read gives the current link PM state of the port,
 * a write with Link State Write Strobe set sets the link state.
 */
#define PORT_PLS_MASK	(0xf << 5)
#define XDEV_U0		(0x0 << 5)
#define XDEV_U1		(0x1 << 5)
#define XDEV_U2		(0x2 << 5)
#define XDEV_U3		(0x3 << 5)
#define XDEV_RECOVERY	(0x8 << 5)
#define XDEV_POLLING	(0x7 << 5)
#define XDEV_COMP_MODE  (0xa << 5)
#define XDEV_RESUME	(0xf << 5)
/* true: port has power (see HCC_PPC) */
#define PORT_POWER	(1 << 9)
/* bits 10:13 indicate device speed:
 * 0 - undefined speed - port hasn't be initialized by a reset yet
 * 1 - full speed
 * 2 - low speed
 * 3 - high speed
 * 4 - super speed
 * 5-15 reserved
 */
#define DEV_SPEED_MASK		(0xf << 10)
#define	XDEV_FS			(0x1 << 10)
#define	XDEV_LS			(0x2 << 10)
#define	XDEV_HS			(0x3 << 10)
#define	XDEV_SS			(0x4 << 10)
#define DEV_UNDEFSPEED(p)	(((p) & DEV_SPEED_MASK) == (0x0<<10))
#define DEV_FULLSPEED(p)	(((p) & DEV_SPEED_MASK) == XDEV_FS)
#define DEV_LOWSPEED(p)		(((p) & DEV_SPEED_MASK) == XDEV_LS)
#define DEV_HIGHSPEED(p)	(((p) & DEV_SPEED_MASK) == XDEV_HS)
#define DEV_SUPERSPEED(p)	(((p) & DEV_SPEED_MASK) == XDEV_SS)
/* Bits 20:23 in the Slot Context are the speed for the device */
#define	SLOT_SPEED_FS		(XDEV_FS << 10)
#define	SLOT_SPEED_LS		(XDEV_LS << 10)
#define	SLOT_SPEED_HS		(XDEV_HS << 10)
#define	SLOT_SPEED_SS		(XDEV_SS << 10)
/* Port Indicator Control */
#define PORT_LED_OFF	(0 << 14)
#define PORT_LED_AMBER	(1 << 14)
#define PORT_LED_GREEN	(2 << 14)
#define PORT_LED_MASK	(3 << 14)
/* Port Link State Write Strobe - set this when changing link state */
#define PORT_LINK_STROBE	(1 << 16)
/* true: connect status change */
#define PORT_CSC	(1 << 17)
/* true: port enable change */
#define PORT_PEC	(1 << 18)
/* true: warm reset for a USB 3.0 device is done.  A "hot" reset puts the port
 * into an enabled state, and the device into the default state.  A "warm" reset
 * also resets the link, forcing the device through the link training sequence.
 * SW can also look at the Port Reset register to see when warm reset is done.
 */
#define PORT_WRC	(1 << 19)
/* true: over-current change */
#define PORT_OCC	(1 << 20)
/* true: reset change - 1 to 0 transition of PORT_RESET */
#define PORT_RC		(1 << 21)
/* port link status change - set on some port link state transitions:
 *  Transition				Reason
 *  ------------------------------------------------------------------------------
 *  - U3 to Resume			Wakeup signaling from a device
 *  - Resume to Recovery to U0		USB 3.0 device resume
 *  - Resume to U0			USB 2.0 device resume
 *  - U3 to Recovery to U0		Software resume of USB 3.0 device complete
 *  - U3 to U0				Software resume of USB 2.0 device complete
 *  - U2 to U0				L1 resume of USB 2.1 device complete
 *  - U0 to U0 (???)			L1 entry rejection by USB 2.1 device
 *  - U0 to disabled			L1 entry error with USB 2.1 device
 *  - Any state to inactive		Error on USB 3.0 port
 */
#define PORT_PLC	(1 << 22)
/* port configure error change - port failed to configure its link partner */
#define PORT_CEC	(1 << 23)
#define PORT_CHANGE_MASK	(PORT_CSC | PORT_PEC | PORT_WRC | PORT_OCC | \
				 PORT_RC | PORT_PLC | PORT_CEC)


/* Cold Attach Status - xHC can set this bit to report device attached during
 * Sx state. Warm port reset should be perfomed to clear this bit and move port
 * to connected state.
 */
#define PORT_CAS	(1 << 24)
/* wake on connect (enable) */
#define PORT_WKCONN_E	(1 << 25)
/* wake on disconnect (enable) */
#define PORT_WKDISC_E	(1 << 26)
/* wake on over-current (enable) */
#define PORT_WKOC_E	(1 << 27)
/* bits 28:29 reserved */
/* true: device is removable - for USB 3.0 roothub emulation */
#define PORT_DEV_REMOVE	(1 << 30)
/* Initiate a warm port reset - complete when PORT_WRC is '1' */
#define PORT_WR		(1 << 31)

/* We mark duplicate entries with -1 */
#define DUPLICATE_ENTRY ((u8)(-1))

/* Port Power Management Status and Control - port_power_base bitmasks */
/* Inactivity timer value for transitions into U1, in microseconds.
 * Timeout can be up to 127us.  0xFF means an infinite timeout.
 */
#define PORT_U1_TIMEOUT(p)	((p) & 0xff)
#define PORT_U1_TIMEOUT_MASK	0xff
/* Inactivity timer value for transitions into U2 */
#define PORT_U2_TIMEOUT(p)	(((p) & 0xff) << 8)
#define PORT_U2_TIMEOUT_MASK	(0xff << 8)
/* Bits 24:31 for port testing */

/* USB2 Protocol PORTSPMSC */
#define	PORT_L1S_MASK		7
#define	PORT_L1S_SUCCESS	1
#define	PORT_RWE		(1 << 3)
#define	PORT_HIRD(p)		(((p) & 0xf) << 4)
#define	PORT_HIRD_MASK		(0xf << 4)
#define	PORT_L1DS_MASK		(0xff << 8)
#define	PORT_L1DS(p)		(((p) & 0xff) << 8)
#define	PORT_HLE		(1 << 16)


/* USB2 Protocol PORTHLPMC */
#define PORT_HIRDM(p)((p) & 3)
#define PORT_L1_TIMEOUT(p)(((p) & 0xff) << 2)
#define PORT_BESLD(p)(((p) & 0xf) << 10)

/* use 512 microseconds as USB2 LPM L1 default timeout. */
#define XHCI_L1_TIMEOUT		512

/* Set default HIRD/BESL value to 4 (350/400us) for USB2 L1 LPM resume latency.
 * Safe to use with mixed HIRD and BESL systems (host and device) and is used
 * by other operating systems.
 *
 * XHCI 1.0 errata 8/14/12 Table 13 notes:
 * "Software should choose xHC BESL/BESLD field values that do not violate a
 * device's resume latency requirements,
 * e.g. not program values > '4' if BLC = '1' and a HIRD device is attached,
 * or not program values < '4' if BLC = '0' and a BESL device is attached.
 */
#define XHCI_DEFAULT_BESL	4

/**
 * struct xhci_intr_reg - Interrupt Register Set
 * @irq_pending:	IMAN - Interrupt Management Register.  Used to enable
 *			interrupts and check for pending interrupts.
 * @irq_control:	IMOD - Interrupt Moderation Register.
 * 			Used to throttle interrupts.
 * @erst_size:		Number of segments in the Event Ring Segment Table (ERST).
 * @erst_base:		ERST base address.
 * @erst_dequeue:	Event ring dequeue pointer.
 *
 * Each interrupter (defined by a MSI-X vector) has an event ring and an Event
 * Ring Segment Table (ERST) associated with it.  The event ring is comprised of
 * multiple segments of the same size.  The HC places events on the ring and
 * "updates the Cycle bit in the TRBs to indicate to software the current
 * position of the Enqueue Pointer." The HCD (Linux) processes those events and
 * updates the dequeue pointer.
 */
struct xhci_intr_reg {
	__le32	irq_pending;
	__le32	irq_control;
	__le32	erst_size;
	__le32	rsvd;
	__le64	erst_base;
	__le64	erst_dequeue;
};

/* irq_pending bitmasks */
#define	ER_IRQ_PENDING(p)	((p) & 0x1)
/* bits 2:31 need to be preserved */
/* THIS IS BUGGY - FIXME - IP IS WRITE 1 TO CLEAR */
#define	ER_IRQ_CLEAR(p)		((p) & 0xfffffffe)
#define	ER_IRQ_ENABLE(p)	((ER_IRQ_CLEAR(p)) | 0x2)
#define	ER_IRQ_DISABLE(p)	((ER_IRQ_CLEAR(p)) & ~(0x2))

/* irq_control bitmasks */
/* Minimum interval between interrupts (in 250ns intervals).  The interval
 * between interrupts will be longer if there are no events on the event ring.
 * Default is 4000 (1 ms).
 */
#define ER_IRQ_INTERVAL_MASK	(0xffff)
/* Counter used to count down the time to the next interrupt - HW use only */
#define ER_IRQ_COUNTER_MASK	(0xffff << 16)

/* erst_size bitmasks */
/* Preserve bits 16:31 of erst_size */
#define	ERST_SIZE_MASK		(0xffff << 16)

/* erst_dequeue bitmasks */
/* Dequeue ERST Segment Index (DESI) - Segment number (or alias)
 * where the current dequeue pointer lies.  This is an optional HW hint.
 */
#define ERST_DESI_MASK		(0x7)
/* Event Handler Busy (EHB) - is the event ring scheduled to be serviced by
 * a work queue (or delayed service routine)?
 */
#define ERST_EHB		(1 << 3)
#define ERST_PTR_MASK		(0xf)

/**
 * struct xhci_run_regs
 * @microframe_index:
 * 		MFINDEX - current microframe number
 *
 * Section 5.5 Host Controller Runtime Registers:
 * "Software should read and write these registers using only Dword (32 bit)
 * or larger accesses"
 */
struct xhci_run_regs {
	__le32			microframe_index;
	__le32			rsvd[7];
	struct xhci_intr_reg	ir_set[128];
};

/**
 * struct doorbell_array
 *
 * Bits  0 -  7: Endpoint target
 * Bits  8 - 15: RsvdZ
 * Bits 16 - 31: Stream ID
 *
 * Section 5.6
 */
struct xhci_doorbell_array {
	__le32	doorbell[256];
};

#define DB_VALUE(ep, stream)	((((ep) + 1) & 0xff) | ((stream) << 16))
#define DB_VALUE_HOST		0x00000000

/**
 * struct xhci_protocol_caps
 * @revision:		major revision, minor revision, capability ID,
 *			and next capability pointer.
 * @name_string:	Four ASCII characters to say which spec this xHC
 *			follows, typically "USB ".
 * @port_info:		Port offset, count, and protocol-defined information.
 */
struct xhci_protocol_caps {
	u32	revision;
	u32	name_string;
	u32	port_info;
};

#define	XHCI_EXT_PORT_MAJOR(x)	(((x) >> 24) & 0xff)
#define	XHCI_EXT_PORT_OFF(x)	((x) & 0xff)
#define	XHCI_EXT_PORT_COUNT(x)	(((x) >> 8) & 0xff)

/**
 * struct xhci_container_ctx
 * @type: Type of context.  Used to calculated offsets to contained contexts.
 * @size: Size of the context data
 * @bytes: The raw context data given to HW
 * @dma: dma address of the bytes
 *
 * Represents either a Device or Input context.  Holds a pointer to the raw
 * memory used for the context (bytes) and dma address of it (dma).
 */
struct xhci_container_ctx {
	unsigned type;
#define XHCI_CTX_TYPE_DEVICE  0x1
#define XHCI_CTX_TYPE_INPUT   0x2

	int size;

	u8 *bytes;
	dma_addr_t dma;
};

/**
 * struct xhci_slot_ctx
 * @dev_info:	Route string, device speed, hub info, and last valid endpoint
 * @dev_info2:	Max exit latency for device number, root hub port number
 * @tt_info:	tt_info is used to construct split transaction tokens
 * @dev_state:	slot state and device address
 *
 * Slot Context - section 6.2.1.1.  This assumes the HC uses 32-byte context
 * structures.  If the HC uses 64-byte contexts, there is an additional 32 bytes
 * reserved at the end of the slot context for HC internal use.
 */
struct xhci_slot_ctx {
	__le32	dev_info;
	__le32	dev_info2;
	__le32	tt_info;
	__le32	dev_state;
	/* offset 0x10 to 0x1f reserved for HC internal use */
	__le32	reserved[4];
};

/* dev_info bitmasks */
/* Route String - 0:19 */
#define ROUTE_STRING_MASK	(0xfffff)
/* Device speed - values defined by PORTSC Device Speed field - 20:23 */
#define DEV_SPEED	(0xf << 20)
/* bit 24 reserved */
/* Is this LS/FS device connected through a HS hub? - bit 25 */
#define DEV_MTT		(0x1 << 25)
/* Set if the device is a hub - bit 26 */
#define DEV_HUB		(0x1 << 26)
/* Index of the last valid endpoint context in this device context - 27:31 */
#define LAST_CTX_MASK	(0x1f << 27)
#define LAST_CTX(p)	((p) << 27)
#define LAST_CTX_TO_EP_NUM(p)	(((p) >> 27) - 1)
#define SLOT_FLAG	(1 << 0)
#define EP0_FLAG	(1 << 1)

/* dev_info2 bitmasks */
/* Max Exit Latency (ms) - worst case time to wake up all links in dev path */
#define MAX_EXIT	(0xffff)
/* Root hub port number that is needed to access the USB device */
#define ROOT_HUB_PORT(p)	(((p) & 0xff) << 16)
#define DEVINFO_TO_ROOT_HUB_PORT(p)	(((p) >> 16) & 0xff)
/* Maximum number of ports under a hub device */
#define XHCI_MAX_PORTS(p)	(((p) & 0xff) << 24)

/* tt_info bitmasks */
/*
 * TT Hub Slot ID - for low or full speed devices attached to a high-speed hub
 * The Slot ID of the hub that isolates the high speed signaling from
 * this low or full-speed device.  '0' if attached to root hub port.
 */
#define TT_SLOT		(0xff)
/*
 * The number of the downstream facing port of the high-speed hub
 * '0' if the device is not low or full speed.
 */
#define TT_PORT		(0xff << 8)
#define TT_THINK_TIME(p)	(((p) & 0x3) << 16)

/* dev_state bitmasks */
/* USB device address - assigned by the HC */
#define DEV_ADDR_MASK	(0xff)
/* bits 8:26 reserved */
/* Slot state */
#define SLOT_STATE	(0x1f << 27)
#define GET_SLOT_STATE(p)	(((p) & (0x1f << 27)) >> 27)

#define SLOT_STATE_DISABLED	0
#define SLOT_STATE_ENABLED	SLOT_STATE_DISABLED
#define SLOT_STATE_DEFAULT	1
#define SLOT_STATE_ADDRESSED	2
#define SLOT_STATE_CONFIGURED	3

/**
 * struct xhci_ep_ctx
 * @ep_info:	endpoint state, streams, mult, and interval information.
 * @ep_info2:	information on endpoint type, max packet size, max burst size,
 * 		error count, and whether the HC will force an event for all
 * 		transactions.
 * @deq:	64-bit ring dequeue pointer address.  If the endpoint only
 * 		defines one stream, this points to the endpoint transfer ring.
 * 		Otherwise, it points to a stream context array, which has a
 * 		ring pointer for each flow.
 * @tx_info:
 * 		Average TRB lengths for the endpoint ring and
 * 		max payload within an Endpoint Service Interval Time (ESIT).
 *
 * Endpoint Context - section 6.2.1.2.  This assumes the HC uses 32-byte context
 * structures.  If the HC uses 64-byte contexts, there is an additional 32 bytes
 * reserved at the end of the endpoint context for HC internal use.
 */
struct xhci_ep_ctx {
	__le32	ep_info;
	__le32	ep_info2;
	__le64	deq;
	__le32	tx_info;
	/* offset 0x14 - 0x1f reserved for HC internal use */
	__le32	reserved[3];
};

/* ep_info bitmasks */
/*
 * Endpoint State - bits 0:2
 * 0 - disabled
 * 1 - running
 * 2 - halted due to halt condition - ok to manipulate endpoint ring
 * 3 - stopped
 * 4 - TRB error
 * 5-7 - reserved
 */
#define EP_STATE_MASK		(0x7)
#define EP_STATE_DISABLED	0
#define EP_STATE_RUNNING	1
#define EP_STATE_HALTED		2
#define EP_STATE_STOPPED	3
#define EP_STATE_ERROR		4
/* Mult - Max number of burtst within an interval, in EP companion desc. */
#define EP_MULT(p)		(((p) & 0x3) << 8)
#define CTX_TO_EP_MULT(p)	(((p) >> 8) & 0x3)
/* bits 10:14 are Max Primary Streams */
/* bit 15 is Linear Stream Array */
/* Interval - period between requests to an endpoint - 125u increments. */
#define EP_INTERVAL(p)		(((p) & 0xff) << 16)
#define EP_INTERVAL_TO_UFRAMES(p)		(1 << (((p) >> 16) & 0xff))
#define CTX_TO_EP_INTERVAL(p)	(((p) >> 16) & 0xff)
#define EP_MAXPSTREAMS_MASK	(0x1f << 10)
#define EP_MAXPSTREAMS(p)	(((p) << 10) & EP_MAXPSTREAMS_MASK)
/* Endpoint is set up with a Linear Stream Array (vs. Secondary Stream Array) */
#define	EP_HAS_LSA		(1 << 15)

/* ep_info2 bitmasks */
/*
 * Force Event - generate transfer events for all TRBs for this endpoint
 * This will tell the HC to ignore the IOC and ISP flags (for debugging only).
 */
#define	FORCE_EVENT	(0x1)
#define ERROR_COUNT(p)	(((p) & 0x3) << 1)
#define CTX_TO_EP_TYPE(p)	(((p) >> 3) & 0x7)
#define EP_TYPE(p)	((p) << 3)
#define ISOC_OUT_EP	1
#define BULK_OUT_EP	2
#define INT_OUT_EP	3
#define CTRL_EP		4
#define ISOC_IN_EP	5
#define BULK_IN_EP	6
#define INT_IN_EP	7
/* bit 6 reserved */
/* bit 7 is Host Initiate Disable - for disabling stream selection */
#define MAX_BURST(p)	(((p)&0xff) << 8)
#define CTX_TO_MAX_BURST(p)	(((p) >> 8) & 0xff)
#define MAX_PACKET(p)	(((p)&0xffff) << 16)
#define MAX_PACKET_MASK		(0xffff << 16)
#define MAX_PACKET_DECODED(p)	(((p) >> 16) & 0xffff)

/* Get max packet size from ep desc. Bit 10..0 specify the max packet size.
 * USB2.0 spec 9.6.6.
 */
#define GET_MAX_PACKET(p)	((p) & 0x7ff)

/* tx_info bitmasks */
#define AVG_TRB_LENGTH_FOR_EP(p)	((p) & 0xffff)
#define MAX_ESIT_PAYLOAD_FOR_EP(p)	(((p) & 0xffff) << 16)
#define CTX_TO_MAX_ESIT_PAYLOAD(p)	(((p) >> 16) & 0xffff)

/* deq bitmasks */
#define EP_CTX_CYCLE_MASK		(1 << 0)
#define SCTX_DEQ_MASK			(~0xfL)


/**
 * struct xhci_input_control_context
 * Input control context; see section 6.2.5.
 *
 * @drop_context:	set the bit of the endpoint context you want to disable
 * @add_context:	set the bit of the endpoint context you want to enable
 */
struct xhci_input_control_ctx {
	__le32	drop_flags;
	__le32	add_flags;
	__le32	rsvd2[6];
};

#define	EP_IS_ADDED(ctrl_ctx, i) \
	(le32_to_cpu(ctrl_ctx->add_flags) & (1 << (i + 1)))
#define	EP_IS_DROPPED(ctrl_ctx, i)       \
	(le32_to_cpu(ctrl_ctx->drop_flags) & (1 << (i + 1)))

/* Represents everything that is needed to issue a command on the command ring.
 * It's useful to pre-allocate these for commands that cannot fail due to
 * out-of-memory errors, like freeing streams.
 */
struct xhci_command {
	/* Input context for changing device state */
	struct xhci_container_ctx	*in_ctx;
	u32				status;
	/* If completion is null, no one is waiting on this command
	 * and the structure can be freed after the command completes.
	 */
	struct completion		*completion;
	union xhci_trb			*command_trb;
	struct list_head		cmd_list;
};

/* drop context bitmasks */
#define	DROP_EP(x)	(0x1 << x)
/* add context bitmasks */
#define	ADD_EP(x)	(0x1 << x)

struct xhci_stream_ctx {
	/* 64-bit stream ring address, cycle state, and stream type */
	__le64	stream_ring;
	/* offset 0x14 - 0x1f reserved for HC internal use */
	__le32	reserved[2];
};

/* Stream Context Types (section 6.4.1) - bits 3:1 of stream ctx deq ptr */
#define	SCT_FOR_CTX(p)		(((p) & 0x7) << 1)
/* Secondary stream array type, dequeue pointer is to a transfer ring */
#define	SCT_SEC_TR		0
/* Primary stream array type, dequeue pointer is to a transfer ring */
#define	SCT_PRI_TR		1
/* Dequeue pointer is for a secondary stream array (SSA) with 8 entries */
#define SCT_SSA_8		2
#define SCT_SSA_16		3
#define SCT_SSA_32		4
#define SCT_SSA_64		5
#define SCT_SSA_128		6
#define SCT_SSA_256		7

/* Assume no secondary streams for now */
struct xhci_stream_info {
	struct xhci_ring		**stream_rings;
	/* Number of streams, including stream 0 (which drivers can't use) */
	unsigned int			num_streams;
	/* The stream context array may be bigger than
	 * the number of streams the driver asked for
	 */
	struct xhci_stream_ctx		*stream_ctx_array;
	unsigned int			num_stream_ctxs;
	dma_addr_t			ctx_array_dma;
	/* For mapping physical TRB addresses to segments in stream rings */
	struct radix_tree_root		trb_address_map;
	struct xhci_command		*free_streams_command;
};

#define	SMALL_STREAM_ARRAY_SIZE		256
#define	MEDIUM_STREAM_ARRAY_SIZE	1024

/* Some Intel xHCI host controllers need software to keep track of the bus
 * bandwidth.  Keep track of endpoint info here.  Each root port is allocated
 * the full bus bandwidth.  We must also treat TTs (including each port under a
 * multi-TT hub) as a separate bandwidth domain.  The direct memory interface
 * (DMI) also limits the total bandwidth (across all domains) that can be used.
 */
struct xhci_bw_info {
	/* ep_interval is zero-based */
	unsigned int		ep_interval;
	/* mult and num_packets are one-based */
	unsigned int		mult;
	unsigned int		num_packets;
	unsigned int		max_packet_size;
	unsigned int		max_esit_payload;
	unsigned int		type;
};

/* "Block" sizes in bytes the hardware uses for different device speeds.
 * The logic in this part of the hardware limits the number of bits the hardware
 * can use, so must represent bandwidth in a less precise manner to mimic what
 * the scheduler hardware computes.
 */
#define	FS_BLOCK	1
#define	HS_BLOCK	4
#define	SS_BLOCK	16
#define	DMI_BLOCK	32

/* Each device speed has a protocol overhead (CRC, bit stuffing, etc) associated
 * with each byte transferred.  SuperSpeed devices have an initial overhead to
 * set up bursts.  These are in blocks, see above.  LS overhead has already been
 * translated into FS blocks.
 */
#define DMI_OVERHEAD 8
#define DMI_OVERHEAD_BURST 4
#define SS_OVERHEAD 8
#define SS_OVERHEAD_BURST 32
#define HS_OVERHEAD 26
#define FS_OVERHEAD 20
#define LS_OVERHEAD 128
/* The TTs need to claim roughly twice as much bandwidth (94 bytes per
 * microframe ~= 24Mbps) of the HS bus as the devices can actually use because
 * of overhead associated with split transfers crossing microframe boundaries.
 * 31 blocks is pure protocol overhead.
 */
#define TT_HS_OVERHEAD (31 + 94)
#define TT_DMI_OVERHEAD (25 + 12)

/* Bandwidth limits in blocks */
#define FS_BW_LIMIT		1285
#define TT_BW_LIMIT		1320
#define HS_BW_LIMIT		1607
#define SS_BW_LIMIT_IN		3906
#define DMI_BW_LIMIT_IN		3906
#define SS_BW_LIMIT_OUT		3906
#define DMI_BW_LIMIT_OUT	3906

/* Percentage of bus bandwidth reserved for non-periodic transfers */
#define FS_BW_RESERVED		10
#define HS_BW_RESERVED		20
#define SS_BW_RESERVED		10

struct xhci_virt_ep {
	struct xhci_ring		*ring;
	/* Related to endpoints that are configured to use stream IDs only */
	struct xhci_stream_info		*stream_info;
	/* Temporary storage in case the configure endpoint command fails and we
	 * have to restore the device state to the previous state
	 */
	struct xhci_ring		*new_ring;
	unsigned int			ep_state;
#define SET_DEQ_PENDING		(1 << 0)
#define EP_HALTED		(1 << 1)	/* For stall handling */
#define EP_HALT_PENDING		(1 << 2)	/* For URB cancellation */
/* Transitioning the endpoint to using streams, don't enqueue URBs */
#define EP_GETTING_STREAMS	(1 << 3)
#define EP_HAS_STREAMS		(1 << 4)
/* Transitioning the endpoint to not using streams, don't enqueue URBs */
#define EP_GETTING_NO_STREAMS	(1 << 5)
	/* ----  Related to URB cancellation ---- */
	struct list_head	cancelled_td_list;
	struct xhci_td		*stopped_td;
	unsigned int		stopped_stream;
	/* Watchdog timer for stop endpoint command to cancel URBs */
	struct timer_list	stop_cmd_timer;
	int			stop_cmds_pending;
	struct xhci_hcd		*xhci;
	/* Dequeue pointer and dequeue segment for a submitted Set TR Dequeue
	 * command.  We'll need to update the ring's dequeue segment and dequeue
	 * pointer after the command completes.
	 */
	struct xhci_segment	*queued_deq_seg;
	union xhci_trb		*queued_deq_ptr;
	/*
	 * Sometimes the xHC can not process isochronous endpoint ring quickly
	 * enough, and it will miss some isoc tds on the ring and generate
	 * a Missed Service Error Event.
	 * Set skip flag when receive a Missed Service Error Event and
	 * process the missed tds on the endpoint ring.
	 */
	bool			skip;
	/* Bandwidth checking storage */
	struct xhci_bw_info	bw_info;
	struct list_head	bw_endpoint_list;
};

enum xhci_overhead_type {
	LS_OVERHEAD_TYPE = 0,
	FS_OVERHEAD_TYPE,
	HS_OVERHEAD_TYPE,
};

struct xhci_interval_bw {
	unsigned int		num_packets;
	/* Sorted by max packet size.
	 * Head of the list is the greatest max packet size.
	 */
	struct list_head	endpoints;
	/* How many endpoints of each speed are present. */
	unsigned int		overhead[3];
};

#define	XHCI_MAX_INTERVAL	16

struct xhci_interval_bw_table {
	unsigned int		interval0_esit_payload;
	struct xhci_interval_bw	interval_bw[XHCI_MAX_INTERVAL];
	/* Includes reserved bandwidth for async endpoints */
	unsigned int		bw_used;
	unsigned int		ss_bw_in;
	unsigned int		ss_bw_out;
};


struct xhci_virt_device {
	struct usb_device		*udev;
	/*
	 * Commands to the hardware are passed an "input context" that
	 * tells the hardware what to change in its data structures.
	 * The hardware will return changes in an "output context" that
	 * software must allocate for the hardware.  We need to keep
	 * track of input and output contexts separately because
	 * these commands might fail and we don't trust the hardware.
	 */
	struct xhci_container_ctx       *out_ctx;
	/* Used for addressing devices and configuration changes */
	struct xhci_container_ctx       *in_ctx;
	/* Rings saved to ensure old alt settings can be re-instated */
	struct xhci_ring		**ring_cache;
	int				num_rings_cached;
#define	XHCI_MAX_RINGS_CACHED	31
	struct xhci_virt_ep		eps[31];
	struct completion		cmd_completion;
	u8				fake_port;
	u8				real_port;
	struct xhci_interval_bw_table	*bw_table;
	struct xhci_tt_bw_info		*tt_info;
	/* The current max exit latency for the enabled USB3 link states. */
	u16				current_mel;
};

/*
 * For each roothub, keep track of the bandwidth information for each periodic
 * interval.
 *
 * If a high speed hub is attached to the roothub, each TT associated with that
 * hub is a separate bandwidth domain.  The interval information for the
 * endpoints on the devices under that TT will appear in the TT structure.
 */
struct xhci_root_port_bw_info {
	struct list_head		tts;
	unsigned int			num_active_tts;
	struct xhci_interval_bw_table	bw_table;
};

struct xhci_tt_bw_info {
	struct list_head		tt_list;
	int				slot_id;
	int				ttport;
	struct xhci_interval_bw_table	bw_table;
	int				active_eps;
};


/**
 * struct xhci_device_context_array
 * @dev_context_ptr	array of 64-bit DMA addresses for device contexts
 */
struct xhci_device_context_array {
	/* 64-bit device addresses; we only write 32-bit addresses */
	__le64			dev_context_ptrs[MAX_HC_SLOTS];
	/* private xHCD pointers */
	dma_addr_t	dma;
};
/* TODO: write function to set the 64-bit device DMA address */
/*
 * TODO: change this to be dynamically sized at HC mem init time since the HC
 * might not be able to handle the maximum number of devices possible.
 */


struct xhci_transfer_event {
	/* 64-bit buffer address, or immediate data */
	__le64	buffer;
	__le32	transfer_len;
	/* This field is interpreted differently based on the type of TRB */
	__le32	flags;
};

/* Transfer event TRB length bit mask */
/* bits 0:23 */
#define	EVENT_TRB_LEN(p)		((p) & 0xffffff)

/** Transfer Event bit fields **/
#define	TRB_TO_EP_ID(p)	(((p) >> 16) & 0x1f)

/* Completion Code - only applicable for some types of TRBs */
#define	COMP_CODE_MASK		(0xff << 24)
#define GET_COMP_CODE(p)	(((p) & COMP_CODE_MASK) >> 24)
#define COMP_SUCCESS	1
/* Data Buffer Error */
#define COMP_DB_ERR	2
/* Babble Detected Error */
#define COMP_BABBLE	3
/* USB Transaction Error */
#define COMP_TX_ERR	4
/* TRB Error - some TRB field is invalid */
#define COMP_TRB_ERR	5
/* Stall Error - USB device is stalled */
#define COMP_STALL	6
/* Resource Error - HC doesn't have memory for that device configuration */
#define COMP_ENOMEM	7
/* Bandwidth Error - not enough room in schedule for this dev config */
#define COMP_BW_ERR	8
/* No Slots Available Error - HC ran out of device slots */
#define COMP_ENOSLOTS	9
/* Invalid Stream Type Error */
#define COMP_STREAM_ERR	10
/* Slot Not Enabled Error - doorbell rung for disabled device slot */
#define COMP_EBADSLT	11
/* Endpoint Not Enabled Error */
#define COMP_EBADEP	12
/* Short Packet */
#define COMP_SHORT_TX	13
/* Ring Underrun - doorbell rung for an empty isoc OUT ep ring */
#define COMP_UNDERRUN	14
/* Ring Overrun - isoc IN ep ring is empty when ep is scheduled to RX */
#define COMP_OVERRUN	15
/* Virtual Function Event Ring Full Error */
#define COMP_VF_FULL	16
/* Parameter Error - Context parameter is invalid */
#define COMP_EINVAL	17
/* Bandwidth Overrun Error - isoc ep exceeded its allocated bandwidth */
#define COMP_BW_OVER	18
/* Context State Error - illegal context state transition requested */
#define COMP_CTX_STATE	19
/* No Ping Response Error - HC didn't get PING_RESPONSE in time to TX */
#define COMP_PING_ERR	20
/* Event Ring is full */
#define COMP_ER_FULL	21
/* Incompatible Device Error */
#define COMP_DEV_ERR	22
/* Missed Service Error - HC couldn't service an isoc ep within interval */
#define COMP_MISSED_INT	23
/* Successfully stopped command ring */
#define COMP_CMD_STOP	24
/* Successfully aborted current command and stopped command ring */
#define COMP_CMD_ABORT	25
/* Stopped - transfer was terminated by a stop endpoint command */
#define COMP_STOP	26
/* Same as COMP_EP_STOPPED, but the transferred length in the event is invalid */
#define COMP_STOP_INVAL	27
/* Control Abort Error - Debug Capability - control pipe aborted */
#define COMP_DBG_ABORT	28
/* Max Exit Latency Too Large Error */
#define COMP_MEL_ERR	29
/* TRB type 30 reserved */
/* Isoc Buffer Overrun - an isoc IN ep sent more data than could fit in TD */
#define COMP_BUFF_OVER	31
/* Event Lost Error - xHC has an "internal event overrun condition" */
#define COMP_ISSUES	32
/* Undefined Error - reported when other error codes don't apply */
#define COMP_UNKNOWN	33
/* Invalid Stream ID Error */
#define COMP_STRID_ERR	34
/* Secondary Bandwidth Error - may be returned by a Configure Endpoint cmd */
#define COMP_2ND_BW_ERR	35
/* Split Transaction Error */
#define	COMP_SPLIT_ERR	36

struct xhci_link_trb {
	/* 64-bit segment pointer*/
	__le64 segment_ptr;
	__le32 intr_target;
	__le32 control;
};

/* control bitfields */
#define LINK_TOGGLE	(0x1<<1)

/* Command completion event TRB */
struct xhci_event_cmd {
	/* Pointer to command TRB, or the value passed by the event data trb */
	__le64 cmd_trb;
	__le32 status;
	__le32 flags;
};

/* flags bitmasks */

/* Address device - disable SetAddress */
#define TRB_BSR		(1<<9)
enum xhci_setup_dev {
	SETUP_CONTEXT_ONLY,
	SETUP_CONTEXT_ADDRESS,
};

/* bits 16:23 are the virtual function ID */
/* bits 24:31 are the slot ID */
#define TRB_TO_SLOT_ID(p)	(((p) & (0xff<<24)) >> 24)
#define SLOT_ID_FOR_TRB(p)	(((p) & 0xff) << 24)

/* Stop Endpoint TRB - ep_index to endpoint ID for this TRB */
#define TRB_TO_EP_INDEX(p)		((((p) & (0x1f << 16)) >> 16) - 1)
#define	EP_ID_FOR_TRB(p)		((((p) + 1) & 0x1f) << 16)

#define SUSPEND_PORT_FOR_TRB(p)		(((p) & 1) << 23)
#define TRB_TO_SUSPEND_PORT(p)		(((p) & (1 << 23)) >> 23)
#define LAST_EP_INDEX			30

/* Set TR Dequeue Pointer command TRB fields, 6.4.3.9 */
#define TRB_TO_STREAM_ID(p)		((((p) & (0xffff << 16)) >> 16))
#define STREAM_ID_FOR_TRB(p)		((((p)) & 0xffff) << 16)
#define SCT_FOR_TRB(p)			(((p) << 1) & 0x7)


/* Port Status Change Event TRB fields */
/* Port ID - bits 31:24 */
#define GET_PORT_ID(p)		(((p) & (0xff << 24)) >> 24)

/* Normal TRB fields */
/* transfer_len bitmasks - bits 0:16 */
#define	TRB_LEN(p)		((p) & 0x1ffff)
/* Interrupter Target - which MSI-X vector to target the completion event at */
#define TRB_INTR_TARGET(p)	(((p) & 0x3ff) << 22)
#define GET_INTR_TARGET(p)	(((p) >> 22) & 0x3ff)
#define TRB_TBC(p)		(((p) & 0x3) << 7)
#define TRB_TLBPC(p)		(((p) & 0xf) << 16)

/* Cycle bit - indicates TRB ownership by HC or HCD */
#define TRB_CYCLE		(1<<0)
/*
 * Force next event data TRB to be evaluated before task switch.
 * Used to pass OS data back after a TD completes.
 */
#define TRB_ENT			(1<<1)
/* Interrupt on short packet */
#define TRB_ISP			(1<<2)
/* Set PCIe no snoop attribute */
#define TRB_NO_SNOOP		(1<<3)
/* Chain multiple TRBs into a TD */
#define TRB_CHAIN		(1<<4)
/* Interrupt on completion */
#define TRB_IOC			(1<<5)
/* The buffer pointer contains immediate data */
#define TRB_IDT			(1<<6)

/* Block Event Interrupt */
#define	TRB_BEI			(1<<9)

/* Control transfer TRB specific fields */
#define TRB_DIR_IN		(1<<16)
#define	TRB_TX_TYPE(p)		((p) << 16)
#define	TRB_DATA_OUT		2
#define	TRB_DATA_IN		3

/* Isochronous TRB specific fields */
#define TRB_SIA			(1<<31)

struct xhci_generic_trb {
	__le32 field[4];
};

union xhci_trb {
	struct xhci_link_trb		link;
	struct xhci_transfer_event	trans_event;
	struct xhci_event_cmd		event_cmd;
	struct xhci_generic_trb		generic;
};

/* TRB bit mask */
#define	TRB_TYPE_BITMASK	(0xfc00)
#define TRB_TYPE(p)		((p) << 10)
#define TRB_FIELD_TO_TYPE(p)	(((p) & TRB_TYPE_BITMASK) >> 10)
/* TRB type IDs */
/* bulk, interrupt, isoc scatter/gather, and control data stage */
#define TRB_NORMAL		1
/* setup stage for control transfers */
#define TRB_SETUP		2
/* data stage for control transfers */
#define TRB_DATA		3
/* status stage for control transfers */
#define TRB_STATUS		4
/* isoc transfers */
#define TRB_ISOC		5
/* TRB for linking ring segments */
#define TRB_LINK		6
#define TRB_EVENT_DATA		7
/* Transfer Ring No-op (not for the command ring) */
#define TRB_TR_NOOP		8
/* Command TRBs */
/* Enable Slot Command */
#define TRB_ENABLE_SLOT		9
/* Disable Slot Command */
#define TRB_DISABLE_SLOT	10
/* Address Device Command */
#define TRB_ADDR_DEV		11
/* Configure Endpoint Command */
#define TRB_CONFIG_EP		12
/* Evaluate Context Command */
#define TRB_EVAL_CONTEXT	13
/* Reset Endpoint Command */
#define TRB_RESET_EP		14
/* Stop Transfer Ring Command */
#define TRB_STOP_RING		15
/* Set Transfer Ring Dequeue Pointer Command */
#define TRB_SET_DEQ		16
/* Reset Device Command */
#define TRB_RESET_DEV		17
/* Force Event Command (opt) */
#define TRB_FORCE_EVENT		18
/* Negotiate Bandwidth Command (opt) */
#define TRB_NEG_BANDWIDTH	19
/* Set Latency Tolerance Value Command (opt) */
#define TRB_SET_LT		20
/* Get port bandwidth Command */
#define TRB_GET_BW		21
/* Force Header Command - generate a transaction or link management packet */
#define TRB_FORCE_HEADER	22
/* No-op Command - not for transfer rings */
#define TRB_CMD_NOOP		23
/* TRB IDs 24-31 reserved */
/* Event TRBS */
/* Transfer Event */
#define TRB_TRANSFER		32
/* Command Completion Event */
#define TRB_COMPLETION		33
/* Port Status Change Event */
#define TRB_PORT_STATUS		34
/* Bandwidth Request Event (opt) */
#define TRB_BANDWIDTH_EVENT	35
/* Doorbell Event (opt) */
#define TRB_DOORBELL		36
/* Host Controller Event */
#define TRB_HC_EVENT		37
/* Device Notification Event - device sent function wake notification */
#define TRB_DEV_NOTE		38
/* MFINDEX Wrap Event - microframe counter wrapped */
#define TRB_MFINDEX_WRAP	39
/* TRB IDs 40-47 reserved, 48-63 is vendor-defined */

/* Nec vendor-specific command completion event. */
#define	TRB_NEC_CMD_COMP	48
/* Get NEC firmware revision. */
#define	TRB_NEC_GET_FW		49

#define TRB_TYPE_LINK(x)	(((x) & TRB_TYPE_BITMASK) == TRB_TYPE(TRB_LINK))
/* Above, but for __le32 types -- can avoid work by swapping constants: */
#define TRB_TYPE_LINK_LE32(x)	(((x) & cpu_to_le32(TRB_TYPE_BITMASK)) == \
				 cpu_to_le32(TRB_TYPE(TRB_LINK)))
#define TRB_TYPE_NOOP_LE32(x)	(((x) & cpu_to_le32(TRB_TYPE_BITMASK)) == \
				 cpu_to_le32(TRB_TYPE(TRB_TR_NOOP)))

#define NEC_FW_MINOR(p)		(((p) >> 0) & 0xff)
#define NEC_FW_MAJOR(p)		(((p) >> 8) & 0xff)

/*
 * TRBS_PER_SEGMENT must be a multiple of 4,
 * since the command ring is 64-byte aligned.
 * It must also be greater than 16.
 */
#define TRBS_PER_SEGMENT	256
/* Allow two commands + a link TRB, along with any reserved command TRBs */
#define MAX_RSVD_CMD_TRBS	(TRBS_PER_SEGMENT - 3)
#define TRB_SEGMENT_SIZE	(TRBS_PER_SEGMENT*16)
#define TRB_SEGMENT_SHIFT	(ilog2(TRB_SEGMENT_SIZE))
/* TRB buffer pointers can't cross 64KB boundaries */
#define TRB_MAX_BUFF_SHIFT		16
#define TRB_MAX_BUFF_SIZE	(1 << TRB_MAX_BUFF_SHIFT)

struct xhci_segment {
	union xhci_trb		*trbs;
	/* private to HCD */
	struct xhci_segment	*next;
	dma_addr_t		dma;
};

struct xhci_td {
	struct list_head	td_list;
	struct list_head	cancelled_td_list;
	struct urb		*urb;
	struct xhci_segment	*start_seg;
	union xhci_trb		*first_trb;
	union xhci_trb		*last_trb;
	/* actual_length of the URB has already been set */
	bool			urb_length_set;
};

/* xHCI command default timeout value */
#define XHCI_CMD_DEFAULT_TIMEOUT	(5 * HZ)

/* command descriptor */
struct xhci_cd {
	struct xhci_command	*command;
	union xhci_trb		*cmd_trb;
};

struct xhci_dequeue_state {
	struct xhci_segment *new_deq_seg;
	union xhci_trb *new_deq_ptr;
	int new_cycle_state;
};

enum xhci_ring_type {
	TYPE_CTRL = 0,
	TYPE_ISOC,
	TYPE_BULK,
	TYPE_INTR,
	TYPE_STREAM,
	TYPE_COMMAND,
	TYPE_EVENT,
};

struct xhci_ring {
	struct xhci_segment	*first_seg;
	struct xhci_segment	*last_seg;
	union  xhci_trb		*enqueue;
	struct xhci_segment	*enq_seg;
	unsigned int		enq_updates;
	union  xhci_trb		*dequeue;
	struct xhci_segment	*deq_seg;
	unsigned int		deq_updates;
	struct list_head	td_list;
	/*
	 * Write the cycle state into the TRB cycle field to give ownership of
	 * the TRB to the host controller (if we are the producer), or to check
	 * if we own the TRB (if we are the consumer).  See section 4.9.1.
	 */
	u32			cycle_state;
	unsigned int		stream_id;
	unsigned int		num_segs;
	unsigned int		num_trbs_free;
	unsigned int		num_trbs_free_temp;
	enum xhci_ring_type	type;
	bool			last_td_was_short;
	struct radix_tree_root	*trb_address_map;
};

struct xhci_erst_entry {
	/* 64-bit event ring segment address */
	__le64	seg_addr;
	__le32	seg_size;
	/* Set to zero */
	__le32	rsvd;
};

struct xhci_erst {
	struct xhci_erst_entry	*entries;
	unsigned int		num_entries;
	/* xhci->event_ring keeps track of segment dma addresses */
	dma_addr_t		erst_dma_addr;
	/* Num entries the ERST can contain */
	unsigned int		erst_size;
};

struct xhci_scratchpad {
	u64 *sp_array;
	dma_addr_t sp_dma;
	void **sp_buffers;
	dma_addr_t *sp_dma_buffers;
};

struct urb_priv {
	int	length;
	int	td_cnt;
	struct	xhci_td	*td[0];
};

/*
 * Each segment table entry is 4*32bits long.  1K seems like an ok size:
 * (1K bytes * 8bytes/bit) / (4*32 bits) = 64 segment entries in the table,
 * meaning 64 ring segments.
 * Initial allocated size of the ERST, in number of entries */
#define	ERST_NUM_SEGS	1
/* Initial allocated size of the ERST, in number of entries */
#define	ERST_SIZE	64
/* Initial number of event segment rings allocated */
#define	ERST_ENTRIES	1
/* Poll every 60 seconds */
#define	POLL_TIMEOUT	60
/* Stop endpoint command timeout (secs) for URB cancellation watchdog timer */
#define XHCI_STOP_EP_CMD_TIMEOUT	5
/* XXX: Make these module parameters */

struct s3_save {
	u32	command;
	u32	dev_nt;
	u64	dcbaa_ptr;
	u32	config_reg;
	u32	irq_pending;
	u32	irq_control;
	u32	erst_size;
	u64	erst_base;
	u64	erst_dequeue;
};

/* Use for lpm */
struct dev_info {
	u32			dev_id;
	struct	list_head	list;
};

struct xhci_bus_state {
	unsigned long		bus_suspended;
	unsigned long		next_statechange;

	/* Port suspend arrays are indexed by the portnum of the fake roothub */
	/* ports suspend status arrays - max 31 ports for USB2, 15 for USB3 */
	u32			port_c_suspend;
	u32			suspended_ports;
	u32			port_remote_wakeup;
	unsigned long		resume_done[USB_MAXCHILDREN];
	/* which ports have started to resume */
	unsigned long		resuming_ports;
	/* Which ports are waiting on RExit to U0 transition. */
	unsigned long		rexit_ports;
	struct completion	rexit_done[USB_MAXCHILDREN];
};


/*
 * It can take up to 20 ms to transition from RExit to U0 on the
 * Intel Lynx Point LP xHCI host.
 */
#define	XHCI_MAX_REXIT_TIMEOUT_MS	20

static inline unsigned int hcd_index(struct usb_hcd *hcd)
{
	if (hcd->speed >= HCD_USB3)
		return 0;
	else
		return 1;
}

/*
 * Sometimes deadlock occurred between hub_event and remove_hcd.
 * In order to prevent it, waiting for completion of hub_event was added.
 * This is a timeout (300msec) value for the waiting.
 */
#define XHCI_HUB_EVENT_TIMEOUT	(300)

/* There is one xhci_hcd structure per controller */
struct xhci_hcd {
	struct usb_hcd *main_hcd;
	struct usb_hcd *shared_hcd;
	/* glue to PCI and HCD framework */
	struct xhci_cap_regs __iomem *cap_regs;
	struct xhci_op_regs __iomem *op_regs;
	struct xhci_run_regs __iomem *run_regs;
	struct xhci_doorbell_array __iomem *dba;
	/* Our HCD's current interrupter register set */
	struct	xhci_intr_reg __iomem *ir_set;

	/* Cached register copies of read-only HC data */
	__u32		hcs_params1;
	__u32		hcs_params2;
	__u32		hcs_params3;
	__u32		hcc_params;

	spinlock_t	lock;

	/* packed release number */
	u8		sbrn;
	u16		hci_version;
	u8		max_slots;
	u8		max_interrupters;
	u8		max_ports;
	u8		isoc_threshold;
	int		event_ring_max;
	int		addr_64;
	/* 4KB min, 128MB max */
	int		page_size;
	/* Valid values are 12 to 20, inclusive */
	int		page_shift;
	/* msi-x vectors */
	int		msix_count;
	struct msix_entry	*msix_entries;
	/* optional clock */
	struct clk		*clk;
	/* data structures */
	struct xhci_device_context_array *dcbaa;
	struct xhci_ring	*cmd_ring;
	unsigned int            cmd_ring_state;
#define CMD_RING_STATE_RUNNING         (1 << 0)
#define CMD_RING_STATE_ABORTED         (1 << 1)
#define CMD_RING_STATE_STOPPED         (1 << 2)
	struct list_head        cmd_list;
	unsigned int		cmd_ring_reserved_trbs;
<<<<<<< HEAD
#if defined(CONFIG_USB_HOST_SAMSUNG_FEATURE)
	struct delayed_work	cmd_timer;
	struct completion	cmd_ring_stop_completion;
#else
	struct timer_list	cmd_timer;
#endif
=======
	struct delayed_work	cmd_timer;
	struct completion	cmd_ring_stop_completion;
>>>>>>> 2e9b74ca
	struct xhci_command	*current_cmd;
	struct xhci_ring	*event_ring;
	struct xhci_erst	erst;
	/* Scratchpad */
	struct xhci_scratchpad  *scratchpad;
	/* Store LPM test failed devices' information */
	struct list_head	lpm_failed_devs;

	/* slot enabling and address device helpers */
	struct completion	addr_dev;
	int slot_id;
	/* For USB 3.0 LPM enable/disable. */
	struct xhci_command		*lpm_command;
	/* Internal mirror of the HW's dcbaa */
	struct xhci_virt_device	*devs[MAX_HC_SLOTS];
	/* For keeping track of bandwidth domains per roothub. */
	struct xhci_root_port_bw_info	*rh_bw;

	/* DMA pools */
	struct dma_pool	*device_pool;
	struct dma_pool	*segment_pool;
	struct dma_pool	*small_streams_pool;
	struct dma_pool	*medium_streams_pool;

	/* Host controller watchdog timer structures */
	unsigned int		xhc_state;

	u32			command;
	struct s3_save		s3;
/* Host controller is dying - not responding to commands. "I'm not dead yet!"
 *
 * xHC interrupts have been disabled and a watchdog timer will (or has already)
 * halt the xHCI host, and complete all URBs with an -ESHUTDOWN code.  Any code
 * that sees this status (other than the timer that set it) should stop touching
 * hardware immediately.  Interrupt handlers should return immediately when
 * they see this status (any time they drop and re-acquire xhci->lock).
 * xhci_urb_dequeue() should call usb_hcd_check_unlink_urb() and return without
 * putting the TD on the canceled list, etc.
 *
 * There are no reports of xHCI host controllers that display this issue.
 */
#define XHCI_STATE_DYING	(1 << 0)
#define XHCI_STATE_HALTED	(1 << 1)
#define XHCI_STATE_REMOVING	(1 << 2)
	/* Statistics */
	int			error_bitmask;
	unsigned int		quirks;
#define	XHCI_LINK_TRB_QUIRK	(1 << 0)
#define XHCI_RESET_EP_QUIRK	(1 << 1)
#define XHCI_NEC_HOST		(1 << 2)
#define XHCI_AMD_PLL_FIX	(1 << 3)
#define XHCI_SPURIOUS_SUCCESS	(1 << 4)
/*
 * Certain Intel host controllers have a limit to the number of endpoint
 * contexts they can handle.  Ideally, they would signal that they can't handle
 * anymore endpoint contexts by returning a Resource Error for the Configure
 * Endpoint command, but they don't.  Instead they expect software to keep track
 * of the number of active endpoints for them, across configure endpoint
 * commands, reset device commands, disable slot commands, and address device
 * commands.
 */
#define XHCI_EP_LIMIT_QUIRK	(1 << 5)
#define XHCI_BROKEN_MSI		(1 << 6)
#define XHCI_RESET_ON_RESUME	(1 << 7)
#define	XHCI_SW_BW_CHECKING	(1 << 8)
#define XHCI_AMD_0x96_HOST	(1 << 9)
#define XHCI_TRUST_TX_LENGTH	(1 << 10)
#define XHCI_LPM_SUPPORT	(1 << 11)
#define XHCI_INTEL_HOST		(1 << 12)
#define XHCI_SPURIOUS_REBOOT	(1 << 13)
#define XHCI_COMP_MODE_QUIRK	(1 << 14)
#define XHCI_AVOID_BEI		(1 << 15)
#define XHCI_PLAT		(1 << 16)
#define XHCI_SLOW_SUSPEND	(1 << 17)
#define XHCI_SPURIOUS_WAKEUP	(1 << 18)
/* For controllers with a broken beyond repair streams implementation */
#define XHCI_BROKEN_STREAMS	(1 << 19)
#define XHCI_PME_STUCK_QUIRK	(1 << 20)
#define XHCI_SSIC_PORT_UNUSED	(1 << 22)
#define XHCI_NO_64BIT_SUPPORT	(1 << 23)
<<<<<<< HEAD
	/* For enabling USB2.0 L1 mode */
#define XHCI_LPM_L1_SUPPORT	(1 << 31)

=======
#define XHCI_MISSING_CAS	(1 << 24)
>>>>>>> 2e9b74ca
	unsigned int		num_active_eps;
	unsigned int		limit_active_eps;
	/* There are two roothubs to keep track of bus suspend info for */
	struct xhci_bus_state   bus_state[2];
	/* Is each xHCI roothub port a USB 3.0, USB 2.0, or USB 1.1 port? */
	u8			*port_array;
	/* Array of pointers to USB 3.0 PORTSC registers */
	__le32 __iomem		**usb3_ports;
#ifdef CONFIG_HOST_COMPLIANT_TEST
	/* Array of pointers to USB 3.0 PORTPMSC registers */
	__le32 __iomem		**usb3_portpmsc;
#endif
	unsigned int		num_usb3_ports;
	/* Array of pointers to USB 2.0 PORTSC registers */
	__le32 __iomem		**usb2_ports;
#ifdef CONFIG_HOST_COMPLIANT_TEST
	/* Array of pointers to USB 2.0 PORTPMSC registers */
	__le32 __iomem		**usb2_portpmsc;
#endif
	unsigned int		num_usb2_ports;
	/* support xHCI 0.96 spec USB2 software LPM */
	unsigned		sw_lpm_support:1;
	/* support xHCI 1.0 spec USB2 hardware LPM */
	unsigned		hw_lpm_support:1;
	/* cached usb2 extened protocol capabilites */
	u32                     *ext_caps;
	unsigned int            num_ext_caps;
	/* Compliance Mode Recovery Data */
	struct timer_list	comp_mode_recovery_timer;
	u32			port_status_u0;
/* Compliance Mode Timer Triggered every 2 seconds */
#define COMP_MODE_RCVRY_MSECS 2000
};

/* convert between an HCD pointer and the corresponding EHCI_HCD */
static inline struct xhci_hcd *hcd_to_xhci(struct usb_hcd *hcd)
{
	return *((struct xhci_hcd **) (hcd->hcd_priv));
}

static inline struct usb_hcd *xhci_to_hcd(struct xhci_hcd *xhci)
{
	return xhci->main_hcd;
}

#ifdef CONFIG_USB_XHCI_HCD_DEBUGGING
#define XHCI_DEBUG	1
#else
#define XHCI_DEBUG	0
#endif

#define xhci_dbg(xhci, fmt, args...) \
	do { if (XHCI_DEBUG) dev_dbg(xhci_to_hcd(xhci)->self.controller , fmt , ## args); } while (0)
#define xhci_info(xhci, fmt, args...) \
	do { if (XHCI_DEBUG) dev_info(xhci_to_hcd(xhci)->self.controller , fmt , ## args); } while (0)
#define xhci_err(xhci, fmt, args...) \
	dev_err(xhci_to_hcd(xhci)->self.controller , fmt , ## args)
#define xhci_warn(xhci, fmt, args...) \
	dev_warn(xhci_to_hcd(xhci)->self.controller , fmt , ## args)
#define xhci_warn_ratelimited(xhci, fmt, args...) \
	dev_warn_ratelimited(xhci_to_hcd(xhci)->self.controller , fmt , ## args)

/* TODO: copied from ehci.h - can be refactored? */
/* xHCI spec says all registers are little endian */
static inline unsigned int xhci_readl(const struct xhci_hcd *xhci,
		__le32 __iomem *regs)
{
	return readl(regs);
}
static inline void xhci_writel(struct xhci_hcd *xhci,
		const unsigned int val, __le32 __iomem *regs)
{
	writel(val, regs);
}

/*
 * Registers should always be accessed with double word or quad word accesses.
 *
 * Some xHCI implementations may support 64-bit address pointers.  Registers
 * with 64-bit address pointers should be written to with dword accesses by
 * writing the low dword first (ptr[0]), then the high dword (ptr[1]) second.
 * xHCI implementations that do not support 64-bit address pointers will ignore
 * the high dword, and write order is irrelevant.
 */
static inline u64 xhci_read_64(const struct xhci_hcd *xhci,
		__le64 __iomem *regs)
{
	__u32 __iomem *ptr = (__u32 __iomem *) regs;
	u64 val_lo = readl(ptr);
	u64 val_hi = readl(ptr + 1);
	return val_lo + (val_hi << 32);
}
static inline void xhci_write_64(struct xhci_hcd *xhci,
				 const u64 val, __le64 __iomem *regs)
{
	__u32 __iomem *ptr = (__u32 __iomem *) regs;
	u32 val_lo = lower_32_bits(val);
	u32 val_hi = upper_32_bits(val);

	writel(val_lo, ptr);
	writel(val_hi, ptr + 1);
}

static inline int xhci_link_trb_quirk(struct xhci_hcd *xhci)
{
	return xhci->quirks & XHCI_LINK_TRB_QUIRK;
}

/* xHCI debugging */
void xhci_print_ir_set(struct xhci_hcd *xhci, int set_num);
void xhci_print_registers(struct xhci_hcd *xhci);
void xhci_dbg_regs(struct xhci_hcd *xhci);
void xhci_print_run_regs(struct xhci_hcd *xhci);
void xhci_print_trb_offsets(struct xhci_hcd *xhci, union xhci_trb *trb);
void xhci_debug_trb(struct xhci_hcd *xhci, union xhci_trb *trb);
void xhci_debug_segment(struct xhci_hcd *xhci, struct xhci_segment *seg);
void xhci_debug_ring(struct xhci_hcd *xhci, struct xhci_ring *ring);
void xhci_dbg_erst(struct xhci_hcd *xhci, struct xhci_erst *erst);
void xhci_dbg_cmd_ptrs(struct xhci_hcd *xhci);
void xhci_dbg_ring_ptrs(struct xhci_hcd *xhci, struct xhci_ring *ring);
void xhci_dbg_ctx(struct xhci_hcd *xhci, struct xhci_container_ctx *ctx, unsigned int last_ep);
char *xhci_get_slot_state(struct xhci_hcd *xhci,
		struct xhci_container_ctx *ctx);
void xhci_dbg_ep_rings(struct xhci_hcd *xhci,
		unsigned int slot_id, unsigned int ep_index,
		struct xhci_virt_ep *ep);
void xhci_dbg_trace(struct xhci_hcd *xhci, void (*trace)(struct va_format *),
			const char *fmt, ...);

/* xHCI memory management */
void xhci_mem_cleanup(struct xhci_hcd *xhci);
int xhci_mem_init(struct xhci_hcd *xhci, gfp_t flags);
void xhci_free_virt_device(struct xhci_hcd *xhci, int slot_id);
int xhci_alloc_virt_device(struct xhci_hcd *xhci, int slot_id, struct usb_device *udev, gfp_t flags);
int xhci_setup_addressable_virt_dev(struct xhci_hcd *xhci, struct usb_device *udev);
void xhci_copy_ep0_dequeue_into_input_ctx(struct xhci_hcd *xhci,
		struct usb_device *udev);
unsigned int xhci_get_endpoint_index(struct usb_endpoint_descriptor *desc);
unsigned int xhci_get_endpoint_address(unsigned int ep_index);
unsigned int xhci_get_endpoint_flag(struct usb_endpoint_descriptor *desc);
unsigned int xhci_get_endpoint_flag_from_index(unsigned int ep_index);
unsigned int xhci_last_valid_endpoint(u32 added_ctxs);
void xhci_endpoint_zero(struct xhci_hcd *xhci, struct xhci_virt_device *virt_dev, struct usb_host_endpoint *ep);
void xhci_drop_ep_from_interval_table(struct xhci_hcd *xhci,
		struct xhci_bw_info *ep_bw,
		struct xhci_interval_bw_table *bw_table,
		struct usb_device *udev,
		struct xhci_virt_ep *virt_ep,
		struct xhci_tt_bw_info *tt_info);
void xhci_update_tt_active_eps(struct xhci_hcd *xhci,
		struct xhci_virt_device *virt_dev,
		int old_active_eps);
void xhci_clear_endpoint_bw_info(struct xhci_bw_info *bw_info);
void xhci_update_bw_info(struct xhci_hcd *xhci,
		struct xhci_container_ctx *in_ctx,
		struct xhci_input_control_ctx *ctrl_ctx,
		struct xhci_virt_device *virt_dev);
void xhci_endpoint_copy(struct xhci_hcd *xhci,
		struct xhci_container_ctx *in_ctx,
		struct xhci_container_ctx *out_ctx,
		unsigned int ep_index);
void xhci_slot_copy(struct xhci_hcd *xhci,
		struct xhci_container_ctx *in_ctx,
		struct xhci_container_ctx *out_ctx);
int xhci_endpoint_init(struct xhci_hcd *xhci, struct xhci_virt_device *virt_dev,
		struct usb_device *udev, struct usb_host_endpoint *ep,
		gfp_t mem_flags);
void xhci_ring_free(struct xhci_hcd *xhci, struct xhci_ring *ring);
int xhci_ring_expansion(struct xhci_hcd *xhci, struct xhci_ring *ring,
				unsigned int num_trbs, gfp_t flags);
void xhci_free_or_cache_endpoint_ring(struct xhci_hcd *xhci,
		struct xhci_virt_device *virt_dev,
		unsigned int ep_index);
struct xhci_stream_info *xhci_alloc_stream_info(struct xhci_hcd *xhci,
		unsigned int num_stream_ctxs,
		unsigned int num_streams, gfp_t flags);
void xhci_free_stream_info(struct xhci_hcd *xhci,
		struct xhci_stream_info *stream_info);
void xhci_setup_streams_ep_input_ctx(struct xhci_hcd *xhci,
		struct xhci_ep_ctx *ep_ctx,
		struct xhci_stream_info *stream_info);
void xhci_setup_no_streams_ep_input_ctx(struct xhci_hcd *xhci,
		struct xhci_ep_ctx *ep_ctx,
		struct xhci_virt_ep *ep);
void xhci_free_device_endpoint_resources(struct xhci_hcd *xhci,
	struct xhci_virt_device *virt_dev, bool drop_control_ep);
struct xhci_ring *xhci_dma_to_transfer_ring(
		struct xhci_virt_ep *ep,
		u64 address);
struct xhci_ring *xhci_stream_id_to_ring(
		struct xhci_virt_device *dev,
		unsigned int ep_index,
		unsigned int stream_id);
struct xhci_command *xhci_alloc_command(struct xhci_hcd *xhci,
		bool allocate_in_ctx, bool allocate_completion,
		gfp_t mem_flags);
void xhci_urb_free_priv(struct xhci_hcd *xhci, struct urb_priv *urb_priv);
void xhci_free_command(struct xhci_hcd *xhci,
		struct xhci_command *command);

/* xHCI host controller glue */
typedef void (*xhci_get_quirks_t)(struct device *, struct xhci_hcd *);
int xhci_handshake(struct xhci_hcd *xhci, void __iomem *ptr,
		u32 mask, u32 done, int usec);
void xhci_quiesce(struct xhci_hcd *xhci);
int xhci_halt(struct xhci_hcd *xhci);
int xhci_reset(struct xhci_hcd *xhci);
int xhci_init(struct usb_hcd *hcd);
int xhci_run(struct usb_hcd *hcd);
void xhci_stop(struct usb_hcd *hcd);
void xhci_shutdown(struct usb_hcd *hcd);
int xhci_gen_setup(struct usb_hcd *hcd, xhci_get_quirks_t get_quirks);
void xhci_shutdown(struct usb_hcd *hcd);
void xhci_init_driver(struct hc_driver *drv, int (*setup_fn)(struct usb_hcd *));

#ifdef	CONFIG_PM
int xhci_suspend(struct xhci_hcd *xhci, bool do_wakeup);
int xhci_resume(struct xhci_hcd *xhci, bool hibernated);
#else
#define	xhci_suspend	NULL
#define	xhci_resume	NULL
#endif

int xhci_get_frame(struct usb_hcd *hcd);
irqreturn_t xhci_irq(struct usb_hcd *hcd);
irqreturn_t xhci_msi_irq(int irq, void *hcd);
int xhci_alloc_dev(struct usb_hcd *hcd, struct usb_device *udev);
void xhci_free_dev(struct usb_hcd *hcd, struct usb_device *udev);
int xhci_alloc_tt_info(struct xhci_hcd *xhci,
		struct xhci_virt_device *virt_dev,
		struct usb_device *hdev,
		struct usb_tt *tt, gfp_t mem_flags);
int xhci_alloc_streams(struct usb_hcd *hcd, struct usb_device *udev,
		struct usb_host_endpoint **eps, unsigned int num_eps,
		unsigned int num_streams, gfp_t mem_flags);
int xhci_free_streams(struct usb_hcd *hcd, struct usb_device *udev,
		struct usb_host_endpoint **eps, unsigned int num_eps,
		gfp_t mem_flags);
int xhci_address_device(struct usb_hcd *hcd, struct usb_device *udev);
int xhci_enable_device(struct usb_hcd *hcd, struct usb_device *udev);
int xhci_update_device(struct usb_hcd *hcd, struct usb_device *udev);
int xhci_set_usb2_hardware_lpm(struct usb_hcd *hcd,
				struct usb_device *udev, int enable);
int xhci_update_hub_device(struct usb_hcd *hcd, struct usb_device *hdev,
			struct usb_tt *tt, gfp_t mem_flags);
int xhci_urb_enqueue(struct usb_hcd *hcd, struct urb *urb, gfp_t mem_flags);
int xhci_urb_dequeue(struct usb_hcd *hcd, struct urb *urb, int status);
int xhci_add_endpoint(struct usb_hcd *hcd, struct usb_device *udev, struct usb_host_endpoint *ep);
int xhci_drop_endpoint(struct usb_hcd *hcd, struct usb_device *udev, struct usb_host_endpoint *ep);
void xhci_endpoint_reset(struct usb_hcd *hcd, struct usb_host_endpoint *ep);
int xhci_discover_or_reset_device(struct usb_hcd *hcd, struct usb_device *udev);
int xhci_check_bandwidth(struct usb_hcd *hcd, struct usb_device *udev);
void xhci_reset_bandwidth(struct usb_hcd *hcd, struct usb_device *udev);

/* xHCI ring, segment, TRB, and TD functions */
dma_addr_t xhci_trb_virt_to_dma(struct xhci_segment *seg, union xhci_trb *trb);
struct xhci_segment *trb_in_td(struct xhci_hcd *xhci,
		struct xhci_segment *start_seg, union xhci_trb *start_trb,
		union xhci_trb *end_trb, dma_addr_t suspect_dma, bool debug);
int xhci_is_vendor_info_code(struct xhci_hcd *xhci, unsigned int trb_comp_code);
void xhci_ring_cmd_db(struct xhci_hcd *xhci);
int xhci_queue_slot_control(struct xhci_hcd *xhci, struct xhci_command *cmd,
		u32 trb_type, u32 slot_id);
int xhci_queue_address_device(struct xhci_hcd *xhci, struct xhci_command *cmd,
		dma_addr_t in_ctx_ptr, u32 slot_id, enum xhci_setup_dev);
int xhci_queue_vendor_command(struct xhci_hcd *xhci, struct xhci_command *cmd,
		u32 field1, u32 field2, u32 field3, u32 field4);
int xhci_queue_stop_endpoint(struct xhci_hcd *xhci, struct xhci_command *cmd,
		int slot_id, unsigned int ep_index, int suspend);
int xhci_queue_ctrl_tx(struct xhci_hcd *xhci, gfp_t mem_flags, struct urb *urb,
		int slot_id, unsigned int ep_index);
int xhci_queue_bulk_tx(struct xhci_hcd *xhci, gfp_t mem_flags, struct urb *urb,
		int slot_id, unsigned int ep_index);
int xhci_queue_intr_tx(struct xhci_hcd *xhci, gfp_t mem_flags, struct urb *urb,
		int slot_id, unsigned int ep_index);
int xhci_queue_isoc_tx_prepare(struct xhci_hcd *xhci, gfp_t mem_flags,
		struct urb *urb, int slot_id, unsigned int ep_index);
int xhci_queue_configure_endpoint(struct xhci_hcd *xhci,
		struct xhci_command *cmd, dma_addr_t in_ctx_ptr, u32 slot_id,
		bool command_must_succeed);
int xhci_queue_evaluate_context(struct xhci_hcd *xhci, struct xhci_command *cmd,
		dma_addr_t in_ctx_ptr, u32 slot_id, bool command_must_succeed);
int xhci_queue_reset_ep(struct xhci_hcd *xhci, struct xhci_command *cmd,
		int slot_id, unsigned int ep_index);
int xhci_queue_reset_device(struct xhci_hcd *xhci, struct xhci_command *cmd,
		u32 slot_id);
void xhci_find_new_dequeue_state(struct xhci_hcd *xhci,
		unsigned int slot_id, unsigned int ep_index,
		unsigned int stream_id, struct xhci_td *cur_td,
		struct xhci_dequeue_state *state);
void xhci_queue_new_dequeue_state(struct xhci_hcd *xhci,
		unsigned int slot_id, unsigned int ep_index,
		unsigned int stream_id,
		struct xhci_dequeue_state *deq_state);
void xhci_cleanup_stalled_ring(struct xhci_hcd *xhci,
		struct usb_device *udev, unsigned int ep_index);
void xhci_queue_config_ep_quirk(struct xhci_hcd *xhci,
		unsigned int slot_id, unsigned int ep_index,
		struct xhci_dequeue_state *deq_state);
void xhci_stop_endpoint_command_watchdog(unsigned long arg);
<<<<<<< HEAD
#if defined(CONFIG_USB_HOST_SAMSUNG_FEATURE)
void xhci_handle_command_timeout(struct work_struct *work);
#else
void xhci_handle_command_timeout(unsigned long data);
#endif
=======
void xhci_handle_command_timeout(struct work_struct *work);

>>>>>>> 2e9b74ca
void xhci_ring_ep_doorbell(struct xhci_hcd *xhci, unsigned int slot_id,
		unsigned int ep_index, unsigned int stream_id);
void xhci_cleanup_command_queue(struct xhci_hcd *xhci);

/* xHCI roothub code */
void xhci_set_link_state(struct xhci_hcd *xhci, __le32 __iomem **port_array,
				int port_id, u32 link_state);
int xhci_enable_usb3_lpm_timeout(struct usb_hcd *hcd,
			struct usb_device *udev, enum usb3_link_state state);
int xhci_disable_usb3_lpm_timeout(struct usb_hcd *hcd,
			struct usb_device *udev, enum usb3_link_state state);
void xhci_test_and_clear_bit(struct xhci_hcd *xhci, __le32 __iomem **port_array,
				int port_id, u32 port_bit);
int xhci_hub_control(struct usb_hcd *hcd, u16 typeReq, u16 wValue, u16 wIndex,
		char *buf, u16 wLength);
int xhci_hub_status_data(struct usb_hcd *hcd, char *buf);
int xhci_find_raw_port_number(struct usb_hcd *hcd, int port1);

#ifdef CONFIG_PM
int xhci_bus_suspend(struct usb_hcd *hcd);
int xhci_bus_resume(struct usb_hcd *hcd);
#else
#define	xhci_bus_suspend	NULL
#define	xhci_bus_resume		NULL
#endif	/* CONFIG_PM */

u32 xhci_port_state_to_neutral(u32 state);
int xhci_find_slot_id_by_port(struct usb_hcd *hcd, struct xhci_hcd *xhci,
		u16 port);
void xhci_ring_device(struct xhci_hcd *xhci, int slot_id);

/* xHCI contexts */
struct xhci_input_control_ctx *xhci_get_input_control_ctx(struct xhci_hcd *xhci, struct xhci_container_ctx *ctx);
struct xhci_slot_ctx *xhci_get_slot_ctx(struct xhci_hcd *xhci, struct xhci_container_ctx *ctx);
struct xhci_ep_ctx *xhci_get_ep_ctx(struct xhci_hcd *xhci, struct xhci_container_ctx *ctx, unsigned int ep_index);

#ifdef CONFIG_HOST_COMPLIANT_TEST
int xhci_urb_enqueue_single_step(struct usb_hcd *hcd,
		struct urb *urb, gfp_t mem_flags, int get_dev_desc);
int xhci_queue_ctrl_tx_single_step(struct xhci_hcd *xhci,
		gfp_t mem_flags, struct urb *urb, int slot_id,
		unsigned int ep_index, int get_dev_desc);
#endif
#endif /* __LINUX_XHCI_HCD_H */<|MERGE_RESOLUTION|>--- conflicted
+++ resolved
@@ -1502,17 +1502,13 @@
 #define CMD_RING_STATE_STOPPED         (1 << 2)
 	struct list_head        cmd_list;
 	unsigned int		cmd_ring_reserved_trbs;
-<<<<<<< HEAD
 #if defined(CONFIG_USB_HOST_SAMSUNG_FEATURE)
 	struct delayed_work	cmd_timer;
 	struct completion	cmd_ring_stop_completion;
 #else
-	struct timer_list	cmd_timer;
-#endif
-=======
 	struct delayed_work	cmd_timer;
 	struct completion	cmd_ring_stop_completion;
->>>>>>> 2e9b74ca
+#endif
 	struct xhci_command	*current_cmd;
 	struct xhci_ring	*event_ring;
 	struct xhci_erst	erst;
@@ -1593,13 +1589,10 @@
 #define XHCI_PME_STUCK_QUIRK	(1 << 20)
 #define XHCI_SSIC_PORT_UNUSED	(1 << 22)
 #define XHCI_NO_64BIT_SUPPORT	(1 << 23)
-<<<<<<< HEAD
+#define XHCI_MISSING_CAS	(1 << 24)
 	/* For enabling USB2.0 L1 mode */
 #define XHCI_LPM_L1_SUPPORT	(1 << 31)
 
-=======
-#define XHCI_MISSING_CAS	(1 << 24)
->>>>>>> 2e9b74ca
 	unsigned int		num_active_eps;
 	unsigned int		limit_active_eps;
 	/* There are two roothubs to keep track of bus suspend info for */
@@ -1900,16 +1893,11 @@
 		unsigned int slot_id, unsigned int ep_index,
 		struct xhci_dequeue_state *deq_state);
 void xhci_stop_endpoint_command_watchdog(unsigned long arg);
-<<<<<<< HEAD
 #if defined(CONFIG_USB_HOST_SAMSUNG_FEATURE)
 void xhci_handle_command_timeout(struct work_struct *work);
 #else
-void xhci_handle_command_timeout(unsigned long data);
+void xhci_handle_command_timeout(struct work_struct *work);
 #endif
-=======
-void xhci_handle_command_timeout(struct work_struct *work);
-
->>>>>>> 2e9b74ca
 void xhci_ring_ep_doorbell(struct xhci_hcd *xhci, unsigned int slot_id,
 		unsigned int ep_index, unsigned int stream_id);
 void xhci_cleanup_command_queue(struct xhci_hcd *xhci);
