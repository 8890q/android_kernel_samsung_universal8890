--- conflicted
+++ resolved
@@ -288,13 +288,9 @@
 		irqstat = readl_relaxed(cpu_base + GIC_CPU_INTACK);
 		irqnr = irqstat & GICC_IAR_INT_ID_MASK;
 
-<<<<<<< HEAD
 		dmb(ish);
 
-		if (likely(irqnr > 15 && irqnr < 1021)) {
-=======
 		if (likely(irqnr > 15 && irqnr < 1020)) {
->>>>>>> 2e9b74ca
 			handle_domain_irq(gic->domain, irqnr, regs);
 			continue;
 		}
