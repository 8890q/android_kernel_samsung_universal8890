/*
        Added support for the AMD Geode LX RNG
	(c) Copyright 2004-2005 Advanced Micro Devices, Inc.

	derived from

 	Hardware driver for the Intel/AMD/VIA Random Number Generators (RNG)
	(c) Copyright 2003 Red Hat Inc <jgarzik@redhat.com>

 	derived from

        Hardware driver for the AMD 768 Random Number Generator (RNG)
        (c) Copyright 2001 Red Hat Inc <alan@redhat.com>

 	derived from

	Hardware driver for Intel i810 Random Number Generator (RNG)
	Copyright 2000,2001 Jeff Garzik <jgarzik@pobox.com>
	Copyright 2000,2001 Philipp Rumpf <prumpf@mandrakesoft.com>

	Added generic RNG API
	Copyright 2006 Michael Buesch <m@bues.ch>
	Copyright 2005 (c) MontaVista Software, Inc.

	Please read Documentation/hw_random.txt for details on use.

	----------------------------------------------------------
	This software may be used and distributed according to the terms
        of the GNU General Public License, incorporated herein by reference.

 */


#include <linux/device.h>
#include <linux/hw_random.h>
#include <linux/module.h>
#include <linux/kernel.h>
#include <linux/fs.h>
#include <linux/sched.h>
#include <linux/miscdevice.h>
#include <linux/kthread.h>
#include <linux/delay.h>
#include <linux/slab.h>
#include <linux/random.h>
#include <linux/err.h>
#include <asm/uaccess.h>
#include <linux/freezer.h>


#define RNG_MODULE_NAME		"hw_random"
#define PFX			RNG_MODULE_NAME ": "
#define RNG_MISCDEV_MINOR	183 /* official */


static struct hwrng *current_rng;
static struct task_struct *hwrng_fill;
static LIST_HEAD(rng_list);
/* Protects rng_list and current_rng */
static DEFINE_MUTEX(rng_mutex);
/* Protects rng read functions, data_avail, rng_buffer and rng_fillbuf */
static DEFINE_MUTEX(reading_mutex);
static int data_avail;
static u8 *rng_buffer, *rng_fillbuf;
static unsigned short current_quality;
static unsigned short default_quality; /* = 0; default to "off" */

module_param(current_quality, ushort, 0644);
MODULE_PARM_DESC(current_quality,
		 "current hwrng entropy estimation per mill");
module_param(default_quality, ushort, 0644);
MODULE_PARM_DESC(default_quality,
		 "default entropy content of hwrng per mill");

static void start_khwrngd(void);

static inline int rng_get_data(struct hwrng *rng, u8 *buffer, size_t size,
			       int wait);

static size_t rng_buffer_size(void)
{
	return SMP_CACHE_BYTES < 32 ? 32 : SMP_CACHE_BYTES;
}

static void add_early_randomness(struct hwrng *rng)
{
	int bytes_read;
	size_t size = min_t(size_t, 16, rng_buffer_size());

<<<<<<< HEAD
	mutex_lock(&reading_mutex);
	bytes_read = rng_get_data(rng, bytes, sizeof(bytes), 1);
	mutex_unlock(&reading_mutex);
=======
	bytes_read = rng_get_data(rng, rng_buffer, size, 1);
>>>>>>> 2e9b74ca
	if (bytes_read > 0)
		add_device_randomness(rng_buffer, bytes_read);
}

static inline void cleanup_rng(struct kref *kref)
{
	struct hwrng *rng = container_of(kref, struct hwrng, ref);

	if (rng->cleanup)
		rng->cleanup(rng);
}

static void set_current_rng(struct hwrng *rng)
{
	BUG_ON(!mutex_is_locked(&rng_mutex));
	kref_get(&rng->ref);
	current_rng = rng;
}

static void drop_current_rng(void)
{
	BUG_ON(!mutex_is_locked(&rng_mutex));
	if (!current_rng)
		return;

	/* decrease last reference for triggering the cleanup */
	kref_put(&current_rng->ref, cleanup_rng);
	current_rng = NULL;
}

/* Returns ERR_PTR(), NULL or refcounted hwrng */
static struct hwrng *get_current_rng(void)
{
	struct hwrng *rng;

	if (mutex_lock_interruptible(&rng_mutex))
		return ERR_PTR(-ERESTARTSYS);

	rng = current_rng;
	if (rng)
		kref_get(&rng->ref);

	mutex_unlock(&rng_mutex);
	return rng;
}

static void put_rng(struct hwrng *rng)
{
	/*
	 * Hold rng_mutex here so we serialize in case they set_current_rng
	 * on rng again immediately.
	 */
	mutex_lock(&rng_mutex);
	if (rng)
		kref_put(&rng->ref, cleanup_rng);
	mutex_unlock(&rng_mutex);
}

static inline int hwrng_init(struct hwrng *rng)
{
	if (rng->init) {
		int ret;

		ret =  rng->init(rng);
		if (ret)
			return ret;
	}
	add_early_randomness(rng);

	current_quality = rng->quality ? : default_quality;
	current_quality &= 1023;

	if (current_quality == 0 && hwrng_fill)
		kthread_stop(hwrng_fill);
	if (current_quality > 0 && !hwrng_fill)
		start_khwrngd();

	return 0;
}

static int rng_dev_open(struct inode *inode, struct file *filp)
{
	/* enforce read-only access to this chrdev */
	if ((filp->f_mode & FMODE_READ) == 0)
		return -EINVAL;
	if (filp->f_mode & FMODE_WRITE)
		return -EINVAL;
	return 0;
}

static inline int rng_get_data(struct hwrng *rng, u8 *buffer, size_t size,
			int wait) {
	int present;

	BUG_ON(!mutex_is_locked(&reading_mutex));
	if (rng->read)
		return rng->read(rng, (void *)buffer, size, wait);

	if (rng->data_present)
		present = rng->data_present(rng, wait);
	else
		present = 1;

	if (present)
		return rng->data_read(rng, (u32 *)buffer);

	return 0;
}

static ssize_t rng_dev_read(struct file *filp, char __user *buf,
			    size_t size, loff_t *offp)
{
	ssize_t ret = 0;
	int err = 0;
	int bytes_read, len;
	struct hwrng *rng;

	while (size) {
		rng = get_current_rng();
		if (IS_ERR(rng)) {
			err = PTR_ERR(rng);
			goto out;
		}
		if (!rng) {
			err = -ENODEV;
			goto out;
		}

		mutex_lock(&reading_mutex);
		if (!data_avail) {
			bytes_read = rng_get_data(rng, rng_buffer,
				rng_buffer_size(),
				!(filp->f_flags & O_NONBLOCK));
			if (bytes_read < 0) {
				err = bytes_read;
				goto out_unlock_reading;
			}
			data_avail = bytes_read;
		}

		if (!data_avail) {
			if (filp->f_flags & O_NONBLOCK) {
				err = -EAGAIN;
				goto out_unlock_reading;
			}
		} else {
			len = data_avail;
			if (len > size)
				len = size;

			data_avail -= len;

			if (copy_to_user(buf + ret, rng_buffer + data_avail,
								len)) {
				err = -EFAULT;
				goto out_unlock_reading;
			}

			size -= len;
			ret += len;
		}

		mutex_unlock(&reading_mutex);
		put_rng(rng);

		if (need_resched())
			schedule_timeout_interruptible(1);

		if (signal_pending(current)) {
			err = -ERESTARTSYS;
			goto out;
		}
	}
out:
	return ret ? : err;

out_unlock_reading:
	mutex_unlock(&reading_mutex);
	put_rng(rng);
	goto out;
}


static const struct file_operations rng_chrdev_ops = {
	.owner		= THIS_MODULE,
	.open		= rng_dev_open,
	.read		= rng_dev_read,
	.llseek		= noop_llseek,
};

static struct miscdevice rng_miscdev = {
	.minor		= RNG_MISCDEV_MINOR,
	.name		= RNG_MODULE_NAME,
	.nodename	= "hwrng",
	.fops		= &rng_chrdev_ops,
};


static ssize_t hwrng_attr_current_store(struct device *dev,
					struct device_attribute *attr,
					const char *buf, size_t len)
{
	int err;
	struct hwrng *rng;

	err = mutex_lock_interruptible(&rng_mutex);
	if (err)
		return -ERESTARTSYS;
	err = -ENODEV;
	list_for_each_entry(rng, &rng_list, list) {
		if (strcmp(rng->name, buf) == 0) {
			if (rng == current_rng) {
				err = 0;
				break;
			}
			err = hwrng_init(rng);
			if (err)
				break;
			drop_current_rng();
			set_current_rng(rng);
			err = 0;
			break;
		}
	}
	mutex_unlock(&rng_mutex);

	return err ? : len;
}

static ssize_t hwrng_attr_current_show(struct device *dev,
				       struct device_attribute *attr,
				       char *buf)
{
	ssize_t ret;
	struct hwrng *rng;

	rng = get_current_rng();
	if (IS_ERR(rng))
		return PTR_ERR(rng);

	ret = snprintf(buf, PAGE_SIZE, "%s\n", rng ? rng->name : "none");
	put_rng(rng);

	return ret;
}

static ssize_t hwrng_attr_available_show(struct device *dev,
					 struct device_attribute *attr,
					 char *buf)
{
	int err;
	ssize_t ret = 0;
	struct hwrng *rng;

	err = mutex_lock_interruptible(&rng_mutex);
	if (err)
		return -ERESTARTSYS;
	buf[0] = '\0';
	list_for_each_entry(rng, &rng_list, list) {
		strncat(buf, rng->name, PAGE_SIZE - ret - 1);
		ret += strlen(rng->name);
		strncat(buf, " ", PAGE_SIZE - ret - 1);
		ret++;
	}
	strncat(buf, "\n", PAGE_SIZE - ret - 1);
	ret++;
	mutex_unlock(&rng_mutex);

	return ret;
}

static DEVICE_ATTR(rng_current, S_IRUGO | S_IWUSR,
		   hwrng_attr_current_show,
		   hwrng_attr_current_store);
static DEVICE_ATTR(rng_available, S_IRUGO,
		   hwrng_attr_available_show,
		   NULL);


static void unregister_miscdev(void)
{
	device_remove_file(rng_miscdev.this_device, &dev_attr_rng_available);
	device_remove_file(rng_miscdev.this_device, &dev_attr_rng_current);
	misc_deregister(&rng_miscdev);
}

static int register_miscdev(void)
{
	int err;

	err = misc_register(&rng_miscdev);
	if (err)
		goto out;
	err = device_create_file(rng_miscdev.this_device,
				 &dev_attr_rng_current);
	if (err)
		goto err_misc_dereg;
	err = device_create_file(rng_miscdev.this_device,
				 &dev_attr_rng_available);
	if (err)
		goto err_remove_current;
out:
	return err;

err_remove_current:
	device_remove_file(rng_miscdev.this_device, &dev_attr_rng_current);
err_misc_dereg:
	misc_deregister(&rng_miscdev);
	goto out;
}

static int hwrng_fillfn(void *unused)
{
	long rc;

	set_freezable();

	while (!kthread_should_stop()) {
		struct hwrng *rng;

		rng = get_current_rng();
		if (IS_ERR(rng) || !rng)
			break;
		mutex_lock(&reading_mutex);
		rc = rng_get_data(rng, rng_fillbuf,
				  rng_buffer_size(), 1);
		mutex_unlock(&reading_mutex);
		put_rng(rng);
		if (rc <= 0) {
			pr_warn("hwrng: no data available\n");
			msleep_interruptible(10000);
			continue;
		}
		/* Outside lock, sure, but y'know: randomness. */
		add_hwgenerator_randomness((void *)rng_fillbuf, rc,
					   rc * current_quality * 8 >> 10);
	}
	hwrng_fill = NULL;
	return 0;
}

static void start_khwrngd(void)
{
	hwrng_fill = kthread_run(hwrng_fillfn, NULL, "hwrng");
	if (IS_ERR(hwrng_fill)) {
		pr_err("hwrng_fill thread creation failed");
		hwrng_fill = NULL;
	}
}

int hwrng_register(struct hwrng *rng)
{
	int err = -EINVAL;
	struct hwrng *old_rng, *tmp;

	if (rng->name == NULL ||
	    (rng->data_read == NULL && rng->read == NULL))
		goto out;

	mutex_lock(&rng_mutex);

	/* kmalloc makes this safe for virt_to_page() in virtio_rng.c */
	err = -ENOMEM;
	if (!rng_buffer) {
		rng_buffer = kmalloc(rng_buffer_size(), GFP_KERNEL);
		if (!rng_buffer)
			goto out_unlock;
	}
	if (!rng_fillbuf) {
		rng_fillbuf = kmalloc(rng_buffer_size(), GFP_KERNEL);
		if (!rng_fillbuf) {
			kfree(rng_buffer);
			goto out_unlock;
		}
	}

	/* Must not register two RNGs with the same name. */
	err = -EEXIST;
	list_for_each_entry(tmp, &rng_list, list) {
		if (strcmp(tmp->name, rng->name) == 0)
			goto out_unlock;
	}

	old_rng = current_rng;
	if (!old_rng) {
		set_current_rng(rng);
		err = hwrng_init(rng);
		if (err) {
			drop_current_rng();
			goto out_unlock;
		}
	}
	err = 0;
	if (!old_rng) {
		err = register_miscdev();
		if (err) {
			drop_current_rng();
			goto out_unlock;
		}
	}
	INIT_LIST_HEAD(&rng->list);
	list_add_tail(&rng->list, &rng_list);

	if (old_rng && !rng->init) {
		/*
		 * Use a new device's input to add some randomness to
		 * the system.  If this rng device isn't going to be
		 * used right away, its init function hasn't been
		 * called yet; so only use the randomness from devices
		 * that don't need an init callback.
		 */
		add_early_randomness(rng);
	}

out_unlock:
	mutex_unlock(&rng_mutex);
out:
	return err;
}
EXPORT_SYMBOL_GPL(hwrng_register);

void hwrng_unregister(struct hwrng *rng)
{
	mutex_lock(&rng_mutex);

	list_del(&rng->list);
	if (current_rng == rng) {
		drop_current_rng();
		if (!list_empty(&rng_list)) {
			struct hwrng *tail;

			tail = list_entry(rng_list.prev, struct hwrng, list);

			if (hwrng_init(tail) == 0)
				set_current_rng(tail);
		}
	}

	if (list_empty(&rng_list)) {
		unregister_miscdev();
		if (hwrng_fill)
			kthread_stop(hwrng_fill);
	}

	mutex_unlock(&rng_mutex);
}
EXPORT_SYMBOL_GPL(hwrng_unregister);

static void __exit hwrng_exit(void)
{
	mutex_lock(&rng_mutex);
	BUG_ON(current_rng);
	kfree(rng_buffer);
	kfree(rng_fillbuf);
	mutex_unlock(&rng_mutex);
}

module_exit(hwrng_exit);

MODULE_DESCRIPTION("H/W Random Number Generator (RNG) driver");
MODULE_LICENSE("GPL");<|MERGE_RESOLUTION|>--- conflicted
+++ resolved
@@ -83,16 +83,14 @@
 
 static void add_early_randomness(struct hwrng *rng)
 {
+
 	int bytes_read;
 	size_t size = min_t(size_t, 16, rng_buffer_size());
 
-<<<<<<< HEAD
 	mutex_lock(&reading_mutex);
-	bytes_read = rng_get_data(rng, bytes, sizeof(bytes), 1);
+	bytes_read = rng_get_data(rng, rng_buffer, size, 1);
+
 	mutex_unlock(&reading_mutex);
-=======
-	bytes_read = rng_get_data(rng, rng_buffer, size, 1);
->>>>>>> 2e9b74ca
 	if (bytes_read > 0)
 		add_device_randomness(rng_buffer, bytes_read);
 }
@@ -173,6 +171,8 @@
 	return 0;
 }
 
+
+
 static int rng_dev_open(struct inode *inode, struct file *filp)
 {
 	/* enforce read-only access to this chrdev */
@@ -217,6 +217,8 @@
 			goto out;
 		}
 		if (!rng) {
+
+
 			err = -ENODEV;
 			goto out;
 		}
@@ -326,6 +328,7 @@
 				       struct device_attribute *attr,
 				       char *buf)
 {
+
 	ssize_t ret;
 	struct hwrng *rng;
 
@@ -335,6 +338,8 @@
 
 	ret = snprintf(buf, PAGE_SIZE, "%s\n", rng ? rng->name : "none");
 	put_rng(rng);
+
+
 
 	return ret;
 }
@@ -490,6 +495,7 @@
 		err = register_miscdev();
 		if (err) {
 			drop_current_rng();
+
 			goto out_unlock;
 		}
 	}
@@ -516,6 +522,8 @@
 
 void hwrng_unregister(struct hwrng *rng)
 {
+
+
 	mutex_lock(&rng_mutex);
 
 	list_del(&rng->list);
