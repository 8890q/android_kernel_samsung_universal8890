--- conflicted
+++ resolved
@@ -164,6 +164,7 @@
  * reads return the current value.  In order to return the fault status
  * to the user, have the interrupt handler save the reg's value and retrieve
  * it in the appropriate health/status routine.
+
  */
 struct bq24190_dev_info {
 	struct i2c_client		*client;
@@ -178,6 +179,7 @@
 	unsigned int			gpio_int;
 	unsigned int			irq;
 	struct mutex			f_reg_lock;
+
 	u8				f_reg;
 	u8				ss_reg;
 	u8				watchdog;
@@ -667,8 +669,11 @@
 	int health;
 
 	mutex_lock(&bdi->f_reg_lock);
+
 	v = bdi->f_reg;
+
 	mutex_unlock(&bdi->f_reg_lock);
+
 
 	if (v & BQ24190_REG_F_BOOST_FAULT_MASK) {
 		/*
@@ -960,8 +965,11 @@
 	int status, ret;
 
 	mutex_lock(&bdi->f_reg_lock);
+
 	chrg_fault = bdi->f_reg;
+
 	mutex_unlock(&bdi->f_reg_lock);
+
 
 	chrg_fault &= BQ24190_REG_F_CHRG_FAULT_MASK;
 	chrg_fault >>= BQ24190_REG_F_CHRG_FAULT_SHIFT;
@@ -1012,8 +1020,11 @@
 	int health;
 
 	mutex_lock(&bdi->f_reg_lock);
+
 	v = bdi->f_reg;
+
 	mutex_unlock(&bdi->f_reg_lock);
+
 
 	if (v & BQ24190_REG_F_BAT_FAULT_MASK) {
 		health = POWER_SUPPLY_HEALTH_OVERVOLTAGE;
@@ -1351,7 +1362,11 @@
 					ret);
 		}
 
-<<<<<<< HEAD
+		if ((bdi->ss_reg & battery_mask_ss) != (ss_reg & battery_mask_ss))
+			alert_battery = true;
+		if ((bdi->ss_reg & ~battery_mask_ss) != (ss_reg & ~battery_mask_ss))
+			alert_charger = true;
+	
 		if (ss_reg & BQ24190_REG_SS_PG_STAT_MASK) {
 			if ((ss_reg & BQ24190_REG_SS_VBUS_STAT_MASK) == 0x80){
 				ret = bq24190_write_mask(bdi, BQ24190_REG_MOC,
@@ -1360,19 +1375,16 @@
 						1);
 			}
 		}
-=======
-		if ((bdi->ss_reg & battery_mask_ss) != (ss_reg & battery_mask_ss))
-			alert_battery = true;
-		if ((bdi->ss_reg & ~battery_mask_ss) != (ss_reg & ~battery_mask_ss))
-			alert_charger = true;
->>>>>>> 2e9b74ca
 		bdi->ss_reg = ss_reg;
+
 	}
 
 	if (alert_charger)
+
 		power_supply_changed(&bdi->charger);
 	if (alert_battery)
 		power_supply_changed(&bdi->battery);
+
 
 out:
 	pm_runtime_put_sync(bdi->dev);
@@ -1539,18 +1551,12 @@
 	bdi->model = id->driver_data;
 	strncpy(bdi->model_name, id->name, I2C_NAME_SIZE-1);
 	mutex_init(&bdi->f_reg_lock);
-<<<<<<< HEAD
-	bdi->first_time = true;
-	bdi->charger_health_valid = false;
-	bdi->battery_health_valid = false;
-	bdi->battery_status_valid = false;
+	bdi->f_reg = 0;
+	bdi->ss_reg = BQ24190_REG_SS_VBUS_STAT_MASK; /* impossible state */
+
 #if defined(CONFIG_FUELGAUGE_MAX17058_POWER) || defined(CONFIG_FUELGAUGE_S2MG001_POWER)
 	bdi->soc_cnt = -1;
 #endif
-=======
-	bdi->f_reg = 0;
-	bdi->ss_reg = BQ24190_REG_SS_VBUS_STAT_MASK; /* impossible state */
->>>>>>> 2e9b74ca
 
 	i2c_set_clientdata(client, bdi);
 
@@ -1564,7 +1570,6 @@
 		return -EINVAL;
 	}
 
-<<<<<<< HEAD
 	bq24190_charger_init(&bdi->charger);
 
 	ret = power_supply_register(dev, &bdi->charger);
@@ -1581,17 +1586,7 @@
 		goto out3;
 	}
 
-	ret = devm_request_threaded_irq(dev, bdi->irq, NULL,
-			bq24190_irq_handler_thread,
-			IRQF_TRIGGER_FALLING | IRQF_ONESHOT,
-			"bq24190-charger", bdi);
-	if (ret < 0) {
-		dev_err(dev, "Can't set up irq handler\n");
-		goto out1;
-	}
-
-=======
->>>>>>> 2e9b74ca
+
 	pm_runtime_enable(dev);
 	pm_runtime_resume(dev);
 
@@ -1600,32 +1595,16 @@
 		dev_err(dev, "Hardware init failed\n");
 		goto out1;
 	}
-<<<<<<< HEAD
 	bdi->first_time = false;
 #if defined(CONFIG_FUELGAUGE_MAX17058_POWER) || defined(CONFIG_FUELGAUGE_S2MG001_POWER)
 	INIT_DELAYED_WORK(&bdi->polling_work,
 				sec_bat_get_battery_info);
 	schedule_delayed_work(&bdi->polling_work, HZ * 5);
 #endif
-=======
-
-	bq24190_charger_init(&bdi->charger);
-
-	ret = power_supply_register(dev, &bdi->charger);
-	if (ret) {
-		dev_err(dev, "Can't register charger\n");
-		goto out1;
-	}
-
-	bq24190_battery_init(&bdi->battery);
-
-	ret = power_supply_register(dev, &bdi->battery);
-	if (ret) {
-		dev_err(dev, "Can't register battery\n");
-		goto out2;
-	}
-
->>>>>>> 2e9b74ca
+
+
+
+
 	ret = bq24190_sysfs_create_group(bdi);
 	if (ret) {
 		dev_err(dev, "Can't create sysfs entries\n");
@@ -1701,6 +1680,7 @@
 
 	bdi->f_reg = 0;
 	bdi->ss_reg = BQ24190_REG_SS_VBUS_STAT_MASK; /* impossible state */
+
 
 	pm_runtime_get_sync(bdi->dev);
 	bq24190_register_reset(bdi);
