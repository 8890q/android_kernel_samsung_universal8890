--- conflicted
+++ resolved
@@ -15,6 +15,7 @@
 #include <linux/init.h>
 #include <linux/slab.h>
 #include <linux/device.h>
+
 #include <linux/err.h>
 #include <linux/power_supply.h>
 #include <linux/thermal.h>
@@ -23,6 +24,7 @@
 /* exported for the APM Power driver, APM emulation */
 struct class *power_supply_class;
 EXPORT_SYMBOL_GPL(power_supply_class);
+
 
 static struct device_type power_supply_dev_type;
 
@@ -75,6 +77,7 @@
 
 	spin_lock_irqsave(&psy->changed_lock, flags);
 	if (psy->changed) {
+
 		psy->changed = false;
 		spin_unlock_irqrestore(&psy->changed_lock, flags);
 
@@ -83,10 +86,12 @@
 
 		power_supply_update_leds(psy);
 
+
 		kobject_uevent(&psy->dev->kobj, KOBJ_CHANGE);
 		spin_lock_irqsave(&psy->changed_lock, flags);
 	}
 	if (!psy->changed)
+
 		pm_relax(psy->dev);
 	spin_unlock_irqrestore(&psy->changed_lock, flags);
 }
@@ -210,6 +215,7 @@
 			continue;
 
 		ret = power_supply_find_supply_from_node(np);
+
 		if (ret) {
 			dev_dbg(psy->dev, "Failed to find supply, defer!\n");
 			of_node_put(np);
@@ -218,6 +224,7 @@
 		of_node_put(np);
 	} while (np);
 
+
 	/* All supplies found, allocate char ** array for filling */
 	psy->supplied_from = devm_kzalloc(psy->dev, sizeof(psy->supplied_from),
 					  GFP_KERNEL);
@@ -333,6 +340,7 @@
 }
 EXPORT_SYMBOL_GPL(power_supply_get_by_name);
 
+
 int power_supply_powers(struct power_supply *psy, struct device *dev)
 {
 	return sysfs_create_link(&psy->dev->kobj, &dev->kobj, "powers");
@@ -346,6 +354,7 @@
 }
 
 #if defined(CONFIG_THERMAL) && !defined(CONFIG_SOC_EXYNOS7580)
+
 static int power_supply_read_temp(struct thermal_zone_device *tzd,
 		unsigned long *temp)
 {
@@ -371,6 +380,7 @@
 static int psy_register_thermal(struct power_supply *psy)
 {
 	int i;
+
 
 	/* Register battery zone device psy reports temperature */
 	for (i = 0; i < psy->num_properties; i++) {
@@ -492,6 +502,7 @@
 #endif
 
 int power_supply_register(struct device *parent, struct power_supply *psy)
+
 {
 	struct device *dev;
 	int rc;
@@ -509,6 +520,7 @@
 	dev_set_drvdata(dev, psy);
 	psy->dev = dev;
 
+
 	INIT_WORK(&psy->changed_work, power_supply_changed_work);
 
 	rc = power_supply_check_supplies(psy);
@@ -517,24 +529,16 @@
 		goto check_supplies_failed;
 	}
 
-<<<<<<< HEAD
 	rc = kobject_set_name(&dev->kobj, "%s", psy->name);
 	if (rc)
 		goto kobject_set_name_failed;
 
-=======
-	spin_lock_init(&psy->changed_lock);
->>>>>>> 2e9b74ca
 	rc = device_add(dev);
 	if (rc)
 		goto device_add_failed;
 
-<<<<<<< HEAD
 	spin_lock_init(&psy->changed_lock);
 	rc = device_init_wakeup(dev, true);
-=======
-	rc = device_init_wakeup(dev, ws);
->>>>>>> 2e9b74ca
 	if (rc)
 		goto wakeup_init_failed;
 
@@ -561,18 +565,19 @@
 register_thermal_failed:
 wakeup_init_failed:
 	device_del(dev);
-<<<<<<< HEAD
 kobject_set_name_failed:
-=======
-wakeup_init_failed:
->>>>>>> 2e9b74ca
+
+
 device_add_failed:
 check_supplies_failed:
+
 	put_device(dev);
 success:
 	return rc;
 }
+
 EXPORT_SYMBOL_GPL(power_supply_register);
+
 
 void power_supply_unregister(struct power_supply *psy)
 {
@@ -581,6 +586,7 @@
 	power_supply_remove_triggers(psy);
 	psy_unregister_cooler(psy);
 	psy_unregister_thermal(psy);
+
 	device_unregister(psy->dev);
 }
 EXPORT_SYMBOL_GPL(power_supply_unregister);
