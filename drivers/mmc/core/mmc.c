--- conflicted
+++ resolved
@@ -631,12 +631,11 @@
 		card->ext_csd.data_sector_size = 512;
 	}
 
-<<<<<<< HEAD
 	if (card->ext_csd.rev >= 7) {
 		card->ext_csd.enhanced_strobe_support =
 			ext_csd[EXT_CSD_STORBE_SUPPORT];
 	}
-=======
+
 	/*
 	 * GENERIC_CMD6_TIME is to be used "unless a specific timeout is defined
 	 * when accessing a specific field", so use it here if there is no
@@ -647,7 +646,6 @@
 	/* Some eMMC set the value too low so set a minimum */
 	if (card->ext_csd.part_time < MMC_MIN_PART_SWITCH_TIME)
 		card->ext_csd.part_time = MMC_MIN_PART_SWITCH_TIME;
->>>>>>> 2e9b74ca
 
 	/* eMMC v5 or later */
 	if (card->ext_csd.rev >= 7) {
