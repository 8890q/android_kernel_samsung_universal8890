--- conflicted
+++ resolved
@@ -1891,7 +1891,6 @@
 
 	dbg("s3c24xx_serial_probe(%p) %d\n", pdev, index);
 
-<<<<<<< HEAD
 	if (pdev->dev.of_node) {
 		ret = of_alias_get_id(pdev->dev.of_node, "uart");
 		if (ret < 0) {
@@ -1905,13 +1904,6 @@
 
 	if (ourport->port.line != port_index)
 		ourport = exynos_serial_default_port(port_index);
-=======
-	if (index >= ARRAY_SIZE(s3c24xx_serial_ports)) {
-		dev_err(&pdev->dev, "serial%d out of range\n", index);
-		return -EINVAL;
-	}
-	ourport = &s3c24xx_serial_ports[index];
->>>>>>> 2e9b74ca
 
 	ourport->drv_data = s3c24xx_get_driver_data(pdev);
 	if (!ourport->drv_data) {
@@ -2614,34 +2606,30 @@
 #endif
 
 #if defined(CONFIG_ARCH_EXYNOS)
-#define EXYNOS_COMMON_SERIAL_DRV_DATA				\
-	.info = &(struct s3c24xx_uart_info) {			\
-		.name		= "Samsung Exynos UART",	\
-		.type		= PORT_S3C6400,			\
-		.has_divslot	= 1,				\
-		.rx_fifomask	= S5PV210_UFSTAT_RXMASK,	\
-		.rx_fifoshift	= S5PV210_UFSTAT_RXSHIFT,	\
-		.rx_fifofull	= S5PV210_UFSTAT_RXFULL,	\
-		.tx_fifofull	= S5PV210_UFSTAT_TXFULL,	\
-		.tx_fifomask	= S5PV210_UFSTAT_TXMASK,	\
-		.tx_fifoshift	= S5PV210_UFSTAT_TXSHIFT,	\
-		.def_clk_sel	= S3C2410_UCON_CLKSEL0,		\
-		.num_clks	= 1,				\
-		.clksel_mask	= 0,				\
-		.clksel_shift	= 0,				\
-	},							\
-	.def_cfg = &(struct s3c2410_uartcfg) {			\
-		.ucon		= S5PV210_UCON_DEFAULT,		\
-		.ufcon		= S5PV210_UFCON_DEFAULT,	\
-		.has_fracval	= 1,				\
-	}							\
-
 static struct s3c24xx_serial_drv_data exynos4210_serial_drv_data = {
-	EXYNOS_COMMON_SERIAL_DRV_DATA,
+	.info = &(struct s3c24xx_uart_info) {
+		.name		= "Samsung Exynos4 UART",
+		.type		= PORT_S3C6400,
+		.has_divslot	= 1,
+		.rx_fifomask	= S5PV210_UFSTAT_RXMASK,
+		.rx_fifoshift	= S5PV210_UFSTAT_RXSHIFT,
+		.rx_fifofull	= S5PV210_UFSTAT_RXFULL,
+		.tx_fifofull	= S5PV210_UFSTAT_TXFULL,
+		.tx_fifomask	= S5PV210_UFSTAT_TXMASK,
+		.tx_fifoshift	= S5PV210_UFSTAT_TXSHIFT,
+		.def_clk_sel	= S3C2410_UCON_CLKSEL0,
+		.num_clks	= 1,
+		.clksel_mask	= 0,
+		.clksel_shift	= 0,
+	},
+	.def_cfg = &(struct s3c2410_uartcfg) {
+		.ucon		= S5PV210_UCON_DEFAULT,
+		.ufcon		= S5PV210_UFCON_DEFAULT,
+		.has_fracval	= 1,
+	},
 	.fifosize = { 256, 64, 16, 16 },
 };
 
-<<<<<<< HEAD
 static struct s3c24xx_serial_drv_data exynos_serial_drv_data = {
 	.info = &(struct s3c24xx_uart_info) {
 		.name		= "Samsung Exynos UART",
@@ -2671,18 +2659,6 @@
 #else
 #define EXYNOS4210_SERIAL_DRV_DATA (kernel_ulong_t)NULL
 #define EXYNOS_SERIAL_DRV_DATA (kernel_ulong_t)NULL
-=======
-static struct s3c24xx_serial_drv_data exynos5433_serial_drv_data = {
-	EXYNOS_COMMON_SERIAL_DRV_DATA,
-	.fifosize = { 64, 256, 16, 256 },
-};
-
-#define EXYNOS4210_SERIAL_DRV_DATA ((kernel_ulong_t)&exynos4210_serial_drv_data)
-#define EXYNOS5433_SERIAL_DRV_DATA ((kernel_ulong_t)&exynos5433_serial_drv_data)
-#else
-#define EXYNOS4210_SERIAL_DRV_DATA (kernel_ulong_t)NULL
-#define EXYNOS5433_SERIAL_DRV_DATA (kernel_ulong_t)NULL
->>>>>>> 2e9b74ca
 #endif
 
 static struct platform_device_id s3c24xx_serial_driver_ids[] = {
@@ -2705,14 +2681,9 @@
 		.name		= "exynos4210-uart",
 		.driver_data	= EXYNOS4210_SERIAL_DRV_DATA,
 	}, {
-<<<<<<< HEAD
 	}, {
 		.name		= "exynos-uart",
 		.driver_data	= EXYNOS_SERIAL_DRV_DATA,
-=======
-		.name		= "exynos5433-uart",
-		.driver_data	= EXYNOS5433_SERIAL_DRV_DATA,
->>>>>>> 2e9b74ca
 	},
 	{ },
 };
@@ -2732,13 +2703,8 @@
 		.data = (void *)S5PV210_SERIAL_DRV_DATA },
 	{ .compatible = "samsung,exynos4210-uart",
 		.data = (void *)EXYNOS4210_SERIAL_DRV_DATA },
-<<<<<<< HEAD
 	{ .compatible = "samsung,exynos-uart",
 		.data = (void *)EXYNOS_SERIAL_DRV_DATA },
-=======
-	{ .compatible = "samsung,exynos5433-uart",
-		.data = (void *)EXYNOS5433_SERIAL_DRV_DATA },
->>>>>>> 2e9b74ca
 	{},
 };
 MODULE_DEVICE_TABLE(of, s3c24xx_uart_dt_match);
