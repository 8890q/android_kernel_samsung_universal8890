/*
 * Copyright (c) 2008-2010 Atheros Communications Inc.
 *
 * Permission to use, copy, modify, and/or distribute this software for any
 * purpose with or without fee is hereby granted, provided that the above
 * copyright notice and this permission notice appear in all copies.
 *
 * THE SOFTWARE IS PROVIDED "AS IS" AND THE AUTHOR DISCLAIMS ALL WARRANTIES
 * WITH REGARD TO THIS SOFTWARE INCLUDING ALL IMPLIED WARRANTIES OF
 * MERCHANTABILITY AND FITNESS. IN NO EVENT SHALL THE AUTHOR BE LIABLE FOR
 * ANY SPECIAL, DIRECT, INDIRECT, OR CONSEQUENTIAL DAMAGES OR ANY DAMAGES
 * WHATSOEVER RESULTING FROM LOSS OF USE, DATA OR PROFITS, WHETHER IN AN
 * ACTION OF CONTRACT, NEGLIGENCE OR OTHER TORTIOUS ACTION, ARISING OUT OF
 * OR IN CONNECTION WITH THE USE OR PERFORMANCE OF THIS SOFTWARE.
 */

#include <linux/io.h>
#include <linux/slab.h>
#include <asm/unaligned.h>

#include "hw.h"
#include "hw-ops.h"
#include "rc.h"
#include "ar9003_mac.h"

static bool ath9k_hw_set_reset_reg(struct ath_hw *ah, u32 type);

MODULE_AUTHOR("Atheros Communications");
MODULE_DESCRIPTION("Support for Atheros 802.11n wireless LAN cards.");
MODULE_SUPPORTED_DEVICE("Atheros 802.11n WLAN cards");
MODULE_LICENSE("Dual BSD/GPL");

static int __init ath9k_init(void)
{
	return 0;
}
module_init(ath9k_init);

static void __exit ath9k_exit(void)
{
	return;
}
module_exit(ath9k_exit);

/* Private hardware callbacks */

static void ath9k_hw_init_cal_settings(struct ath_hw *ah)
{
	ath9k_hw_private_ops(ah)->init_cal_settings(ah);
}

static void ath9k_hw_init_mode_regs(struct ath_hw *ah)
{
	ath9k_hw_private_ops(ah)->init_mode_regs(ah);
}

static u32 ath9k_hw_compute_pll_control(struct ath_hw *ah,
					struct ath9k_channel *chan)
{
	return ath9k_hw_private_ops(ah)->compute_pll_control(ah, chan);
}

static void ath9k_hw_init_mode_gain_regs(struct ath_hw *ah)
{
	if (!ath9k_hw_private_ops(ah)->init_mode_gain_regs)
		return;

	ath9k_hw_private_ops(ah)->init_mode_gain_regs(ah);
}

static void ath9k_hw_ani_cache_ini_regs(struct ath_hw *ah)
{
	/* You will not have this callback if using the old ANI */
	if (!ath9k_hw_private_ops(ah)->ani_cache_ini_regs)
		return;

	ath9k_hw_private_ops(ah)->ani_cache_ini_regs(ah);
}

/********************/
/* Helper Functions */
/********************/

static void ath9k_hw_set_clockrate(struct ath_hw *ah)
{
	struct ieee80211_conf *conf = &ath9k_hw_common(ah)->hw->conf;
	struct ath_common *common = ath9k_hw_common(ah);
	unsigned int clockrate;

	if (!ah->curchan) /* should really check for CCK instead */
		clockrate = ATH9K_CLOCK_RATE_CCK;
	else if (conf->channel->band == IEEE80211_BAND_2GHZ)
		clockrate = ATH9K_CLOCK_RATE_2GHZ_OFDM;
	else if (ah->caps.hw_caps & ATH9K_HW_CAP_FASTCLOCK)
		clockrate = ATH9K_CLOCK_FAST_RATE_5GHZ_OFDM;
	else
		clockrate = ATH9K_CLOCK_RATE_5GHZ_OFDM;

	if (conf_is_ht40(conf))
		clockrate *= 2;

	common->clockrate = clockrate;
}

static u32 ath9k_hw_mac_to_clks(struct ath_hw *ah, u32 usecs)
{
	struct ath_common *common = ath9k_hw_common(ah);

	return usecs * common->clockrate;
}

bool ath9k_hw_wait(struct ath_hw *ah, u32 reg, u32 mask, u32 val, u32 timeout)
{
	int i;

	BUG_ON(timeout < AH_TIME_QUANTUM);

	for (i = 0; i < (timeout / AH_TIME_QUANTUM); i++) {
		if ((REG_READ(ah, reg) & mask) == val)
			return true;

		udelay(AH_TIME_QUANTUM);
	}

	ath_dbg(ath9k_hw_common(ah), ATH_DBG_ANY,
		"timeout (%d us) on reg 0x%x: 0x%08x & 0x%08x != 0x%08x\n",
		timeout, reg, REG_READ(ah, reg), mask, val);

	return false;
}
EXPORT_SYMBOL(ath9k_hw_wait);

void ath9k_hw_write_array(struct ath_hw *ah, struct ar5416IniArray *array,
			  int column, unsigned int *writecnt)
{
	int r;

	ENABLE_REGWRITE_BUFFER(ah);
	for (r = 0; r < array->ia_rows; r++) {
		REG_WRITE(ah, INI_RA(array, r, 0),
			  INI_RA(array, r, column));
		DO_DELAY(*writecnt);
	}
	REGWRITE_BUFFER_FLUSH(ah);
}

u32 ath9k_hw_reverse_bits(u32 val, u32 n)
{
	u32 retval;
	int i;

	for (i = 0, retval = 0; i < n; i++) {
		retval = (retval << 1) | (val & 1);
		val >>= 1;
	}
	return retval;
}

u16 ath9k_hw_computetxtime(struct ath_hw *ah,
			   u8 phy, int kbps,
			   u32 frameLen, u16 rateix,
			   bool shortPreamble)
{
	u32 bitsPerSymbol, numBits, numSymbols, phyTime, txTime;

	if (kbps == 0)
		return 0;

	switch (phy) {
	case WLAN_RC_PHY_CCK:
		phyTime = CCK_PREAMBLE_BITS + CCK_PLCP_BITS;
		if (shortPreamble)
			phyTime >>= 1;
		numBits = frameLen << 3;
		txTime = CCK_SIFS_TIME + phyTime + ((numBits * 1000) / kbps);
		break;
	case WLAN_RC_PHY_OFDM:
		if (ah->curchan && IS_CHAN_QUARTER_RATE(ah->curchan)) {
			bitsPerSymbol =	(kbps * OFDM_SYMBOL_TIME_QUARTER) / 1000;
			numBits = OFDM_PLCP_BITS + (frameLen << 3);
			numSymbols = DIV_ROUND_UP(numBits, bitsPerSymbol);
			txTime = OFDM_SIFS_TIME_QUARTER
				+ OFDM_PREAMBLE_TIME_QUARTER
				+ (numSymbols * OFDM_SYMBOL_TIME_QUARTER);
		} else if (ah->curchan &&
			   IS_CHAN_HALF_RATE(ah->curchan)) {
			bitsPerSymbol =	(kbps * OFDM_SYMBOL_TIME_HALF) / 1000;
			numBits = OFDM_PLCP_BITS + (frameLen << 3);
			numSymbols = DIV_ROUND_UP(numBits, bitsPerSymbol);
			txTime = OFDM_SIFS_TIME_HALF +
				OFDM_PREAMBLE_TIME_HALF
				+ (numSymbols * OFDM_SYMBOL_TIME_HALF);
		} else {
			bitsPerSymbol = (kbps * OFDM_SYMBOL_TIME) / 1000;
			numBits = OFDM_PLCP_BITS + (frameLen << 3);
			numSymbols = DIV_ROUND_UP(numBits, bitsPerSymbol);
			txTime = OFDM_SIFS_TIME + OFDM_PREAMBLE_TIME
				+ (numSymbols * OFDM_SYMBOL_TIME);
		}
		break;
	default:
		ath_err(ath9k_hw_common(ah),
			"Unknown phy %u (rate ix %u)\n", phy, rateix);
		txTime = 0;
		break;
	}

	return txTime;
}
EXPORT_SYMBOL(ath9k_hw_computetxtime);

void ath9k_hw_get_channel_centers(struct ath_hw *ah,
				  struct ath9k_channel *chan,
				  struct chan_centers *centers)
{
	int8_t extoff;

	if (!IS_CHAN_HT40(chan)) {
		centers->ctl_center = centers->ext_center =
			centers->synth_center = chan->channel;
		return;
	}

	if ((chan->chanmode == CHANNEL_A_HT40PLUS) ||
	    (chan->chanmode == CHANNEL_G_HT40PLUS)) {
		centers->synth_center =
			chan->channel + HT40_CHANNEL_CENTER_SHIFT;
		extoff = 1;
	} else {
		centers->synth_center =
			chan->channel - HT40_CHANNEL_CENTER_SHIFT;
		extoff = -1;
	}

	centers->ctl_center =
		centers->synth_center - (extoff * HT40_CHANNEL_CENTER_SHIFT);
	/* 25 MHz spacing is supported by hw but not on upper layers */
	centers->ext_center =
		centers->synth_center + (extoff * HT40_CHANNEL_CENTER_SHIFT);
}

/******************/
/* Chip Revisions */
/******************/

static void ath9k_hw_read_revisions(struct ath_hw *ah)
{
	u32 val;

	switch (ah->hw_version.devid) {
	case AR5416_AR9100_DEVID:
		ah->hw_version.macVersion = AR_SREV_VERSION_9100;
		break;
	case AR9300_DEVID_AR9340:
		ah->hw_version.macVersion = AR_SREV_VERSION_9340;
		val = REG_READ(ah, AR_SREV);
		ah->hw_version.macRev = MS(val, AR_SREV_REVISION2);
		return;
	}

	val = REG_READ(ah, AR_SREV) & AR_SREV_ID;

	if (val == 0xFF) {
		val = REG_READ(ah, AR_SREV);
		ah->hw_version.macVersion =
			(val & AR_SREV_VERSION2) >> AR_SREV_TYPE2_S;
		ah->hw_version.macRev = MS(val, AR_SREV_REVISION2);
		ah->is_pciexpress = (val & AR_SREV_TYPE2_HOST_MODE) ? 0 : 1;
	} else {
		if (!AR_SREV_9100(ah))
			ah->hw_version.macVersion = MS(val, AR_SREV_VERSION);

		ah->hw_version.macRev = val & AR_SREV_REVISION;

		if (ah->hw_version.macVersion == AR_SREV_VERSION_5416_PCIE)
			ah->is_pciexpress = true;
	}
}

/************************************/
/* HW Attach, Detach, Init Routines */
/************************************/

static void ath9k_hw_disablepcie(struct ath_hw *ah)
{
	if (!AR_SREV_5416(ah))
		return;

	REG_WRITE(ah, AR_PCIE_SERDES, 0x9248fc00);
	REG_WRITE(ah, AR_PCIE_SERDES, 0x24924924);
	REG_WRITE(ah, AR_PCIE_SERDES, 0x28000029);
	REG_WRITE(ah, AR_PCIE_SERDES, 0x57160824);
	REG_WRITE(ah, AR_PCIE_SERDES, 0x25980579);
	REG_WRITE(ah, AR_PCIE_SERDES, 0x00000000);
	REG_WRITE(ah, AR_PCIE_SERDES, 0x1aaabe40);
	REG_WRITE(ah, AR_PCIE_SERDES, 0xbe105554);
	REG_WRITE(ah, AR_PCIE_SERDES, 0x000e1007);

	REG_WRITE(ah, AR_PCIE_SERDES2, 0x00000000);
}

/* This should work for all families including legacy */
static bool ath9k_hw_chip_test(struct ath_hw *ah)
{
	struct ath_common *common = ath9k_hw_common(ah);
	u32 regAddr[2] = { AR_STA_ID0 };
	u32 regHold[2];
	static const u32 patternData[4] = {
		0x55555555, 0xaaaaaaaa, 0x66666666, 0x99999999
	};
	int i, j, loop_max;

	if (!AR_SREV_9300_20_OR_LATER(ah)) {
		loop_max = 2;
		regAddr[1] = AR_PHY_BASE + (8 << 2);
	} else
		loop_max = 1;

	for (i = 0; i < loop_max; i++) {
		u32 addr = regAddr[i];
		u32 wrData, rdData;

		regHold[i] = REG_READ(ah, addr);
		for (j = 0; j < 0x100; j++) {
			wrData = (j << 16) | j;
			REG_WRITE(ah, addr, wrData);
			rdData = REG_READ(ah, addr);
			if (rdData != wrData) {
				ath_err(common,
					"address test failed addr: 0x%08x - wr:0x%08x != rd:0x%08x\n",
					addr, wrData, rdData);
				return false;
			}
		}
		for (j = 0; j < 4; j++) {
			wrData = patternData[j];
			REG_WRITE(ah, addr, wrData);
			rdData = REG_READ(ah, addr);
			if (wrData != rdData) {
				ath_err(common,
					"address test failed addr: 0x%08x - wr:0x%08x != rd:0x%08x\n",
					addr, wrData, rdData);
				return false;
			}
		}
		REG_WRITE(ah, regAddr[i], regHold[i]);
	}
	udelay(100);

	return true;
}

static void ath9k_hw_init_config(struct ath_hw *ah)
{
	int i;

	ah->config.dma_beacon_response_time = 2;
	ah->config.sw_beacon_response_time = 10;
	ah->config.additional_swba_backoff = 0;
	ah->config.ack_6mb = 0x0;
	ah->config.cwm_ignore_extcca = 0;
	ah->config.pcie_powersave_enable = 0;
	ah->config.pcie_clock_req = 0;
	ah->config.pcie_waen = 0;
	ah->config.analog_shiftreg = 1;
	ah->config.enable_ani = true;

	for (i = 0; i < AR_EEPROM_MODAL_SPURS; i++) {
		ah->config.spurchans[i][0] = AR_NO_SPUR;
		ah->config.spurchans[i][1] = AR_NO_SPUR;
	}

	/* PAPRD needs some more work to be enabled */
	ah->config.paprd_disable = 1;

	ah->config.rx_intr_mitigation = true;
	ah->config.pcieSerDesWrite = true;

	/*
	 * We need this for PCI devices only (Cardbus, PCI, miniPCI)
	 * _and_ if on non-uniprocessor systems (Multiprocessor/HT).
	 * This means we use it for all AR5416 devices, and the few
	 * minor PCI AR9280 devices out there.
	 *
	 * Serialization is required because these devices do not handle
	 * well the case of two concurrent reads/writes due to the latency
	 * involved. During one read/write another read/write can be issued
	 * on another CPU while the previous read/write may still be working
	 * on our hardware, if we hit this case the hardware poops in a loop.
	 * We prevent this by serializing reads and writes.
	 *
	 * This issue is not present on PCI-Express devices or pre-AR5416
	 * devices (legacy, 802.11abg).
	 */
	if (num_possible_cpus() > 1)
		ah->config.serialize_regmode = SER_REG_MODE_AUTO;
}

static void ath9k_hw_init_defaults(struct ath_hw *ah)
{
	struct ath_regulatory *regulatory = ath9k_hw_regulatory(ah);

	regulatory->country_code = CTRY_DEFAULT;
	regulatory->power_limit = MAX_RATE_POWER;
	regulatory->tp_scale = ATH9K_TP_SCALE_MAX;

	ah->hw_version.magic = AR5416_MAGIC;
	ah->hw_version.subvendorid = 0;

	ah->atim_window = 0;
	ah->sta_id1_defaults =
		AR_STA_ID1_CRPT_MIC_ENABLE |
		AR_STA_ID1_MCAST_KSRCH;
	if (AR_SREV_9100(ah))
		ah->sta_id1_defaults |= AR_STA_ID1_AR9100_BA_FIX;
	ah->enable_32kHz_clock = DONT_USE_32KHZ;
	ah->slottime = 20;
	ah->globaltxtimeout = (u32) -1;
	ah->power_mode = ATH9K_PM_UNDEFINED;
}

static int ath9k_hw_init_macaddr(struct ath_hw *ah)
{
	struct ath_common *common = ath9k_hw_common(ah);
	u32 sum;
	int i;
	u16 eeval;
	static const u32 EEP_MAC[] = { EEP_MAC_LSW, EEP_MAC_MID, EEP_MAC_MSW };

	sum = 0;
	for (i = 0; i < 3; i++) {
		eeval = ah->eep_ops->get_eeprom(ah, EEP_MAC[i]);
		sum += eeval;
		common->macaddr[2 * i] = eeval >> 8;
		common->macaddr[2 * i + 1] = eeval & 0xff;
	}
	if (sum == 0 || sum == 0xffff * 3)
		return -EADDRNOTAVAIL;

	return 0;
}

static int ath9k_hw_post_init(struct ath_hw *ah)
{
	struct ath_common *common = ath9k_hw_common(ah);
	int ecode;

	if (common->bus_ops->ath_bus_type != ATH_USB) {
		if (!ath9k_hw_chip_test(ah))
			return -ENODEV;
	}

	if (!AR_SREV_9300_20_OR_LATER(ah)) {
		ecode = ar9002_hw_rf_claim(ah);
		if (ecode != 0)
			return ecode;
	}

	ecode = ath9k_hw_eeprom_init(ah);
	if (ecode != 0)
		return ecode;

	ath_dbg(ath9k_hw_common(ah), ATH_DBG_CONFIG,
		"Eeprom VER: %d, REV: %d\n",
		ah->eep_ops->get_eeprom_ver(ah),
		ah->eep_ops->get_eeprom_rev(ah));

	ecode = ath9k_hw_rf_alloc_ext_banks(ah);
	if (ecode) {
		ath_err(ath9k_hw_common(ah),
			"Failed allocating banks for external radio\n");
		ath9k_hw_rf_free_ext_banks(ah);
		return ecode;
	}

	if (!AR_SREV_9100(ah) && !AR_SREV_9340(ah)) {
		ath9k_hw_ani_setup(ah);
		ath9k_hw_ani_init(ah);
	}

	return 0;
}

static void ath9k_hw_attach_ops(struct ath_hw *ah)
{
	if (AR_SREV_9300_20_OR_LATER(ah))
		ar9003_hw_attach_ops(ah);
	else
		ar9002_hw_attach_ops(ah);
}

/* Called for all hardware families */
static int __ath9k_hw_init(struct ath_hw *ah)
{
	struct ath_common *common = ath9k_hw_common(ah);
	int r = 0;

	ath9k_hw_read_revisions(ah);

	/*
	 * Read back AR_WA into a permanent copy and set bits 14 and 17.
	 * We need to do this to avoid RMW of this register. We cannot
	 * read the reg when chip is asleep.
	 */
	ah->WARegVal = REG_READ(ah, AR_WA);
	ah->WARegVal |= (AR_WA_D3_L1_DISABLE |
			 AR_WA_ASPM_TIMER_BASED_DISABLE);

	if (!ath9k_hw_set_reset_reg(ah, ATH9K_RESET_POWER_ON)) {
		ath_err(common, "Couldn't reset chip\n");
		return -EIO;
	}

	ath9k_hw_init_defaults(ah);
	ath9k_hw_init_config(ah);

	ath9k_hw_attach_ops(ah);

	if (!ath9k_hw_setpower(ah, ATH9K_PM_AWAKE)) {
		ath_err(common, "Couldn't wakeup chip\n");
		return -EIO;
	}

	if (ah->config.serialize_regmode == SER_REG_MODE_AUTO) {
		if (ah->hw_version.macVersion == AR_SREV_VERSION_5416_PCI ||
		    ((AR_SREV_9160(ah) || AR_SREV_9280(ah)) &&
		     !ah->is_pciexpress)) {
			ah->config.serialize_regmode =
				SER_REG_MODE_ON;
		} else {
			ah->config.serialize_regmode =
				SER_REG_MODE_OFF;
		}
	}

	ath_dbg(common, ATH_DBG_RESET, "serialize_regmode is %d\n",
		ah->config.serialize_regmode);

	if (AR_SREV_9285(ah) || AR_SREV_9271(ah))
		ah->config.max_txtrig_level = MAX_TX_FIFO_THRESHOLD >> 1;
	else
		ah->config.max_txtrig_level = MAX_TX_FIFO_THRESHOLD;

	switch (ah->hw_version.macVersion) {
	case AR_SREV_VERSION_5416_PCI:
	case AR_SREV_VERSION_5416_PCIE:
	case AR_SREV_VERSION_9160:
	case AR_SREV_VERSION_9100:
	case AR_SREV_VERSION_9280:
	case AR_SREV_VERSION_9285:
	case AR_SREV_VERSION_9287:
	case AR_SREV_VERSION_9271:
	case AR_SREV_VERSION_9300:
	case AR_SREV_VERSION_9485:
	case AR_SREV_VERSION_9340:
		break;
	default:
		ath_err(common,
			"Mac Chip Rev 0x%02x.%x is not supported by this driver\n",
			ah->hw_version.macVersion, ah->hw_version.macRev);
		return -EOPNOTSUPP;
	}

	if (AR_SREV_9271(ah) || AR_SREV_9100(ah) || AR_SREV_9340(ah))
		ah->is_pciexpress = false;

	ah->hw_version.phyRev = REG_READ(ah, AR_PHY_CHIP_ID);
	ath9k_hw_init_cal_settings(ah);

	ah->ani_function = ATH9K_ANI_ALL;
	if (AR_SREV_9280_20_OR_LATER(ah) && !AR_SREV_9300_20_OR_LATER(ah))
		ah->ani_function &= ~ATH9K_ANI_NOISE_IMMUNITY_LEVEL;
	if (!AR_SREV_9300_20_OR_LATER(ah))
		ah->ani_function &= ~ATH9K_ANI_MRC_CCK;

	ath9k_hw_init_mode_regs(ah);


	if (ah->is_pciexpress)
		ath9k_hw_configpcipowersave(ah, 0, 0);
	else
		ath9k_hw_disablepcie(ah);

	if (!AR_SREV_9300_20_OR_LATER(ah))
		ar9002_hw_cck_chan14_spread(ah);

	r = ath9k_hw_post_init(ah);
	if (r)
		return r;

	ath9k_hw_init_mode_gain_regs(ah);
	r = ath9k_hw_fill_cap_info(ah);
	if (r)
		return r;

	r = ath9k_hw_init_macaddr(ah);
	if (r) {
		ath_err(common, "Failed to initialize MAC address\n");
		return r;
	}

	if (AR_SREV_9285(ah) || AR_SREV_9271(ah))
		ah->tx_trig_level = (AR_FTRIG_256B >> AR_FTRIG_S);
	else
		ah->tx_trig_level = (AR_FTRIG_512B >> AR_FTRIG_S);

	ah->bb_watchdog_timeout_ms = 25;

	common->state = ATH_HW_INITIALIZED;

	return 0;
}

int ath9k_hw_init(struct ath_hw *ah)
{
	int ret;
	struct ath_common *common = ath9k_hw_common(ah);

	/* These are all the AR5008/AR9001/AR9002 hardware family of chipsets */
	switch (ah->hw_version.devid) {
	case AR5416_DEVID_PCI:
	case AR5416_DEVID_PCIE:
	case AR5416_AR9100_DEVID:
	case AR9160_DEVID_PCI:
	case AR9280_DEVID_PCI:
	case AR9280_DEVID_PCIE:
	case AR9285_DEVID_PCIE:
	case AR9287_DEVID_PCI:
	case AR9287_DEVID_PCIE:
	case AR2427_DEVID_PCIE:
	case AR9300_DEVID_PCIE:
	case AR9300_DEVID_AR9485_PCIE:
	case AR9300_DEVID_AR9340:
		break;
	default:
		if (common->bus_ops->ath_bus_type == ATH_USB)
			break;
		ath_err(common, "Hardware device ID 0x%04x not supported\n",
			ah->hw_version.devid);
		return -EOPNOTSUPP;
	}

	ret = __ath9k_hw_init(ah);
	if (ret) {
		ath_err(common,
			"Unable to initialize hardware; initialization status: %d\n",
			ret);
		return ret;
	}

	return 0;
}
EXPORT_SYMBOL(ath9k_hw_init);

static void ath9k_hw_init_qos(struct ath_hw *ah)
{
	ENABLE_REGWRITE_BUFFER(ah);

	REG_WRITE(ah, AR_MIC_QOS_CONTROL, 0x100aa);
	REG_WRITE(ah, AR_MIC_QOS_SELECT, 0x3210);

	REG_WRITE(ah, AR_QOS_NO_ACK,
		  SM(2, AR_QOS_NO_ACK_TWO_BIT) |
		  SM(5, AR_QOS_NO_ACK_BIT_OFF) |
		  SM(0, AR_QOS_NO_ACK_BYTE_OFF));

	REG_WRITE(ah, AR_TXOP_X, AR_TXOP_X_VAL);
	REG_WRITE(ah, AR_TXOP_0_3, 0xFFFFFFFF);
	REG_WRITE(ah, AR_TXOP_4_7, 0xFFFFFFFF);
	REG_WRITE(ah, AR_TXOP_8_11, 0xFFFFFFFF);
	REG_WRITE(ah, AR_TXOP_12_15, 0xFFFFFFFF);

	REGWRITE_BUFFER_FLUSH(ah);
}

u32 ar9003_get_pll_sqsum_dvc(struct ath_hw *ah)
{
	REG_CLR_BIT(ah, PLL3, PLL3_DO_MEAS_MASK);
	udelay(100);
	REG_SET_BIT(ah, PLL3, PLL3_DO_MEAS_MASK);

	while ((REG_READ(ah, PLL4) & PLL4_MEAS_DONE) == 0)
		udelay(100);

	return (REG_READ(ah, PLL3) & SQSUM_DVC_MASK) >> 3;
}
EXPORT_SYMBOL(ar9003_get_pll_sqsum_dvc);

<<<<<<< HEAD
#define DPLL3_PHASE_SHIFT_VAL 0x1
=======
>>>>>>> eaef6a93
static void ath9k_hw_init_pll(struct ath_hw *ah,
			      struct ath9k_channel *chan)
{
	u32 pll;

	if (AR_SREV_9485(ah)) {

		/* program BB PLL ki and kd value, ki=0x4, kd=0x40 */
		REG_RMW_FIELD(ah, AR_CH0_BB_DPLL2,
			      AR_CH0_BB_DPLL2_PLL_PWD, 0x1);
		REG_RMW_FIELD(ah, AR_CH0_BB_DPLL2,
			      AR_CH0_DPLL2_KD, 0x40);
		REG_RMW_FIELD(ah, AR_CH0_BB_DPLL2,
			      AR_CH0_DPLL2_KI, 0x4);

		REG_RMW_FIELD(ah, AR_CH0_BB_DPLL1,
			      AR_CH0_BB_DPLL1_REFDIV, 0x5);
		REG_RMW_FIELD(ah, AR_CH0_BB_DPLL1,
			      AR_CH0_BB_DPLL1_NINI, 0x58);
		REG_RMW_FIELD(ah, AR_CH0_BB_DPLL1,
			      AR_CH0_BB_DPLL1_NFRAC, 0x0);

		REG_RMW_FIELD(ah, AR_CH0_BB_DPLL2,
			      AR_CH0_BB_DPLL2_OUTDIV, 0x1);
<<<<<<< HEAD
		REG_RMW_FIELD(ah, AR_CH0_BB_DPLL2,
			      AR_CH0_BB_DPLL2_LOCAL_PLL, 0x1);
		REG_RMW_FIELD(ah, AR_CH0_BB_DPLL2,
=======
		REG_RMW_FIELD(ah, AR_CH0_BB_DPLL2,
			      AR_CH0_BB_DPLL2_LOCAL_PLL, 0x1);
		REG_RMW_FIELD(ah, AR_CH0_BB_DPLL2,
>>>>>>> eaef6a93
			      AR_CH0_BB_DPLL2_EN_NEGTRIG, 0x1);

		/* program BB PLL phase_shift to 0x6 */
		REG_RMW_FIELD(ah, AR_CH0_BB_DPLL3,
			      AR_CH0_BB_DPLL3_PHASE_SHIFT, 0x6);

		REG_RMW_FIELD(ah, AR_CH0_BB_DPLL2,
			      AR_CH0_BB_DPLL2_PLL_PWD, 0x0);
<<<<<<< HEAD
=======
		udelay(1000);
	} else if (AR_SREV_9340(ah)) {
		u32 regval, pll2_divint, pll2_divfrac, refdiv;

		REG_WRITE(ah, AR_RTC_PLL_CONTROL, 0x1142c);
		udelay(1000);

		REG_SET_BIT(ah, AR_PHY_PLL_MODE, 0x1 << 16);
		udelay(100);

		if (ah->is_clk_25mhz) {
			pll2_divint = 0x54;
			pll2_divfrac = 0x1eb85;
			refdiv = 3;
		} else {
			pll2_divint = 88;
			pll2_divfrac = 0;
			refdiv = 5;
		}

		regval = REG_READ(ah, AR_PHY_PLL_MODE);
		regval |= (0x1 << 16);
		REG_WRITE(ah, AR_PHY_PLL_MODE, regval);
		udelay(100);

		REG_WRITE(ah, AR_PHY_PLL_CONTROL, (refdiv << 27) |
			  (pll2_divint << 18) | pll2_divfrac);
		udelay(100);

		regval = REG_READ(ah, AR_PHY_PLL_MODE);
		regval = (regval & 0x80071fff) | (0x1 << 30) | (0x1 << 13) |
			 (0x4 << 26) | (0x18 << 19);
		REG_WRITE(ah, AR_PHY_PLL_MODE, regval);
		REG_WRITE(ah, AR_PHY_PLL_MODE,
			  REG_READ(ah, AR_PHY_PLL_MODE) & 0xfffeffff);
>>>>>>> eaef6a93
		udelay(1000);

		REG_RMW_FIELD(ah, AR_CH0_BB_DPLL3,
			      AR_CH0_DPLL3_PHASE_SHIFT, DPLL3_PHASE_SHIFT_VAL);
	}

	pll = ath9k_hw_compute_pll_control(ah, chan);

	REG_WRITE(ah, AR_RTC_PLL_CONTROL, pll);

<<<<<<< HEAD
	if (AR_SREV_9485(ah))
=======
	if (AR_SREV_9485(ah) || AR_SREV_9340(ah))
>>>>>>> eaef6a93
		udelay(1000);

	/* Switch the core clock for ar9271 to 117Mhz */
	if (AR_SREV_9271(ah)) {
		udelay(500);
		REG_WRITE(ah, 0x50040, 0x304);
	}

	udelay(RTC_PLL_SETTLE_DELAY);

	REG_WRITE(ah, AR_RTC_SLEEP_CLK, AR_RTC_FORCE_DERIVED_CLK);

	if (AR_SREV_9340(ah)) {
		if (ah->is_clk_25mhz) {
			REG_WRITE(ah, AR_RTC_DERIVED_CLK, 0x17c << 1);
			REG_WRITE(ah, AR_SLP32_MODE, 0x0010f3d7);
			REG_WRITE(ah,  AR_SLP32_INC, 0x0001e7ae);
		} else {
			REG_WRITE(ah, AR_RTC_DERIVED_CLK, 0x261 << 1);
			REG_WRITE(ah, AR_SLP32_MODE, 0x0010f400);
			REG_WRITE(ah,  AR_SLP32_INC, 0x0001e800);
		}
		udelay(100);
	}
}

static void ath9k_hw_init_interrupt_masks(struct ath_hw *ah,
					  enum nl80211_iftype opmode)
{
	u32 sync_default = AR_INTR_SYNC_DEFAULT;
	u32 imr_reg = AR_IMR_TXERR |
		AR_IMR_TXURN |
		AR_IMR_RXERR |
		AR_IMR_RXORN |
		AR_IMR_BCNMISC;

	if (AR_SREV_9340(ah))
		sync_default &= ~AR_INTR_SYNC_HOST1_FATAL;

	if (AR_SREV_9300_20_OR_LATER(ah)) {
		imr_reg |= AR_IMR_RXOK_HP;
		if (ah->config.rx_intr_mitigation)
			imr_reg |= AR_IMR_RXINTM | AR_IMR_RXMINTR;
		else
			imr_reg |= AR_IMR_RXOK_LP;

	} else {
		if (ah->config.rx_intr_mitigation)
			imr_reg |= AR_IMR_RXINTM | AR_IMR_RXMINTR;
		else
			imr_reg |= AR_IMR_RXOK;
	}

	if (ah->config.tx_intr_mitigation)
		imr_reg |= AR_IMR_TXINTM | AR_IMR_TXMINTR;
	else
		imr_reg |= AR_IMR_TXOK;

	if (opmode == NL80211_IFTYPE_AP)
		imr_reg |= AR_IMR_MIB;

	ENABLE_REGWRITE_BUFFER(ah);

	REG_WRITE(ah, AR_IMR, imr_reg);
	ah->imrs2_reg |= AR_IMR_S2_GTT;
	REG_WRITE(ah, AR_IMR_S2, ah->imrs2_reg);

	if (!AR_SREV_9100(ah)) {
		REG_WRITE(ah, AR_INTR_SYNC_CAUSE, 0xFFFFFFFF);
		REG_WRITE(ah, AR_INTR_SYNC_ENABLE, sync_default);
		REG_WRITE(ah, AR_INTR_SYNC_MASK, 0);
	}

	REGWRITE_BUFFER_FLUSH(ah);

	if (AR_SREV_9300_20_OR_LATER(ah)) {
		REG_WRITE(ah, AR_INTR_PRIO_ASYNC_ENABLE, 0);
		REG_WRITE(ah, AR_INTR_PRIO_ASYNC_MASK, 0);
		REG_WRITE(ah, AR_INTR_PRIO_SYNC_ENABLE, 0);
		REG_WRITE(ah, AR_INTR_PRIO_SYNC_MASK, 0);
	}
}

static void ath9k_hw_setslottime(struct ath_hw *ah, u32 us)
{
	u32 val = ath9k_hw_mac_to_clks(ah, us);
	val = min(val, (u32) 0xFFFF);
	REG_WRITE(ah, AR_D_GBL_IFS_SLOT, val);
}

static void ath9k_hw_set_ack_timeout(struct ath_hw *ah, u32 us)
{
	u32 val = ath9k_hw_mac_to_clks(ah, us);
	val = min(val, (u32) MS(0xFFFFFFFF, AR_TIME_OUT_ACK));
	REG_RMW_FIELD(ah, AR_TIME_OUT, AR_TIME_OUT_ACK, val);
}

static void ath9k_hw_set_cts_timeout(struct ath_hw *ah, u32 us)
{
	u32 val = ath9k_hw_mac_to_clks(ah, us);
	val = min(val, (u32) MS(0xFFFFFFFF, AR_TIME_OUT_CTS));
	REG_RMW_FIELD(ah, AR_TIME_OUT, AR_TIME_OUT_CTS, val);
}

static bool ath9k_hw_set_global_txtimeout(struct ath_hw *ah, u32 tu)
{
	if (tu > 0xFFFF) {
		ath_dbg(ath9k_hw_common(ah), ATH_DBG_XMIT,
			"bad global tx timeout %u\n", tu);
		ah->globaltxtimeout = (u32) -1;
		return false;
	} else {
		REG_RMW_FIELD(ah, AR_GTXTO, AR_GTXTO_TIMEOUT_LIMIT, tu);
		ah->globaltxtimeout = tu;
		return true;
	}
}

void ath9k_hw_init_global_settings(struct ath_hw *ah)
{
	struct ieee80211_conf *conf = &ath9k_hw_common(ah)->hw->conf;
	int acktimeout;
	int slottime;
	int sifstime;

	ath_dbg(ath9k_hw_common(ah), ATH_DBG_RESET, "ah->misc_mode 0x%x\n",
		ah->misc_mode);

	if (ah->misc_mode != 0)
		REG_SET_BIT(ah, AR_PCU_MISC, ah->misc_mode);

	if (conf->channel && conf->channel->band == IEEE80211_BAND_5GHZ)
		sifstime = 16;
	else
		sifstime = 10;

	/* As defined by IEEE 802.11-2007 17.3.8.6 */
	slottime = ah->slottime + 3 * ah->coverage_class;
	acktimeout = slottime + sifstime;

	/*
	 * Workaround for early ACK timeouts, add an offset to match the
	 * initval's 64us ack timeout value.
	 * This was initially only meant to work around an issue with delayed
	 * BA frames in some implementations, but it has been found to fix ACK
	 * timeout issues in other cases as well.
	 */
	if (conf->channel && conf->channel->band == IEEE80211_BAND_2GHZ)
		acktimeout += 64 - sifstime - ah->slottime;

	ath9k_hw_setslottime(ah, ah->slottime);
	ath9k_hw_set_ack_timeout(ah, acktimeout);
	ath9k_hw_set_cts_timeout(ah, acktimeout);
	if (ah->globaltxtimeout != (u32) -1)
		ath9k_hw_set_global_txtimeout(ah, ah->globaltxtimeout);
}
EXPORT_SYMBOL(ath9k_hw_init_global_settings);

void ath9k_hw_deinit(struct ath_hw *ah)
{
	struct ath_common *common = ath9k_hw_common(ah);

	if (common->state < ATH_HW_INITIALIZED)
		goto free_hw;

	ath9k_hw_setpower(ah, ATH9K_PM_FULL_SLEEP);

free_hw:
	ath9k_hw_rf_free_ext_banks(ah);
}
EXPORT_SYMBOL(ath9k_hw_deinit);

/*******/
/* INI */
/*******/

u32 ath9k_regd_get_ctl(struct ath_regulatory *reg, struct ath9k_channel *chan)
{
	u32 ctl = ath_regd_get_band_ctl(reg, chan->chan->band);

	if (IS_CHAN_B(chan))
		ctl |= CTL_11B;
	else if (IS_CHAN_G(chan))
		ctl |= CTL_11G;
	else
		ctl |= CTL_11A;

	return ctl;
}

/****************************************/
/* Reset and Channel Switching Routines */
/****************************************/

static inline void ath9k_hw_set_dma(struct ath_hw *ah)
{
	struct ath_common *common = ath9k_hw_common(ah);

	ENABLE_REGWRITE_BUFFER(ah);

	/*
	 * set AHB_MODE not to do cacheline prefetches
	*/
	if (!AR_SREV_9300_20_OR_LATER(ah))
		REG_SET_BIT(ah, AR_AHB_MODE, AR_AHB_PREFETCH_RD_EN);

	/*
	 * let mac dma reads be in 128 byte chunks
	 */
	REG_RMW(ah, AR_TXCFG, AR_TXCFG_DMASZ_128B, AR_TXCFG_DMASZ_MASK);

	REGWRITE_BUFFER_FLUSH(ah);

	/*
	 * Restore TX Trigger Level to its pre-reset value.
	 * The initial value depends on whether aggregation is enabled, and is
	 * adjusted whenever underruns are detected.
	 */
	if (!AR_SREV_9300_20_OR_LATER(ah))
		REG_RMW_FIELD(ah, AR_TXCFG, AR_FTRIG, ah->tx_trig_level);

	ENABLE_REGWRITE_BUFFER(ah);

	/*
	 * let mac dma writes be in 128 byte chunks
	 */
	REG_RMW(ah, AR_RXCFG, AR_RXCFG_DMASZ_128B, AR_RXCFG_DMASZ_MASK);

	/*
	 * Setup receive FIFO threshold to hold off TX activities
	 */
	REG_WRITE(ah, AR_RXFIFO_CFG, 0x200);

	if (AR_SREV_9300_20_OR_LATER(ah)) {
		REG_RMW_FIELD(ah, AR_RXBP_THRESH, AR_RXBP_THRESH_HP, 0x1);
		REG_RMW_FIELD(ah, AR_RXBP_THRESH, AR_RXBP_THRESH_LP, 0x1);

		ath9k_hw_set_rx_bufsize(ah, common->rx_bufsize -
			ah->caps.rx_status_len);
	}

	/*
	 * reduce the number of usable entries in PCU TXBUF to avoid
	 * wrap around issues.
	 */
	if (AR_SREV_9285(ah)) {
		/* For AR9285 the number of Fifos are reduced to half.
		 * So set the usable tx buf size also to half to
		 * avoid data/delimiter underruns
		 */
		REG_WRITE(ah, AR_PCU_TXBUF_CTRL,
			  AR_9285_PCU_TXBUF_CTRL_USABLE_SIZE);
	} else if (!AR_SREV_9271(ah)) {
		REG_WRITE(ah, AR_PCU_TXBUF_CTRL,
			  AR_PCU_TXBUF_CTRL_USABLE_SIZE);
	}

	REGWRITE_BUFFER_FLUSH(ah);

	if (AR_SREV_9300_20_OR_LATER(ah))
		ath9k_hw_reset_txstatus_ring(ah);
}

static void ath9k_hw_set_operating_mode(struct ath_hw *ah, int opmode)
{
	u32 mask = AR_STA_ID1_STA_AP | AR_STA_ID1_ADHOC;
	u32 set = AR_STA_ID1_KSRCH_MODE;

	switch (opmode) {
	case NL80211_IFTYPE_ADHOC:
	case NL80211_IFTYPE_MESH_POINT:
		set |= AR_STA_ID1_ADHOC;
		REG_SET_BIT(ah, AR_CFG, AR_CFG_AP_ADHOC_INDICATION);
		break;
	case NL80211_IFTYPE_AP:
		set |= AR_STA_ID1_STA_AP;
		/* fall through */
	case NL80211_IFTYPE_STATION:
		REG_CLR_BIT(ah, AR_CFG, AR_CFG_AP_ADHOC_INDICATION);
		break;
	default:
		if (!ah->is_monitoring)
			set = 0;
		break;
	}
	REG_RMW(ah, AR_STA_ID1, set, mask);
}

void ath9k_hw_get_delta_slope_vals(struct ath_hw *ah, u32 coef_scaled,
				   u32 *coef_mantissa, u32 *coef_exponent)
{
	u32 coef_exp, coef_man;

	for (coef_exp = 31; coef_exp > 0; coef_exp--)
		if ((coef_scaled >> coef_exp) & 0x1)
			break;

	coef_exp = 14 - (coef_exp - COEF_SCALE_S);

	coef_man = coef_scaled + (1 << (COEF_SCALE_S - coef_exp - 1));

	*coef_mantissa = coef_man >> (COEF_SCALE_S - coef_exp);
	*coef_exponent = coef_exp - 16;
}

static bool ath9k_hw_set_reset(struct ath_hw *ah, int type)
{
	u32 rst_flags;
	u32 tmpReg;

	if (AR_SREV_9100(ah)) {
		REG_RMW_FIELD(ah, AR_RTC_DERIVED_CLK,
			      AR_RTC_DERIVED_CLK_PERIOD, 1);
		(void)REG_READ(ah, AR_RTC_DERIVED_CLK);
	}

	ENABLE_REGWRITE_BUFFER(ah);

	if (AR_SREV_9300_20_OR_LATER(ah)) {
		REG_WRITE(ah, AR_WA, ah->WARegVal);
		udelay(10);
	}

	REG_WRITE(ah, AR_RTC_FORCE_WAKE, AR_RTC_FORCE_WAKE_EN |
		  AR_RTC_FORCE_WAKE_ON_INT);

	if (AR_SREV_9100(ah)) {
		rst_flags = AR_RTC_RC_MAC_WARM | AR_RTC_RC_MAC_COLD |
			AR_RTC_RC_COLD_RESET | AR_RTC_RC_WARM_RESET;
	} else {
		tmpReg = REG_READ(ah, AR_INTR_SYNC_CAUSE);
		if (tmpReg &
		    (AR_INTR_SYNC_LOCAL_TIMEOUT |
		     AR_INTR_SYNC_RADM_CPL_TIMEOUT)) {
			u32 val;
			REG_WRITE(ah, AR_INTR_SYNC_ENABLE, 0);

			val = AR_RC_HOSTIF;
			if (!AR_SREV_9300_20_OR_LATER(ah))
				val |= AR_RC_AHB;
			REG_WRITE(ah, AR_RC, val);

		} else if (!AR_SREV_9300_20_OR_LATER(ah))
			REG_WRITE(ah, AR_RC, AR_RC_AHB);

		rst_flags = AR_RTC_RC_MAC_WARM;
		if (type == ATH9K_RESET_COLD)
			rst_flags |= AR_RTC_RC_MAC_COLD;
	}

	REG_WRITE(ah, AR_RTC_RC, rst_flags);

	REGWRITE_BUFFER_FLUSH(ah);

	udelay(50);

	REG_WRITE(ah, AR_RTC_RC, 0);
	if (!ath9k_hw_wait(ah, AR_RTC_RC, AR_RTC_RC_M, 0, AH_WAIT_TIMEOUT)) {
		ath_dbg(ath9k_hw_common(ah), ATH_DBG_RESET,
			"RTC stuck in MAC reset\n");
		return false;
	}

	if (!AR_SREV_9100(ah))
		REG_WRITE(ah, AR_RC, 0);

	if (AR_SREV_9100(ah))
		udelay(50);

	return true;
}

static bool ath9k_hw_set_reset_power_on(struct ath_hw *ah)
{
	ENABLE_REGWRITE_BUFFER(ah);

	if (AR_SREV_9300_20_OR_LATER(ah)) {
		REG_WRITE(ah, AR_WA, ah->WARegVal);
		udelay(10);
	}

	REG_WRITE(ah, AR_RTC_FORCE_WAKE, AR_RTC_FORCE_WAKE_EN |
		  AR_RTC_FORCE_WAKE_ON_INT);

	if (!AR_SREV_9100(ah) && !AR_SREV_9300_20_OR_LATER(ah))
		REG_WRITE(ah, AR_RC, AR_RC_AHB);

	REG_WRITE(ah, AR_RTC_RESET, 0);

	REGWRITE_BUFFER_FLUSH(ah);

	if (!AR_SREV_9300_20_OR_LATER(ah))
		udelay(2);

	if (!AR_SREV_9100(ah) && !AR_SREV_9300_20_OR_LATER(ah))
		REG_WRITE(ah, AR_RC, 0);

	REG_WRITE(ah, AR_RTC_RESET, 1);

	if (!ath9k_hw_wait(ah,
			   AR_RTC_STATUS,
			   AR_RTC_STATUS_M,
			   AR_RTC_STATUS_ON,
			   AH_WAIT_TIMEOUT)) {
		ath_dbg(ath9k_hw_common(ah), ATH_DBG_RESET,
			"RTC not waking up\n");
		return false;
	}

	return ath9k_hw_set_reset(ah, ATH9K_RESET_WARM);
}

static bool ath9k_hw_set_reset_reg(struct ath_hw *ah, u32 type)
{
	if (AR_SREV_9300_20_OR_LATER(ah)) {
		REG_WRITE(ah, AR_WA, ah->WARegVal);
		udelay(10);
	}

	REG_WRITE(ah, AR_RTC_FORCE_WAKE,
		  AR_RTC_FORCE_WAKE_EN | AR_RTC_FORCE_WAKE_ON_INT);

	switch (type) {
	case ATH9K_RESET_POWER_ON:
		return ath9k_hw_set_reset_power_on(ah);
	case ATH9K_RESET_WARM:
	case ATH9K_RESET_COLD:
		return ath9k_hw_set_reset(ah, type);
	default:
		return false;
	}
}

static bool ath9k_hw_chip_reset(struct ath_hw *ah,
				struct ath9k_channel *chan)
{
	if (AR_SREV_9280(ah) && ah->eep_ops->get_eeprom(ah, EEP_OL_PWRCTRL)) {
		if (!ath9k_hw_set_reset_reg(ah, ATH9K_RESET_POWER_ON))
			return false;
	} else if (!ath9k_hw_set_reset_reg(ah, ATH9K_RESET_WARM))
		return false;

	if (!ath9k_hw_setpower(ah, ATH9K_PM_AWAKE))
		return false;

	ah->chip_fullsleep = false;
	ath9k_hw_init_pll(ah, chan);
	ath9k_hw_set_rfmode(ah, chan);

	return true;
}

static bool ath9k_hw_channel_change(struct ath_hw *ah,
				    struct ath9k_channel *chan)
{
	struct ath_regulatory *regulatory = ath9k_hw_regulatory(ah);
	struct ath_common *common = ath9k_hw_common(ah);
	struct ieee80211_channel *channel = chan->chan;
	u32 qnum;
	int r;

	for (qnum = 0; qnum < AR_NUM_QCU; qnum++) {
		if (ath9k_hw_numtxpending(ah, qnum)) {
			ath_dbg(common, ATH_DBG_QUEUE,
				"Transmit frames pending on queue %d\n", qnum);
			return false;
		}
	}

	if (!ath9k_hw_rfbus_req(ah)) {
		ath_err(common, "Could not kill baseband RX\n");
		return false;
	}

	ath9k_hw_set_channel_regs(ah, chan);

	r = ath9k_hw_rf_set_freq(ah, chan);
	if (r) {
		ath_err(common, "Failed to set channel\n");
		return false;
	}
	ath9k_hw_set_clockrate(ah);

	ah->eep_ops->set_txpower(ah, chan,
			     ath9k_regd_get_ctl(regulatory, chan),
			     channel->max_antenna_gain * 2,
			     channel->max_power * 2,
			     min((u32) MAX_RATE_POWER,
			     (u32) regulatory->power_limit), false);

	ath9k_hw_rfbus_done(ah);

	if (IS_CHAN_OFDM(chan) || IS_CHAN_HT(chan))
		ath9k_hw_set_delta_slope(ah, chan);

	ath9k_hw_spur_mitigate_freq(ah, chan);

	return true;
}

static void ath9k_hw_apply_gpio_override(struct ath_hw *ah)
{
	u32 gpio_mask = ah->gpio_mask;
	int i;

	for (i = 0; gpio_mask; i++, gpio_mask >>= 1) {
		if (!(gpio_mask & 1))
			continue;

		ath9k_hw_cfg_output(ah, i, AR_GPIO_OUTPUT_MUX_AS_OUTPUT);
		ath9k_hw_set_gpio(ah, i, !!(ah->gpio_val & BIT(i)));
	}
}

bool ath9k_hw_check_alive(struct ath_hw *ah)
{
	int count = 50;
	u32 reg;

	if (AR_SREV_9285_12_OR_LATER(ah))
		return true;

	do {
		reg = REG_READ(ah, AR_OBS_BUS_1);

		if ((reg & 0x7E7FFFEF) == 0x00702400)
			continue;

		switch (reg & 0x7E000B00) {
		case 0x1E000000:
		case 0x52000B00:
		case 0x18000B00:
			continue;
		default:
			return true;
		}
	} while (count-- > 0);

	return false;
}
EXPORT_SYMBOL(ath9k_hw_check_alive);

int ath9k_hw_reset(struct ath_hw *ah, struct ath9k_channel *chan,
		   struct ath9k_hw_cal_data *caldata, bool bChannelChange)
{
	struct ath_common *common = ath9k_hw_common(ah);
	u32 saveLedState;
	struct ath9k_channel *curchan = ah->curchan;
	u32 saveDefAntenna;
	u32 macStaId1;
	u64 tsf = 0;
	int i, r;

	ah->txchainmask = common->tx_chainmask;
	ah->rxchainmask = common->rx_chainmask;

	if (!ath9k_hw_setpower(ah, ATH9K_PM_AWAKE))
		return -EIO;

	if (curchan && !ah->chip_fullsleep)
		ath9k_hw_getnf(ah, curchan);

	ah->caldata = caldata;
	if (caldata &&
	    (chan->channel != caldata->channel ||
	     (chan->channelFlags & ~CHANNEL_CW_INT) !=
	     (caldata->channelFlags & ~CHANNEL_CW_INT))) {
		/* Operating channel changed, reset channel calibration data */
		memset(caldata, 0, sizeof(*caldata));
		ath9k_init_nfcal_hist_buffer(ah, chan);
	}

	if (bChannelChange &&
	    (ah->chip_fullsleep != true) &&
	    (ah->curchan != NULL) &&
	    (chan->channel != ah->curchan->channel) &&
	    ((chan->channelFlags & CHANNEL_ALL) ==
	     (ah->curchan->channelFlags & CHANNEL_ALL)) &&
	    (!AR_SREV_9280(ah) || AR_DEVID_7010(ah))) {

		if (ath9k_hw_channel_change(ah, chan)) {
			ath9k_hw_loadnf(ah, ah->curchan);
			ath9k_hw_start_nfcal(ah, true);
			if (AR_SREV_9271(ah))
				ar9002_hw_load_ani_reg(ah, chan);
			return 0;
		}
	}

	saveDefAntenna = REG_READ(ah, AR_DEF_ANTENNA);
	if (saveDefAntenna == 0)
		saveDefAntenna = 1;

	macStaId1 = REG_READ(ah, AR_STA_ID1) & AR_STA_ID1_BASE_RATE_11B;

	/* For chips on which RTC reset is done, save TSF before it gets cleared */
	if (AR_SREV_9100(ah) ||
	    (AR_SREV_9280(ah) && ah->eep_ops->get_eeprom(ah, EEP_OL_PWRCTRL)))
		tsf = ath9k_hw_gettsf64(ah);

	saveLedState = REG_READ(ah, AR_CFG_LED) &
		(AR_CFG_LED_ASSOC_CTL | AR_CFG_LED_MODE_SEL |
		 AR_CFG_LED_BLINK_THRESH_SEL | AR_CFG_LED_BLINK_SLOW);

	ath9k_hw_mark_phy_inactive(ah);

	ah->paprd_table_write_done = false;

	/* Only required on the first reset */
	if (AR_SREV_9271(ah) && ah->htc_reset_init) {
		REG_WRITE(ah,
			  AR9271_RESET_POWER_DOWN_CONTROL,
			  AR9271_RADIO_RF_RST);
		udelay(50);
	}

	if (!ath9k_hw_chip_reset(ah, chan)) {
		ath_err(common, "Chip reset failed\n");
		return -EINVAL;
	}

	/* Only required on the first reset */
	if (AR_SREV_9271(ah) && ah->htc_reset_init) {
		ah->htc_reset_init = false;
		REG_WRITE(ah,
			  AR9271_RESET_POWER_DOWN_CONTROL,
			  AR9271_GATE_MAC_CTL);
		udelay(50);
	}

	/* Restore TSF */
	if (tsf)
		ath9k_hw_settsf64(ah, tsf);

	if (AR_SREV_9280_20_OR_LATER(ah))
		REG_SET_BIT(ah, AR_GPIO_INPUT_EN_VAL, AR_GPIO_JTAG_DISABLE);

	if (!AR_SREV_9300_20_OR_LATER(ah))
		ar9002_hw_enable_async_fifo(ah);

	r = ath9k_hw_process_ini(ah, chan);
	if (r)
		return r;

	/*
	 * Some AR91xx SoC devices frequently fail to accept TSF writes
	 * right after the chip reset. When that happens, write a new
	 * value after the initvals have been applied, with an offset
	 * based on measured time difference
	 */
	if (AR_SREV_9100(ah) && (ath9k_hw_gettsf64(ah) < tsf)) {
		tsf += 1500;
		ath9k_hw_settsf64(ah, tsf);
	}

	/* Setup MFP options for CCMP */
	if (AR_SREV_9280_20_OR_LATER(ah)) {
		/* Mask Retry(b11), PwrMgt(b12), MoreData(b13) to 0 in mgmt
		 * frames when constructing CCMP AAD. */
		REG_RMW_FIELD(ah, AR_AES_MUTE_MASK1, AR_AES_MUTE_MASK1_FC_MGMT,
			      0xc7ff);
		ah->sw_mgmt_crypto = false;
	} else if (AR_SREV_9160_10_OR_LATER(ah)) {
		/* Disable hardware crypto for management frames */
		REG_CLR_BIT(ah, AR_PCU_MISC_MODE2,
			    AR_PCU_MISC_MODE2_MGMT_CRYPTO_ENABLE);
		REG_SET_BIT(ah, AR_PCU_MISC_MODE2,
			    AR_PCU_MISC_MODE2_NO_CRYPTO_FOR_NON_DATA_PKT);
		ah->sw_mgmt_crypto = true;
	} else
		ah->sw_mgmt_crypto = true;

	if (IS_CHAN_OFDM(chan) || IS_CHAN_HT(chan))
		ath9k_hw_set_delta_slope(ah, chan);

	ath9k_hw_spur_mitigate_freq(ah, chan);
	ah->eep_ops->set_board_values(ah, chan);

	ENABLE_REGWRITE_BUFFER(ah);

	REG_WRITE(ah, AR_STA_ID0, get_unaligned_le32(common->macaddr));
	REG_WRITE(ah, AR_STA_ID1, get_unaligned_le16(common->macaddr + 4)
		  | macStaId1
		  | AR_STA_ID1_RTS_USE_DEF
		  | (ah->config.
		     ack_6mb ? AR_STA_ID1_ACKCTS_6MB : 0)
		  | ah->sta_id1_defaults);
	ath_hw_setbssidmask(common);
	REG_WRITE(ah, AR_DEF_ANTENNA, saveDefAntenna);
	ath9k_hw_write_associd(ah);
	REG_WRITE(ah, AR_ISR, ~0);
	REG_WRITE(ah, AR_RSSI_THR, INIT_RSSI_THR);

	REGWRITE_BUFFER_FLUSH(ah);

	ath9k_hw_set_operating_mode(ah, ah->opmode);

	r = ath9k_hw_rf_set_freq(ah, chan);
	if (r)
		return r;

	ath9k_hw_set_clockrate(ah);

	ENABLE_REGWRITE_BUFFER(ah);

	for (i = 0; i < AR_NUM_DCU; i++)
		REG_WRITE(ah, AR_DQCUMASK(i), 1 << i);

	REGWRITE_BUFFER_FLUSH(ah);

	ah->intr_txqs = 0;
	for (i = 0; i < ATH9K_NUM_TX_QUEUES; i++)
		ath9k_hw_resettxqueue(ah, i);

	ath9k_hw_init_interrupt_masks(ah, ah->opmode);
	ath9k_hw_ani_cache_ini_regs(ah);
	ath9k_hw_init_qos(ah);

	if (ah->caps.hw_caps & ATH9K_HW_CAP_RFSILENT)
		ath9k_hw_cfg_gpio_input(ah, ah->rfkill_gpio);

	ath9k_hw_init_global_settings(ah);

	if (!AR_SREV_9300_20_OR_LATER(ah)) {
		ar9002_hw_update_async_fifo(ah);
		ar9002_hw_enable_wep_aggregation(ah);
	}

	REG_SET_BIT(ah, AR_STA_ID1, AR_STA_ID1_PRESERVE_SEQNUM);

	ath9k_hw_set_dma(ah);

	REG_WRITE(ah, AR_OBS, 8);

	if (ah->config.rx_intr_mitigation) {
		REG_RMW_FIELD(ah, AR_RIMT, AR_RIMT_LAST, 500);
		REG_RMW_FIELD(ah, AR_RIMT, AR_RIMT_FIRST, 2000);
	}

	if (ah->config.tx_intr_mitigation) {
		REG_RMW_FIELD(ah, AR_TIMT, AR_TIMT_LAST, 300);
		REG_RMW_FIELD(ah, AR_TIMT, AR_TIMT_FIRST, 750);
	}

	ath9k_hw_init_bb(ah, chan);

	if (!ath9k_hw_init_cal(ah, chan))
		return -EIO;

	ENABLE_REGWRITE_BUFFER(ah);

	ath9k_hw_restore_chainmask(ah);
	REG_WRITE(ah, AR_CFG_LED, saveLedState | AR_CFG_SCLK_32KHZ);

	REGWRITE_BUFFER_FLUSH(ah);

	/*
	 * For big endian systems turn on swapping for descriptors
	 */
	if (AR_SREV_9100(ah)) {
		u32 mask;
		mask = REG_READ(ah, AR_CFG);
		if (mask & (AR_CFG_SWRB | AR_CFG_SWTB | AR_CFG_SWRG)) {
			ath_dbg(common, ATH_DBG_RESET,
				"CFG Byte Swap Set 0x%x\n", mask);
		} else {
			mask =
				INIT_CONFIG_STATUS | AR_CFG_SWRB | AR_CFG_SWTB;
			REG_WRITE(ah, AR_CFG, mask);
			ath_dbg(common, ATH_DBG_RESET,
				"Setting CFG 0x%x\n", REG_READ(ah, AR_CFG));
		}
	} else {
		if (common->bus_ops->ath_bus_type == ATH_USB) {
			/* Configure AR9271 target WLAN */
			if (AR_SREV_9271(ah))
				REG_WRITE(ah, AR_CFG, AR_CFG_SWRB | AR_CFG_SWTB);
			else
				REG_WRITE(ah, AR_CFG, AR_CFG_SWTD | AR_CFG_SWRD);
		}
#ifdef __BIG_ENDIAN
		else if (AR_SREV_9340(ah))
			REG_RMW(ah, AR_CFG, AR_CFG_SWRB | AR_CFG_SWTB, 0);
		else
			REG_WRITE(ah, AR_CFG, AR_CFG_SWTD | AR_CFG_SWRD);
#endif
	}

	if (ah->btcoex_hw.enabled)
		ath9k_hw_btcoex_enable(ah);

	if (AR_SREV_9300_20_OR_LATER(ah))
		ar9003_hw_bb_watchdog_config(ah);

	ath9k_hw_apply_gpio_override(ah);

	return 0;
}
EXPORT_SYMBOL(ath9k_hw_reset);

/******************************/
/* Power Management (Chipset) */
/******************************/

/*
 * Notify Power Mgt is disabled in self-generated frames.
 * If requested, force chip to sleep.
 */
static void ath9k_set_power_sleep(struct ath_hw *ah, int setChip)
{
	REG_SET_BIT(ah, AR_STA_ID1, AR_STA_ID1_PWR_SAV);
	if (setChip) {
		/*
		 * Clear the RTC force wake bit to allow the
		 * mac to go to sleep.
		 */
		REG_CLR_BIT(ah, AR_RTC_FORCE_WAKE,
			    AR_RTC_FORCE_WAKE_EN);
		if (!AR_SREV_9100(ah) && !AR_SREV_9300_20_OR_LATER(ah))
			REG_WRITE(ah, AR_RC, AR_RC_AHB | AR_RC_HOSTIF);

		/* Shutdown chip. Active low */
		if (!AR_SREV_5416(ah) && !AR_SREV_9271(ah))
			REG_CLR_BIT(ah, (AR_RTC_RESET),
				    AR_RTC_RESET_EN);
	}

	/* Clear Bit 14 of AR_WA after putting chip into Full Sleep mode. */
	if (AR_SREV_9300_20_OR_LATER(ah))
		REG_WRITE(ah, AR_WA,
			  ah->WARegVal & ~AR_WA_D3_L1_DISABLE);
}

/*
 * Notify Power Management is enabled in self-generating
 * frames. If request, set power mode of chip to
 * auto/normal.  Duration in units of 128us (1/8 TU).
 */
static void ath9k_set_power_network_sleep(struct ath_hw *ah, int setChip)
{
	REG_SET_BIT(ah, AR_STA_ID1, AR_STA_ID1_PWR_SAV);
	if (setChip) {
		struct ath9k_hw_capabilities *pCap = &ah->caps;

		if (!(pCap->hw_caps & ATH9K_HW_CAP_AUTOSLEEP)) {
			/* Set WakeOnInterrupt bit; clear ForceWake bit */
			REG_WRITE(ah, AR_RTC_FORCE_WAKE,
				  AR_RTC_FORCE_WAKE_ON_INT);
		} else {
			/*
			 * Clear the RTC force wake bit to allow the
			 * mac to go to sleep.
			 */
			REG_CLR_BIT(ah, AR_RTC_FORCE_WAKE,
				    AR_RTC_FORCE_WAKE_EN);
		}
	}

	/* Clear Bit 14 of AR_WA after putting chip into Net Sleep mode. */
	if (AR_SREV_9300_20_OR_LATER(ah))
		REG_WRITE(ah, AR_WA, ah->WARegVal & ~AR_WA_D3_L1_DISABLE);
}

static bool ath9k_hw_set_power_awake(struct ath_hw *ah, int setChip)
{
	u32 val;
	int i;

	/* Set Bits 14 and 17 of AR_WA before powering on the chip. */
	if (AR_SREV_9300_20_OR_LATER(ah)) {
		REG_WRITE(ah, AR_WA, ah->WARegVal);
		udelay(10);
	}

	if (setChip) {
		if ((REG_READ(ah, AR_RTC_STATUS) &
		     AR_RTC_STATUS_M) == AR_RTC_STATUS_SHUTDOWN) {
			if (ath9k_hw_set_reset_reg(ah,
					   ATH9K_RESET_POWER_ON) != true) {
				return false;
			}
			if (!AR_SREV_9300_20_OR_LATER(ah))
				ath9k_hw_init_pll(ah, NULL);
		}
		if (AR_SREV_9100(ah))
			REG_SET_BIT(ah, AR_RTC_RESET,
				    AR_RTC_RESET_EN);

		REG_SET_BIT(ah, AR_RTC_FORCE_WAKE,
			    AR_RTC_FORCE_WAKE_EN);
		udelay(50);

		for (i = POWER_UP_TIME / 50; i > 0; i--) {
			val = REG_READ(ah, AR_RTC_STATUS) & AR_RTC_STATUS_M;
			if (val == AR_RTC_STATUS_ON)
				break;
			udelay(50);
			REG_SET_BIT(ah, AR_RTC_FORCE_WAKE,
				    AR_RTC_FORCE_WAKE_EN);
		}
		if (i == 0) {
			ath_err(ath9k_hw_common(ah),
				"Failed to wakeup in %uus\n",
				POWER_UP_TIME / 20);
			return false;
		}
	}

	REG_CLR_BIT(ah, AR_STA_ID1, AR_STA_ID1_PWR_SAV);

	return true;
}

bool ath9k_hw_setpower(struct ath_hw *ah, enum ath9k_power_mode mode)
{
	struct ath_common *common = ath9k_hw_common(ah);
	int status = true, setChip = true;
	static const char *modes[] = {
		"AWAKE",
		"FULL-SLEEP",
		"NETWORK SLEEP",
		"UNDEFINED"
	};

	if (ah->power_mode == mode)
		return status;

	ath_dbg(common, ATH_DBG_RESET, "%s -> %s\n",
		modes[ah->power_mode], modes[mode]);

	switch (mode) {
	case ATH9K_PM_AWAKE:
		status = ath9k_hw_set_power_awake(ah, setChip);
		break;
	case ATH9K_PM_FULL_SLEEP:
		ath9k_set_power_sleep(ah, setChip);
		ah->chip_fullsleep = true;
		break;
	case ATH9K_PM_NETWORK_SLEEP:
		ath9k_set_power_network_sleep(ah, setChip);
		break;
	default:
		ath_err(common, "Unknown power mode %u\n", mode);
		return false;
	}
	ah->power_mode = mode;

	/*
	 * XXX: If this warning never comes up after a while then
	 * simply keep the ATH_DBG_WARN_ON_ONCE() but make
	 * ath9k_hw_setpower() return type void.
	 */

	if (!(ah->ah_flags & AH_UNPLUGGED))
		ATH_DBG_WARN_ON_ONCE(!status);

	return status;
}
EXPORT_SYMBOL(ath9k_hw_setpower);

/*******************/
/* Beacon Handling */
/*******************/

void ath9k_hw_beaconinit(struct ath_hw *ah, u32 next_beacon, u32 beacon_period)
{
	int flags = 0;

	ENABLE_REGWRITE_BUFFER(ah);

	switch (ah->opmode) {
	case NL80211_IFTYPE_ADHOC:
	case NL80211_IFTYPE_MESH_POINT:
		REG_SET_BIT(ah, AR_TXCFG,
			    AR_TXCFG_ADHOC_BEACON_ATIM_TX_POLICY);
		REG_WRITE(ah, AR_NEXT_NDP_TIMER, next_beacon +
			  TU_TO_USEC(ah->atim_window ? ah->atim_window : 1));
		flags |= AR_NDP_TIMER_EN;
	case NL80211_IFTYPE_AP:
		REG_WRITE(ah, AR_NEXT_TBTT_TIMER, next_beacon);
		REG_WRITE(ah, AR_NEXT_DMA_BEACON_ALERT, next_beacon -
			  TU_TO_USEC(ah->config.dma_beacon_response_time));
		REG_WRITE(ah, AR_NEXT_SWBA, next_beacon -
			  TU_TO_USEC(ah->config.sw_beacon_response_time));
		flags |=
			AR_TBTT_TIMER_EN | AR_DBA_TIMER_EN | AR_SWBA_TIMER_EN;
		break;
	default:
		ath_dbg(ath9k_hw_common(ah), ATH_DBG_BEACON,
			"%s: unsupported opmode: %d\n",
			__func__, ah->opmode);
		return;
		break;
	}

	REG_WRITE(ah, AR_BEACON_PERIOD, beacon_period);
	REG_WRITE(ah, AR_DMA_BEACON_PERIOD, beacon_period);
	REG_WRITE(ah, AR_SWBA_PERIOD, beacon_period);
	REG_WRITE(ah, AR_NDP_PERIOD, beacon_period);

	REGWRITE_BUFFER_FLUSH(ah);

	REG_SET_BIT(ah, AR_TIMER_MODE, flags);
}
EXPORT_SYMBOL(ath9k_hw_beaconinit);

void ath9k_hw_set_sta_beacon_timers(struct ath_hw *ah,
				    const struct ath9k_beacon_state *bs)
{
	u32 nextTbtt, beaconintval, dtimperiod, beacontimeout;
	struct ath9k_hw_capabilities *pCap = &ah->caps;
	struct ath_common *common = ath9k_hw_common(ah);

	ENABLE_REGWRITE_BUFFER(ah);

	REG_WRITE(ah, AR_NEXT_TBTT_TIMER, TU_TO_USEC(bs->bs_nexttbtt));

	REG_WRITE(ah, AR_BEACON_PERIOD,
		  TU_TO_USEC(bs->bs_intval & ATH9K_BEACON_PERIOD));
	REG_WRITE(ah, AR_DMA_BEACON_PERIOD,
		  TU_TO_USEC(bs->bs_intval & ATH9K_BEACON_PERIOD));

	REGWRITE_BUFFER_FLUSH(ah);

	REG_RMW_FIELD(ah, AR_RSSI_THR,
		      AR_RSSI_THR_BM_THR, bs->bs_bmissthreshold);

	beaconintval = bs->bs_intval & ATH9K_BEACON_PERIOD;

	if (bs->bs_sleepduration > beaconintval)
		beaconintval = bs->bs_sleepduration;

	dtimperiod = bs->bs_dtimperiod;
	if (bs->bs_sleepduration > dtimperiod)
		dtimperiod = bs->bs_sleepduration;

	if (beaconintval == dtimperiod)
		nextTbtt = bs->bs_nextdtim;
	else
		nextTbtt = bs->bs_nexttbtt;

	ath_dbg(common, ATH_DBG_BEACON, "next DTIM %d\n", bs->bs_nextdtim);
	ath_dbg(common, ATH_DBG_BEACON, "next beacon %d\n", nextTbtt);
	ath_dbg(common, ATH_DBG_BEACON, "beacon period %d\n", beaconintval);
	ath_dbg(common, ATH_DBG_BEACON, "DTIM period %d\n", dtimperiod);

	ENABLE_REGWRITE_BUFFER(ah);

	REG_WRITE(ah, AR_NEXT_DTIM,
		  TU_TO_USEC(bs->bs_nextdtim - SLEEP_SLOP));
	REG_WRITE(ah, AR_NEXT_TIM, TU_TO_USEC(nextTbtt - SLEEP_SLOP));

	REG_WRITE(ah, AR_SLEEP1,
		  SM((CAB_TIMEOUT_VAL << 3), AR_SLEEP1_CAB_TIMEOUT)
		  | AR_SLEEP1_ASSUME_DTIM);

	if (pCap->hw_caps & ATH9K_HW_CAP_AUTOSLEEP)
		beacontimeout = (BEACON_TIMEOUT_VAL << 3);
	else
		beacontimeout = MIN_BEACON_TIMEOUT_VAL;

	REG_WRITE(ah, AR_SLEEP2,
		  SM(beacontimeout, AR_SLEEP2_BEACON_TIMEOUT));

	REG_WRITE(ah, AR_TIM_PERIOD, TU_TO_USEC(beaconintval));
	REG_WRITE(ah, AR_DTIM_PERIOD, TU_TO_USEC(dtimperiod));

	REGWRITE_BUFFER_FLUSH(ah);

	REG_SET_BIT(ah, AR_TIMER_MODE,
		    AR_TBTT_TIMER_EN | AR_TIM_TIMER_EN |
		    AR_DTIM_TIMER_EN);

	/* TSF Out of Range Threshold */
	REG_WRITE(ah, AR_TSFOOR_THRESHOLD, bs->bs_tsfoor_threshold);
}
EXPORT_SYMBOL(ath9k_hw_set_sta_beacon_timers);

/*******************/
/* HW Capabilities */
/*******************/

int ath9k_hw_fill_cap_info(struct ath_hw *ah)
{
	struct ath9k_hw_capabilities *pCap = &ah->caps;
	struct ath_regulatory *regulatory = ath9k_hw_regulatory(ah);
	struct ath_common *common = ath9k_hw_common(ah);
	struct ath_btcoex_hw *btcoex_hw = &ah->btcoex_hw;

	u16 eeval;
	u8 ant_div_ctl1, tx_chainmask, rx_chainmask;

	eeval = ah->eep_ops->get_eeprom(ah, EEP_REG_0);
	regulatory->current_rd = eeval;

	eeval = ah->eep_ops->get_eeprom(ah, EEP_REG_1);
	if (AR_SREV_9285_12_OR_LATER(ah))
		eeval |= AR9285_RDEXT_DEFAULT;
	regulatory->current_rd_ext = eeval;

	if (ah->opmode != NL80211_IFTYPE_AP &&
	    ah->hw_version.subvendorid == AR_SUBVENDOR_ID_NEW_A) {
		if (regulatory->current_rd == 0x64 ||
		    regulatory->current_rd == 0x65)
			regulatory->current_rd += 5;
		else if (regulatory->current_rd == 0x41)
			regulatory->current_rd = 0x43;
		ath_dbg(common, ATH_DBG_REGULATORY,
			"regdomain mapped to 0x%x\n", regulatory->current_rd);
	}

	eeval = ah->eep_ops->get_eeprom(ah, EEP_OP_MODE);
	if ((eeval & (AR5416_OPFLAGS_11G | AR5416_OPFLAGS_11A)) == 0) {
		ath_err(common,
			"no band has been marked as supported in EEPROM\n");
		return -EINVAL;
	}

	if (eeval & AR5416_OPFLAGS_11A)
		pCap->hw_caps |= ATH9K_HW_CAP_5GHZ;

	if (eeval & AR5416_OPFLAGS_11G)
		pCap->hw_caps |= ATH9K_HW_CAP_2GHZ;

	pCap->tx_chainmask = ah->eep_ops->get_eeprom(ah, EEP_TX_MASK);
	/*
	 * For AR9271 we will temporarilly uses the rx chainmax as read from
	 * the EEPROM.
	 */
	if ((ah->hw_version.devid == AR5416_DEVID_PCI) &&
	    !(eeval & AR5416_OPFLAGS_11A) &&
	    !(AR_SREV_9271(ah)))
		/* CB71: GPIO 0 is pulled down to indicate 3 rx chains */
		pCap->rx_chainmask = ath9k_hw_gpio_get(ah, 0) ? 0x5 : 0x7;
	else if (AR_SREV_9100(ah))
		pCap->rx_chainmask = 0x7;
	else
		/* Use rx_chainmask from EEPROM. */
		pCap->rx_chainmask = ah->eep_ops->get_eeprom(ah, EEP_RX_MASK);

	ah->misc_mode |= AR_PCU_MIC_NEW_LOC_ENA;

	/* enable key search for every frame in an aggregate */
	if (AR_SREV_9300_20_OR_LATER(ah))
		ah->misc_mode |= AR_PCU_ALWAYS_PERFORM_KEYSEARCH;

	common->crypt_caps |= ATH_CRYPT_CAP_CIPHER_AESCCM;

	if (ah->hw_version.devid != AR2427_DEVID_PCIE)
		pCap->hw_caps |= ATH9K_HW_CAP_HT;
	else
		pCap->hw_caps &= ~ATH9K_HW_CAP_HT;

	if (AR_SREV_9271(ah))
		pCap->num_gpio_pins = AR9271_NUM_GPIO;
	else if (AR_DEVID_7010(ah))
		pCap->num_gpio_pins = AR7010_NUM_GPIO;
	else if (AR_SREV_9285_12_OR_LATER(ah))
		pCap->num_gpio_pins = AR9285_NUM_GPIO;
	else if (AR_SREV_9280_20_OR_LATER(ah))
		pCap->num_gpio_pins = AR928X_NUM_GPIO;
	else
		pCap->num_gpio_pins = AR_NUM_GPIO;

	if (AR_SREV_9160_10_OR_LATER(ah) || AR_SREV_9100(ah)) {
		pCap->hw_caps |= ATH9K_HW_CAP_CST;
		pCap->rts_aggr_limit = ATH_AMPDU_LIMIT_MAX;
	} else {
		pCap->rts_aggr_limit = (8 * 1024);
	}

#if defined(CONFIG_RFKILL) || defined(CONFIG_RFKILL_MODULE)
	ah->rfsilent = ah->eep_ops->get_eeprom(ah, EEP_RF_SILENT);
	if (ah->rfsilent & EEP_RFSILENT_ENABLED) {
		ah->rfkill_gpio =
			MS(ah->rfsilent, EEP_RFSILENT_GPIO_SEL);
		ah->rfkill_polarity =
			MS(ah->rfsilent, EEP_RFSILENT_POLARITY);

		pCap->hw_caps |= ATH9K_HW_CAP_RFSILENT;
	}
#endif
	if (AR_SREV_9271(ah) || AR_SREV_9300_20_OR_LATER(ah))
		pCap->hw_caps |= ATH9K_HW_CAP_AUTOSLEEP;
	else
		pCap->hw_caps &= ~ATH9K_HW_CAP_AUTOSLEEP;

	if (AR_SREV_9280(ah) || AR_SREV_9285(ah))
		pCap->hw_caps &= ~ATH9K_HW_CAP_4KB_SPLITTRANS;
	else
		pCap->hw_caps |= ATH9K_HW_CAP_4KB_SPLITTRANS;

<<<<<<< HEAD
	if (AR_SREV_9280_20_OR_LATER(ah) && common->btcoex_enabled) {
		btcoex_hw->btactive_gpio = ATH_BTACTIVE_GPIO;
		btcoex_hw->wlanactive_gpio = ATH_WLANACTIVE_GPIO;

		if (AR_SREV_9285(ah)) {
=======
	if (common->btcoex_enabled) {
		if (AR_SREV_9300_20_OR_LATER(ah)) {
>>>>>>> eaef6a93
			btcoex_hw->scheme = ATH_BTCOEX_CFG_3WIRE;
			btcoex_hw->btactive_gpio = ATH_BTACTIVE_GPIO_9300;
			btcoex_hw->wlanactive_gpio = ATH_WLANACTIVE_GPIO_9300;
			btcoex_hw->btpriority_gpio = ATH_BTPRIORITY_GPIO_9300;
		} else if (AR_SREV_9280_20_OR_LATER(ah)) {
			btcoex_hw->btactive_gpio = ATH_BTACTIVE_GPIO_9280;
			btcoex_hw->wlanactive_gpio = ATH_WLANACTIVE_GPIO_9280;

			if (AR_SREV_9285(ah)) {
				btcoex_hw->scheme = ATH_BTCOEX_CFG_3WIRE;
				btcoex_hw->btpriority_gpio =
						ATH_BTPRIORITY_GPIO_9285;
			} else {
				btcoex_hw->scheme = ATH_BTCOEX_CFG_2WIRE;
			}
		}
	} else {
		btcoex_hw->scheme = ATH_BTCOEX_CFG_NONE;
	}

	if (AR_SREV_9300_20_OR_LATER(ah)) {
		pCap->hw_caps |= ATH9K_HW_CAP_EDMA | ATH9K_HW_CAP_FASTCLOCK;
		if (!AR_SREV_9485(ah))
			pCap->hw_caps |= ATH9K_HW_CAP_LDPC;

		pCap->rx_hp_qdepth = ATH9K_HW_RX_HP_QDEPTH;
		pCap->rx_lp_qdepth = ATH9K_HW_RX_LP_QDEPTH;
		pCap->rx_status_len = sizeof(struct ar9003_rxs);
		pCap->tx_desc_len = sizeof(struct ar9003_txc);
		pCap->txs_len = sizeof(struct ar9003_txs);
		if (!ah->config.paprd_disable &&
		    ah->eep_ops->get_eeprom(ah, EEP_PAPRD))
			pCap->hw_caps |= ATH9K_HW_CAP_PAPRD;
	} else {
		pCap->tx_desc_len = sizeof(struct ath_desc);
		if (AR_SREV_9280_20(ah) &&
		    ((ah->eep_ops->get_eeprom(ah, EEP_MINOR_REV) <=
		      AR5416_EEP_MINOR_VER_16) ||
		     ah->eep_ops->get_eeprom(ah, EEP_FSTCLK_5G)))
			pCap->hw_caps |= ATH9K_HW_CAP_FASTCLOCK;
	}

	if (AR_SREV_9300_20_OR_LATER(ah))
		pCap->hw_caps |= ATH9K_HW_CAP_RAC_SUPPORTED;

	if (AR_SREV_9300_20_OR_LATER(ah))
		ah->ent_mode = REG_READ(ah, AR_ENT_OTP);

	if (AR_SREV_9287_11_OR_LATER(ah) || AR_SREV_9271(ah))
		pCap->hw_caps |= ATH9K_HW_CAP_SGI_20;

	if (AR_SREV_9285(ah))
		if (ah->eep_ops->get_eeprom(ah, EEP_MODAL_VER) >= 3) {
			ant_div_ctl1 =
				ah->eep_ops->get_eeprom(ah, EEP_ANT_DIV_CTL1);
			if ((ant_div_ctl1 & 0x1) && ((ant_div_ctl1 >> 3) & 0x1))
				pCap->hw_caps |= ATH9K_HW_CAP_ANT_DIV_COMB;
		}
	if (AR_SREV_9300_20_OR_LATER(ah)) {
		if (ah->eep_ops->get_eeprom(ah, EEP_CHAIN_MASK_REDUCE))
			pCap->hw_caps |= ATH9K_HW_CAP_APM;
	}



	if (AR_SREV_9485_10(ah)) {
		pCap->pcie_lcr_extsync_en = true;
		pCap->pcie_lcr_offset = 0x80;
	}

	tx_chainmask = pCap->tx_chainmask;
	rx_chainmask = pCap->rx_chainmask;
	while (tx_chainmask || rx_chainmask) {
		if (tx_chainmask & BIT(0))
			pCap->max_txchains++;
		if (rx_chainmask & BIT(0))
			pCap->max_rxchains++;

		tx_chainmask >>= 1;
		rx_chainmask >>= 1;
	}

	return 0;
}

/****************************/
/* GPIO / RFKILL / Antennae */
/****************************/

static void ath9k_hw_gpio_cfg_output_mux(struct ath_hw *ah,
					 u32 gpio, u32 type)
{
	int addr;
	u32 gpio_shift, tmp;

	if (gpio > 11)
		addr = AR_GPIO_OUTPUT_MUX3;
	else if (gpio > 5)
		addr = AR_GPIO_OUTPUT_MUX2;
	else
		addr = AR_GPIO_OUTPUT_MUX1;

	gpio_shift = (gpio % 6) * 5;

	if (AR_SREV_9280_20_OR_LATER(ah)
	    || (addr != AR_GPIO_OUTPUT_MUX1)) {
		REG_RMW(ah, addr, (type << gpio_shift),
			(0x1f << gpio_shift));
	} else {
		tmp = REG_READ(ah, addr);
		tmp = ((tmp & 0x1F0) << 1) | (tmp & ~0x1F0);
		tmp &= ~(0x1f << gpio_shift);
		tmp |= (type << gpio_shift);
		REG_WRITE(ah, addr, tmp);
	}
}

void ath9k_hw_cfg_gpio_input(struct ath_hw *ah, u32 gpio)
{
	u32 gpio_shift;

	BUG_ON(gpio >= ah->caps.num_gpio_pins);

	if (AR_DEVID_7010(ah)) {
		gpio_shift = gpio;
		REG_RMW(ah, AR7010_GPIO_OE,
			(AR7010_GPIO_OE_AS_INPUT << gpio_shift),
			(AR7010_GPIO_OE_MASK << gpio_shift));
		return;
	}

	gpio_shift = gpio << 1;
	REG_RMW(ah,
		AR_GPIO_OE_OUT,
		(AR_GPIO_OE_OUT_DRV_NO << gpio_shift),
		(AR_GPIO_OE_OUT_DRV << gpio_shift));
}
EXPORT_SYMBOL(ath9k_hw_cfg_gpio_input);

u32 ath9k_hw_gpio_get(struct ath_hw *ah, u32 gpio)
{
#define MS_REG_READ(x, y) \
	(MS(REG_READ(ah, AR_GPIO_IN_OUT), x##_GPIO_IN_VAL) & (AR_GPIO_BIT(y)))

	if (gpio >= ah->caps.num_gpio_pins)
		return 0xffffffff;

	if (AR_DEVID_7010(ah)) {
		u32 val;
		val = REG_READ(ah, AR7010_GPIO_IN);
		return (MS(val, AR7010_GPIO_IN_VAL) & AR_GPIO_BIT(gpio)) == 0;
	} else if (AR_SREV_9300_20_OR_LATER(ah))
		return (MS(REG_READ(ah, AR_GPIO_IN), AR9300_GPIO_IN_VAL) &
			AR_GPIO_BIT(gpio)) != 0;
	else if (AR_SREV_9271(ah))
		return MS_REG_READ(AR9271, gpio) != 0;
	else if (AR_SREV_9287_11_OR_LATER(ah))
		return MS_REG_READ(AR9287, gpio) != 0;
	else if (AR_SREV_9285_12_OR_LATER(ah))
		return MS_REG_READ(AR9285, gpio) != 0;
	else if (AR_SREV_9280_20_OR_LATER(ah))
		return MS_REG_READ(AR928X, gpio) != 0;
	else
		return MS_REG_READ(AR, gpio) != 0;
}
EXPORT_SYMBOL(ath9k_hw_gpio_get);

void ath9k_hw_cfg_output(struct ath_hw *ah, u32 gpio,
			 u32 ah_signal_type)
{
	u32 gpio_shift;

	if (AR_DEVID_7010(ah)) {
		gpio_shift = gpio;
		REG_RMW(ah, AR7010_GPIO_OE,
			(AR7010_GPIO_OE_AS_OUTPUT << gpio_shift),
			(AR7010_GPIO_OE_MASK << gpio_shift));
		return;
	}

	ath9k_hw_gpio_cfg_output_mux(ah, gpio, ah_signal_type);
	gpio_shift = 2 * gpio;
	REG_RMW(ah,
		AR_GPIO_OE_OUT,
		(AR_GPIO_OE_OUT_DRV_ALL << gpio_shift),
		(AR_GPIO_OE_OUT_DRV << gpio_shift));
}
EXPORT_SYMBOL(ath9k_hw_cfg_output);

void ath9k_hw_set_gpio(struct ath_hw *ah, u32 gpio, u32 val)
{
	if (AR_DEVID_7010(ah)) {
		val = val ? 0 : 1;
		REG_RMW(ah, AR7010_GPIO_OUT, ((val&1) << gpio),
			AR_GPIO_BIT(gpio));
		return;
	}

	if (AR_SREV_9271(ah))
		val = ~val;

	REG_RMW(ah, AR_GPIO_IN_OUT, ((val & 1) << gpio),
		AR_GPIO_BIT(gpio));
}
EXPORT_SYMBOL(ath9k_hw_set_gpio);

u32 ath9k_hw_getdefantenna(struct ath_hw *ah)
{
	return REG_READ(ah, AR_DEF_ANTENNA) & 0x7;
}
EXPORT_SYMBOL(ath9k_hw_getdefantenna);

void ath9k_hw_setantenna(struct ath_hw *ah, u32 antenna)
{
	REG_WRITE(ah, AR_DEF_ANTENNA, (antenna & 0x7));
}
EXPORT_SYMBOL(ath9k_hw_setantenna);

/*********************/
/* General Operation */
/*********************/

u32 ath9k_hw_getrxfilter(struct ath_hw *ah)
{
	u32 bits = REG_READ(ah, AR_RX_FILTER);
	u32 phybits = REG_READ(ah, AR_PHY_ERR);

	if (phybits & AR_PHY_ERR_RADAR)
		bits |= ATH9K_RX_FILTER_PHYRADAR;
	if (phybits & (AR_PHY_ERR_OFDM_TIMING | AR_PHY_ERR_CCK_TIMING))
		bits |= ATH9K_RX_FILTER_PHYERR;

	return bits;
}
EXPORT_SYMBOL(ath9k_hw_getrxfilter);

void ath9k_hw_setrxfilter(struct ath_hw *ah, u32 bits)
{
	u32 phybits;

	ENABLE_REGWRITE_BUFFER(ah);

	REG_WRITE(ah, AR_RX_FILTER, bits);

	phybits = 0;
	if (bits & ATH9K_RX_FILTER_PHYRADAR)
		phybits |= AR_PHY_ERR_RADAR;
	if (bits & ATH9K_RX_FILTER_PHYERR)
		phybits |= AR_PHY_ERR_OFDM_TIMING | AR_PHY_ERR_CCK_TIMING;
	REG_WRITE(ah, AR_PHY_ERR, phybits);

	if (phybits)
		REG_SET_BIT(ah, AR_RXCFG, AR_RXCFG_ZLFDMA);
	else
		REG_CLR_BIT(ah, AR_RXCFG, AR_RXCFG_ZLFDMA);

	REGWRITE_BUFFER_FLUSH(ah);
}
EXPORT_SYMBOL(ath9k_hw_setrxfilter);

bool ath9k_hw_phy_disable(struct ath_hw *ah)
{
	if (!ath9k_hw_set_reset_reg(ah, ATH9K_RESET_WARM))
		return false;

	ath9k_hw_init_pll(ah, NULL);
	return true;
}
EXPORT_SYMBOL(ath9k_hw_phy_disable);

bool ath9k_hw_disable(struct ath_hw *ah)
{
	if (!ath9k_hw_setpower(ah, ATH9K_PM_AWAKE))
		return false;

	if (!ath9k_hw_set_reset_reg(ah, ATH9K_RESET_COLD))
		return false;

	ath9k_hw_init_pll(ah, NULL);
	return true;
}
EXPORT_SYMBOL(ath9k_hw_disable);

void ath9k_hw_set_txpowerlimit(struct ath_hw *ah, u32 limit, bool test)
{
	struct ath_regulatory *regulatory = ath9k_hw_regulatory(ah);
	struct ath9k_channel *chan = ah->curchan;
	struct ieee80211_channel *channel = chan->chan;

	regulatory->power_limit = min(limit, (u32) MAX_RATE_POWER);

	ah->eep_ops->set_txpower(ah, chan,
				 ath9k_regd_get_ctl(regulatory, chan),
				 channel->max_antenna_gain * 2,
				 channel->max_power * 2,
				 min((u32) MAX_RATE_POWER,
				 (u32) regulatory->power_limit), test);
}
EXPORT_SYMBOL(ath9k_hw_set_txpowerlimit);

void ath9k_hw_setopmode(struct ath_hw *ah)
{
	ath9k_hw_set_operating_mode(ah, ah->opmode);
}
EXPORT_SYMBOL(ath9k_hw_setopmode);

void ath9k_hw_setmcastfilter(struct ath_hw *ah, u32 filter0, u32 filter1)
{
	REG_WRITE(ah, AR_MCAST_FIL0, filter0);
	REG_WRITE(ah, AR_MCAST_FIL1, filter1);
}
EXPORT_SYMBOL(ath9k_hw_setmcastfilter);

void ath9k_hw_write_associd(struct ath_hw *ah)
{
	struct ath_common *common = ath9k_hw_common(ah);

	REG_WRITE(ah, AR_BSS_ID0, get_unaligned_le32(common->curbssid));
	REG_WRITE(ah, AR_BSS_ID1, get_unaligned_le16(common->curbssid + 4) |
		  ((common->curaid & 0x3fff) << AR_BSS_ID1_AID_S));
}
EXPORT_SYMBOL(ath9k_hw_write_associd);

#define ATH9K_MAX_TSF_READ 10

u64 ath9k_hw_gettsf64(struct ath_hw *ah)
{
	u32 tsf_lower, tsf_upper1, tsf_upper2;
	int i;

	tsf_upper1 = REG_READ(ah, AR_TSF_U32);
	for (i = 0; i < ATH9K_MAX_TSF_READ; i++) {
		tsf_lower = REG_READ(ah, AR_TSF_L32);
		tsf_upper2 = REG_READ(ah, AR_TSF_U32);
		if (tsf_upper2 == tsf_upper1)
			break;
		tsf_upper1 = tsf_upper2;
	}

	WARN_ON( i == ATH9K_MAX_TSF_READ );

	return (((u64)tsf_upper1 << 32) | tsf_lower);
}
EXPORT_SYMBOL(ath9k_hw_gettsf64);

void ath9k_hw_settsf64(struct ath_hw *ah, u64 tsf64)
{
	REG_WRITE(ah, AR_TSF_L32, tsf64 & 0xffffffff);
	REG_WRITE(ah, AR_TSF_U32, (tsf64 >> 32) & 0xffffffff);
}
EXPORT_SYMBOL(ath9k_hw_settsf64);

void ath9k_hw_reset_tsf(struct ath_hw *ah)
{
	if (!ath9k_hw_wait(ah, AR_SLP32_MODE, AR_SLP32_TSF_WRITE_STATUS, 0,
			   AH_TSF_WRITE_TIMEOUT))
		ath_dbg(ath9k_hw_common(ah), ATH_DBG_RESET,
			"AR_SLP32_TSF_WRITE_STATUS limit exceeded\n");

	REG_WRITE(ah, AR_RESET_TSF, AR_RESET_TSF_ONCE);
}
EXPORT_SYMBOL(ath9k_hw_reset_tsf);

void ath9k_hw_set_tsfadjust(struct ath_hw *ah, u32 setting)
{
	if (setting)
		ah->misc_mode |= AR_PCU_TX_ADD_TSF;
	else
		ah->misc_mode &= ~AR_PCU_TX_ADD_TSF;
}
EXPORT_SYMBOL(ath9k_hw_set_tsfadjust);

void ath9k_hw_set11nmac2040(struct ath_hw *ah)
{
	struct ieee80211_conf *conf = &ath9k_hw_common(ah)->hw->conf;
	u32 macmode;

	if (conf_is_ht40(conf) && !ah->config.cwm_ignore_extcca)
		macmode = AR_2040_JOINED_RX_CLEAR;
	else
		macmode = 0;

	REG_WRITE(ah, AR_2040_MODE, macmode);
}

/* HW Generic timers configuration */

static const struct ath_gen_timer_configuration gen_tmr_configuration[] =
{
	{AR_NEXT_NDP_TIMER, AR_NDP_PERIOD, AR_TIMER_MODE, 0x0080},
	{AR_NEXT_NDP_TIMER, AR_NDP_PERIOD, AR_TIMER_MODE, 0x0080},
	{AR_NEXT_NDP_TIMER, AR_NDP_PERIOD, AR_TIMER_MODE, 0x0080},
	{AR_NEXT_NDP_TIMER, AR_NDP_PERIOD, AR_TIMER_MODE, 0x0080},
	{AR_NEXT_NDP_TIMER, AR_NDP_PERIOD, AR_TIMER_MODE, 0x0080},
	{AR_NEXT_NDP_TIMER, AR_NDP_PERIOD, AR_TIMER_MODE, 0x0080},
	{AR_NEXT_NDP_TIMER, AR_NDP_PERIOD, AR_TIMER_MODE, 0x0080},
	{AR_NEXT_NDP_TIMER, AR_NDP_PERIOD, AR_TIMER_MODE, 0x0080},
	{AR_NEXT_NDP2_TIMER, AR_NDP2_PERIOD, AR_NDP2_TIMER_MODE, 0x0001},
	{AR_NEXT_NDP2_TIMER + 1*4, AR_NDP2_PERIOD + 1*4,
				AR_NDP2_TIMER_MODE, 0x0002},
	{AR_NEXT_NDP2_TIMER + 2*4, AR_NDP2_PERIOD + 2*4,
				AR_NDP2_TIMER_MODE, 0x0004},
	{AR_NEXT_NDP2_TIMER + 3*4, AR_NDP2_PERIOD + 3*4,
				AR_NDP2_TIMER_MODE, 0x0008},
	{AR_NEXT_NDP2_TIMER + 4*4, AR_NDP2_PERIOD + 4*4,
				AR_NDP2_TIMER_MODE, 0x0010},
	{AR_NEXT_NDP2_TIMER + 5*4, AR_NDP2_PERIOD + 5*4,
				AR_NDP2_TIMER_MODE, 0x0020},
	{AR_NEXT_NDP2_TIMER + 6*4, AR_NDP2_PERIOD + 6*4,
				AR_NDP2_TIMER_MODE, 0x0040},
	{AR_NEXT_NDP2_TIMER + 7*4, AR_NDP2_PERIOD + 7*4,
				AR_NDP2_TIMER_MODE, 0x0080}
};

/* HW generic timer primitives */

/* compute and clear index of rightmost 1 */
static u32 rightmost_index(struct ath_gen_timer_table *timer_table, u32 *mask)
{
	u32 b;

	b = *mask;
	b &= (0-b);
	*mask &= ~b;
	b *= debruijn32;
	b >>= 27;

	return timer_table->gen_timer_index[b];
}

u32 ath9k_hw_gettsf32(struct ath_hw *ah)
{
	return REG_READ(ah, AR_TSF_L32);
}
EXPORT_SYMBOL(ath9k_hw_gettsf32);

struct ath_gen_timer *ath_gen_timer_alloc(struct ath_hw *ah,
					  void (*trigger)(void *),
					  void (*overflow)(void *),
					  void *arg,
					  u8 timer_index)
{
	struct ath_gen_timer_table *timer_table = &ah->hw_gen_timers;
	struct ath_gen_timer *timer;

	timer = kzalloc(sizeof(struct ath_gen_timer), GFP_KERNEL);

	if (timer == NULL) {
		ath_err(ath9k_hw_common(ah),
			"Failed to allocate memory for hw timer[%d]\n",
			timer_index);
		return NULL;
	}

	/* allocate a hardware generic timer slot */
	timer_table->timers[timer_index] = timer;
	timer->index = timer_index;
	timer->trigger = trigger;
	timer->overflow = overflow;
	timer->arg = arg;

	return timer;
}
EXPORT_SYMBOL(ath_gen_timer_alloc);

void ath9k_hw_gen_timer_start(struct ath_hw *ah,
			      struct ath_gen_timer *timer,
			      u32 trig_timeout,
			      u32 timer_period)
{
	struct ath_gen_timer_table *timer_table = &ah->hw_gen_timers;
	u32 tsf, timer_next;

	BUG_ON(!timer_period);

	set_bit(timer->index, &timer_table->timer_mask.timer_bits);

	tsf = ath9k_hw_gettsf32(ah);

	timer_next = tsf + trig_timeout;

	ath_dbg(ath9k_hw_common(ah), ATH_DBG_HWTIMER,
		"current tsf %x period %x timer_next %x\n",
		tsf, timer_period, timer_next);

	/*
	 * Program generic timer registers
	 */
	REG_WRITE(ah, gen_tmr_configuration[timer->index].next_addr,
		 timer_next);
	REG_WRITE(ah, gen_tmr_configuration[timer->index].period_addr,
		  timer_period);
	REG_SET_BIT(ah, gen_tmr_configuration[timer->index].mode_addr,
		    gen_tmr_configuration[timer->index].mode_mask);

	/* Enable both trigger and thresh interrupt masks */
	REG_SET_BIT(ah, AR_IMR_S5,
		(SM(AR_GENTMR_BIT(timer->index), AR_IMR_S5_GENTIMER_THRESH) |
		SM(AR_GENTMR_BIT(timer->index), AR_IMR_S5_GENTIMER_TRIG)));
}
EXPORT_SYMBOL(ath9k_hw_gen_timer_start);

void ath9k_hw_gen_timer_stop(struct ath_hw *ah, struct ath_gen_timer *timer)
{
	struct ath_gen_timer_table *timer_table = &ah->hw_gen_timers;

	if ((timer->index < AR_FIRST_NDP_TIMER) ||
		(timer->index >= ATH_MAX_GEN_TIMER)) {
		return;
	}

	/* Clear generic timer enable bits. */
	REG_CLR_BIT(ah, gen_tmr_configuration[timer->index].mode_addr,
			gen_tmr_configuration[timer->index].mode_mask);

	/* Disable both trigger and thresh interrupt masks */
	REG_CLR_BIT(ah, AR_IMR_S5,
		(SM(AR_GENTMR_BIT(timer->index), AR_IMR_S5_GENTIMER_THRESH) |
		SM(AR_GENTMR_BIT(timer->index), AR_IMR_S5_GENTIMER_TRIG)));

	clear_bit(timer->index, &timer_table->timer_mask.timer_bits);
}
EXPORT_SYMBOL(ath9k_hw_gen_timer_stop);

void ath_gen_timer_free(struct ath_hw *ah, struct ath_gen_timer *timer)
{
	struct ath_gen_timer_table *timer_table = &ah->hw_gen_timers;

	/* free the hardware generic timer slot */
	timer_table->timers[timer->index] = NULL;
	kfree(timer);
}
EXPORT_SYMBOL(ath_gen_timer_free);

/*
 * Generic Timer Interrupts handling
 */
void ath_gen_timer_isr(struct ath_hw *ah)
{
	struct ath_gen_timer_table *timer_table = &ah->hw_gen_timers;
	struct ath_gen_timer *timer;
	struct ath_common *common = ath9k_hw_common(ah);
	u32 trigger_mask, thresh_mask, index;

	/* get hardware generic timer interrupt status */
	trigger_mask = ah->intr_gen_timer_trigger;
	thresh_mask = ah->intr_gen_timer_thresh;
	trigger_mask &= timer_table->timer_mask.val;
	thresh_mask &= timer_table->timer_mask.val;

	trigger_mask &= ~thresh_mask;

	while (thresh_mask) {
		index = rightmost_index(timer_table, &thresh_mask);
		timer = timer_table->timers[index];
		BUG_ON(!timer);
		ath_dbg(common, ATH_DBG_HWTIMER,
			"TSF overflow for Gen timer %d\n", index);
		timer->overflow(timer->arg);
	}

	while (trigger_mask) {
		index = rightmost_index(timer_table, &trigger_mask);
		timer = timer_table->timers[index];
		BUG_ON(!timer);
		ath_dbg(common, ATH_DBG_HWTIMER,
			"Gen timer[%d] trigger\n", index);
		timer->trigger(timer->arg);
	}
}
EXPORT_SYMBOL(ath_gen_timer_isr);

/********/
/* HTC  */
/********/

void ath9k_hw_htc_resetinit(struct ath_hw *ah)
{
	ah->htc_reset_init = true;
}
EXPORT_SYMBOL(ath9k_hw_htc_resetinit);

static struct {
	u32 version;
	const char * name;
} ath_mac_bb_names[] = {
	/* Devices with external radios */
	{ AR_SREV_VERSION_5416_PCI,	"5416" },
	{ AR_SREV_VERSION_5416_PCIE,	"5418" },
	{ AR_SREV_VERSION_9100,		"9100" },
	{ AR_SREV_VERSION_9160,		"9160" },
	/* Single-chip solutions */
	{ AR_SREV_VERSION_9280,		"9280" },
	{ AR_SREV_VERSION_9285,		"9285" },
	{ AR_SREV_VERSION_9287,         "9287" },
	{ AR_SREV_VERSION_9271,         "9271" },
	{ AR_SREV_VERSION_9300,         "9300" },
	{ AR_SREV_VERSION_9485,         "9485" },
};

/* For devices with external radios */
static struct {
	u16 version;
	const char * name;
} ath_rf_names[] = {
	{ 0,				"5133" },
	{ AR_RAD5133_SREV_MAJOR,	"5133" },
	{ AR_RAD5122_SREV_MAJOR,	"5122" },
	{ AR_RAD2133_SREV_MAJOR,	"2133" },
	{ AR_RAD2122_SREV_MAJOR,	"2122" }
};

/*
 * Return the MAC/BB name. "????" is returned if the MAC/BB is unknown.
 */
static const char *ath9k_hw_mac_bb_name(u32 mac_bb_version)
{
	int i;

	for (i=0; i<ARRAY_SIZE(ath_mac_bb_names); i++) {
		if (ath_mac_bb_names[i].version == mac_bb_version) {
			return ath_mac_bb_names[i].name;
		}
	}

	return "????";
}

/*
 * Return the RF name. "????" is returned if the RF is unknown.
 * Used for devices with external radios.
 */
static const char *ath9k_hw_rf_name(u16 rf_version)
{
	int i;

	for (i=0; i<ARRAY_SIZE(ath_rf_names); i++) {
		if (ath_rf_names[i].version == rf_version) {
			return ath_rf_names[i].name;
		}
	}

	return "????";
}

void ath9k_hw_name(struct ath_hw *ah, char *hw_name, size_t len)
{
	int used;

	/* chipsets >= AR9280 are single-chip */
	if (AR_SREV_9280_20_OR_LATER(ah)) {
		used = snprintf(hw_name, len,
			       "Atheros AR%s Rev:%x",
			       ath9k_hw_mac_bb_name(ah->hw_version.macVersion),
			       ah->hw_version.macRev);
	}
	else {
		used = snprintf(hw_name, len,
			       "Atheros AR%s MAC/BB Rev:%x AR%s RF Rev:%x",
			       ath9k_hw_mac_bb_name(ah->hw_version.macVersion),
			       ah->hw_version.macRev,
			       ath9k_hw_rf_name((ah->hw_version.analog5GhzRev &
						AR_RADIO_SREV_MAJOR)),
			       ah->hw_version.phyRev);
	}

	hw_name[used] = '\0';
}
EXPORT_SYMBOL(ath9k_hw_name);<|MERGE_RESOLUTION|>--- conflicted
+++ resolved
@@ -686,10 +686,6 @@
 }
 EXPORT_SYMBOL(ar9003_get_pll_sqsum_dvc);
 
-<<<<<<< HEAD
-#define DPLL3_PHASE_SHIFT_VAL 0x1
-=======
->>>>>>> eaef6a93
 static void ath9k_hw_init_pll(struct ath_hw *ah,
 			      struct ath9k_channel *chan)
 {
@@ -714,15 +710,9 @@
 
 		REG_RMW_FIELD(ah, AR_CH0_BB_DPLL2,
 			      AR_CH0_BB_DPLL2_OUTDIV, 0x1);
-<<<<<<< HEAD
 		REG_RMW_FIELD(ah, AR_CH0_BB_DPLL2,
 			      AR_CH0_BB_DPLL2_LOCAL_PLL, 0x1);
 		REG_RMW_FIELD(ah, AR_CH0_BB_DPLL2,
-=======
-		REG_RMW_FIELD(ah, AR_CH0_BB_DPLL2,
-			      AR_CH0_BB_DPLL2_LOCAL_PLL, 0x1);
-		REG_RMW_FIELD(ah, AR_CH0_BB_DPLL2,
->>>>>>> eaef6a93
 			      AR_CH0_BB_DPLL2_EN_NEGTRIG, 0x1);
 
 		/* program BB PLL phase_shift to 0x6 */
@@ -731,8 +721,6 @@
 
 		REG_RMW_FIELD(ah, AR_CH0_BB_DPLL2,
 			      AR_CH0_BB_DPLL2_PLL_PWD, 0x0);
-<<<<<<< HEAD
-=======
 		udelay(1000);
 	} else if (AR_SREV_9340(ah)) {
 		u32 regval, pll2_divint, pll2_divfrac, refdiv;
@@ -768,22 +756,14 @@
 		REG_WRITE(ah, AR_PHY_PLL_MODE, regval);
 		REG_WRITE(ah, AR_PHY_PLL_MODE,
 			  REG_READ(ah, AR_PHY_PLL_MODE) & 0xfffeffff);
->>>>>>> eaef6a93
 		udelay(1000);
-
-		REG_RMW_FIELD(ah, AR_CH0_BB_DPLL3,
-			      AR_CH0_DPLL3_PHASE_SHIFT, DPLL3_PHASE_SHIFT_VAL);
 	}
 
 	pll = ath9k_hw_compute_pll_control(ah, chan);
 
 	REG_WRITE(ah, AR_RTC_PLL_CONTROL, pll);
 
-<<<<<<< HEAD
-	if (AR_SREV_9485(ah))
-=======
 	if (AR_SREV_9485(ah) || AR_SREV_9340(ah))
->>>>>>> eaef6a93
 		udelay(1000);
 
 	/* Switch the core clock for ar9271 to 117Mhz */
@@ -1976,16 +1956,8 @@
 	else
 		pCap->hw_caps |= ATH9K_HW_CAP_4KB_SPLITTRANS;
 
-<<<<<<< HEAD
-	if (AR_SREV_9280_20_OR_LATER(ah) && common->btcoex_enabled) {
-		btcoex_hw->btactive_gpio = ATH_BTACTIVE_GPIO;
-		btcoex_hw->wlanactive_gpio = ATH_WLANACTIVE_GPIO;
-
-		if (AR_SREV_9285(ah)) {
-=======
 	if (common->btcoex_enabled) {
 		if (AR_SREV_9300_20_OR_LATER(ah)) {
->>>>>>> eaef6a93
 			btcoex_hw->scheme = ATH_BTCOEX_CFG_3WIRE;
 			btcoex_hw->btactive_gpio = ATH_BTACTIVE_GPIO_9300;
 			btcoex_hw->wlanactive_gpio = ATH_WLANACTIVE_GPIO_9300;
