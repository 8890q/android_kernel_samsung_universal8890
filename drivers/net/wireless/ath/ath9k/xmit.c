/*
 * Copyright (c) 2008-2009 Atheros Communications Inc.
 *
 * Permission to use, copy, modify, and/or distribute this software for any
 * purpose with or without fee is hereby granted, provided that the above
 * copyright notice and this permission notice appear in all copies.
 *
 * THE SOFTWARE IS PROVIDED "AS IS" AND THE AUTHOR DISCLAIMS ALL WARRANTIES
 * WITH REGARD TO THIS SOFTWARE INCLUDING ALL IMPLIED WARRANTIES OF
 * MERCHANTABILITY AND FITNESS. IN NO EVENT SHALL THE AUTHOR BE LIABLE FOR
 * ANY SPECIAL, DIRECT, INDIRECT, OR CONSEQUENTIAL DAMAGES OR ANY DAMAGES
 * WHATSOEVER RESULTING FROM LOSS OF USE, DATA OR PROFITS, WHETHER IN AN
 * ACTION OF CONTRACT, NEGLIGENCE OR OTHER TORTIOUS ACTION, ARISING OUT OF
 * OR IN CONNECTION WITH THE USE OR PERFORMANCE OF THIS SOFTWARE.
 */

#include "ath9k.h"
#include "ar9003_mac.h"

#define BITS_PER_BYTE           8
#define OFDM_PLCP_BITS          22
#define HT_RC_2_STREAMS(_rc)    ((((_rc) & 0x78) >> 3) + 1)
#define L_STF                   8
#define L_LTF                   8
#define L_SIG                   4
#define HT_SIG                  8
#define HT_STF                  4
#define HT_LTF(_ns)             (4 * (_ns))
#define SYMBOL_TIME(_ns)        ((_ns) << 2) /* ns * 4 us */
#define SYMBOL_TIME_HALFGI(_ns) (((_ns) * 18 + 4) / 5)  /* ns * 3.6 us */
#define NUM_SYMBOLS_PER_USEC(_usec) (_usec >> 2)
#define NUM_SYMBOLS_PER_USEC_HALFGI(_usec) (((_usec*5)-4)/18)


static u16 bits_per_symbol[][2] = {
	/* 20MHz 40MHz */
	{    26,   54 },     /*  0: BPSK */
	{    52,  108 },     /*  1: QPSK 1/2 */
	{    78,  162 },     /*  2: QPSK 3/4 */
	{   104,  216 },     /*  3: 16-QAM 1/2 */
	{   156,  324 },     /*  4: 16-QAM 3/4 */
	{   208,  432 },     /*  5: 64-QAM 2/3 */
	{   234,  486 },     /*  6: 64-QAM 3/4 */
	{   260,  540 },     /*  7: 64-QAM 5/6 */
};

#define IS_HT_RATE(_rate)     ((_rate) & 0x80)

static void ath_tx_send_normal(struct ath_softc *sc, struct ath_txq *txq,
			       struct ath_atx_tid *tid,
			       struct list_head *bf_head);
static void ath_tx_complete_buf(struct ath_softc *sc, struct ath_buf *bf,
				struct ath_txq *txq, struct list_head *bf_q,
				struct ath_tx_status *ts, int txok, int sendbar);
static void ath_tx_txqaddbuf(struct ath_softc *sc, struct ath_txq *txq,
			     struct list_head *head);
static void ath_buf_set_rate(struct ath_softc *sc, struct ath_buf *bf, int len);
static void ath_tx_rc_status(struct ath_softc *sc, struct ath_buf *bf,
			     struct ath_tx_status *ts, int nframes, int nbad,
			     int txok, bool update_rc);
static void ath_tx_update_baw(struct ath_softc *sc, struct ath_atx_tid *tid,
			      int seqno);

enum {
	MCS_HT20,
	MCS_HT20_SGI,
	MCS_HT40,
	MCS_HT40_SGI,
};

static int ath_max_4ms_framelen[4][32] = {
	[MCS_HT20] = {
		3212,  6432,  9648,  12864,  19300,  25736,  28952,  32172,
		6424,  12852, 19280, 25708,  38568,  51424,  57852,  64280,
		9628,  19260, 28896, 38528,  57792,  65532,  65532,  65532,
		12828, 25656, 38488, 51320,  65532,  65532,  65532,  65532,
	},
	[MCS_HT20_SGI] = {
		3572,  7144,  10720,  14296,  21444,  28596,  32172,  35744,
		7140,  14284, 21428,  28568,  42856,  57144,  64288,  65532,
		10700, 21408, 32112,  42816,  64228,  65532,  65532,  65532,
		14256, 28516, 42780,  57040,  65532,  65532,  65532,  65532,
	},
	[MCS_HT40] = {
		6680,  13360,  20044,  26724,  40092,  53456,  60140,  65532,
		13348, 26700,  40052,  53400,  65532,  65532,  65532,  65532,
		20004, 40008,  60016,  65532,  65532,  65532,  65532,  65532,
		26644, 53292,  65532,  65532,  65532,  65532,  65532,  65532,
	},
	[MCS_HT40_SGI] = {
		7420,  14844,  22272,  29696,  44544,  59396,  65532,  65532,
		14832, 29668,  44504,  59340,  65532,  65532,  65532,  65532,
		22232, 44464,  65532,  65532,  65532,  65532,  65532,  65532,
		29616, 59232,  65532,  65532,  65532,  65532,  65532,  65532,
	}
};

/*********************/
/* Aggregation logic */
/*********************/

static void ath_tx_queue_tid(struct ath_txq *txq, struct ath_atx_tid *tid)
{
	struct ath_atx_ac *ac = tid->ac;

	if (tid->paused)
		return;

	if (tid->sched)
		return;

	tid->sched = true;
	list_add_tail(&tid->list, &ac->tid_q);

	if (ac->sched)
		return;

	ac->sched = true;
	list_add_tail(&ac->list, &txq->axq_acq);
}

static void ath_tx_resume_tid(struct ath_softc *sc, struct ath_atx_tid *tid)
{
	struct ath_txq *txq = tid->ac->txq;

	WARN_ON(!tid->paused);

	spin_lock_bh(&txq->axq_lock);
	tid->paused = false;

	if (list_empty(&tid->buf_q))
		goto unlock;

	ath_tx_queue_tid(txq, tid);
	ath_txq_schedule(sc, txq);
unlock:
	spin_unlock_bh(&txq->axq_lock);
}

static struct ath_frame_info *get_frame_info(struct sk_buff *skb)
{
	struct ieee80211_tx_info *tx_info = IEEE80211_SKB_CB(skb);
	BUILD_BUG_ON(sizeof(struct ath_frame_info) >
		     sizeof(tx_info->rate_driver_data));
	return (struct ath_frame_info *) &tx_info->rate_driver_data[0];
}

static void ath_tx_flush_tid(struct ath_softc *sc, struct ath_atx_tid *tid)
{
	struct ath_txq *txq = tid->ac->txq;
	struct ath_buf *bf;
	struct list_head bf_head;
	struct ath_tx_status ts;
	struct ath_frame_info *fi;

	INIT_LIST_HEAD(&bf_head);

	memset(&ts, 0, sizeof(ts));
	spin_lock_bh(&txq->axq_lock);

	while (!list_empty(&tid->buf_q)) {
		bf = list_first_entry(&tid->buf_q, struct ath_buf, list);
		list_move_tail(&bf->list, &bf_head);

		spin_unlock_bh(&txq->axq_lock);
		fi = get_frame_info(bf->bf_mpdu);
		if (fi->retries) {
			ath_tx_update_baw(sc, tid, fi->seqno);
			ath_tx_complete_buf(sc, bf, txq, &bf_head, &ts, 0, 0);
		} else {
			ath_tx_send_normal(sc, txq, NULL, &bf_head);
		}
		spin_lock_bh(&txq->axq_lock);
	}

	spin_unlock_bh(&txq->axq_lock);
}

static void ath_tx_update_baw(struct ath_softc *sc, struct ath_atx_tid *tid,
			      int seqno)
{
	int index, cindex;

	index  = ATH_BA_INDEX(tid->seq_start, seqno);
	cindex = (tid->baw_head + index) & (ATH_TID_MAX_BUFS - 1);

	__clear_bit(cindex, tid->tx_buf);

	while (tid->baw_head != tid->baw_tail && !test_bit(tid->baw_head, tid->tx_buf)) {
		INCR(tid->seq_start, IEEE80211_SEQ_MAX);
		INCR(tid->baw_head, ATH_TID_MAX_BUFS);
	}
}

static void ath_tx_addto_baw(struct ath_softc *sc, struct ath_atx_tid *tid,
			     u16 seqno)
{
	int index, cindex;

	index  = ATH_BA_INDEX(tid->seq_start, seqno);
	cindex = (tid->baw_head + index) & (ATH_TID_MAX_BUFS - 1);
	__set_bit(cindex, tid->tx_buf);

	if (index >= ((tid->baw_tail - tid->baw_head) &
		(ATH_TID_MAX_BUFS - 1))) {
		tid->baw_tail = cindex;
		INCR(tid->baw_tail, ATH_TID_MAX_BUFS);
	}
}

/*
 * TODO: For frame(s) that are in the retry state, we will reuse the
 * sequence number(s) without setting the retry bit. The
 * alternative is to give up on these and BAR the receiver's window
 * forward.
 */
static void ath_tid_drain(struct ath_softc *sc, struct ath_txq *txq,
			  struct ath_atx_tid *tid)

{
	struct ath_buf *bf;
	struct list_head bf_head;
	struct ath_tx_status ts;
	struct ath_frame_info *fi;

	memset(&ts, 0, sizeof(ts));
	INIT_LIST_HEAD(&bf_head);

	for (;;) {
		if (list_empty(&tid->buf_q))
			break;

		bf = list_first_entry(&tid->buf_q, struct ath_buf, list);
		list_move_tail(&bf->list, &bf_head);

		fi = get_frame_info(bf->bf_mpdu);
		if (fi->retries)
			ath_tx_update_baw(sc, tid, fi->seqno);

		spin_unlock(&txq->axq_lock);
		ath_tx_complete_buf(sc, bf, txq, &bf_head, &ts, 0, 0);
		spin_lock(&txq->axq_lock);
	}

	tid->seq_next = tid->seq_start;
	tid->baw_tail = tid->baw_head;
}

static void ath_tx_set_retry(struct ath_softc *sc, struct ath_txq *txq,
			     struct sk_buff *skb)
{
	struct ath_frame_info *fi = get_frame_info(skb);
	struct ieee80211_hdr *hdr;

	TX_STAT_INC(txq->axq_qnum, a_retries);
	if (fi->retries++ > 0)
		return;

	hdr = (struct ieee80211_hdr *)skb->data;
	hdr->frame_control |= cpu_to_le16(IEEE80211_FCTL_RETRY);
}

static struct ath_buf *ath_tx_get_buffer(struct ath_softc *sc)
{
	struct ath_buf *bf = NULL;

	spin_lock_bh(&sc->tx.txbuflock);

	if (unlikely(list_empty(&sc->tx.txbuf))) {
		spin_unlock_bh(&sc->tx.txbuflock);
		return NULL;
	}

	bf = list_first_entry(&sc->tx.txbuf, struct ath_buf, list);
	list_del(&bf->list);

	spin_unlock_bh(&sc->tx.txbuflock);

	return bf;
}

static void ath_tx_return_buffer(struct ath_softc *sc, struct ath_buf *bf)
{
	spin_lock_bh(&sc->tx.txbuflock);
	list_add_tail(&bf->list, &sc->tx.txbuf);
	spin_unlock_bh(&sc->tx.txbuflock);
}

static struct ath_buf* ath_clone_txbuf(struct ath_softc *sc, struct ath_buf *bf)
{
	struct ath_buf *tbf;

	tbf = ath_tx_get_buffer(sc);
	if (WARN_ON(!tbf))
		return NULL;

	ATH_TXBUF_RESET(tbf);

	tbf->bf_mpdu = bf->bf_mpdu;
	tbf->bf_buf_addr = bf->bf_buf_addr;
	memcpy(tbf->bf_desc, bf->bf_desc, sc->sc_ah->caps.tx_desc_len);
	tbf->bf_state = bf->bf_state;

	return tbf;
}

static void ath_tx_count_frames(struct ath_softc *sc, struct ath_buf *bf,
			        struct ath_tx_status *ts, int txok,
			        int *nframes, int *nbad)
{
	struct ath_frame_info *fi;
	u16 seq_st = 0;
	u32 ba[WME_BA_BMP_SIZE >> 5];
	int ba_index;
	int isaggr = 0;

	*nbad = 0;
	*nframes = 0;

	isaggr = bf_isaggr(bf);
	if (isaggr) {
		seq_st = ts->ts_seqnum;
		memcpy(ba, &ts->ba_low, WME_BA_BMP_SIZE >> 3);
	}

	while (bf) {
		fi = get_frame_info(bf->bf_mpdu);
		ba_index = ATH_BA_INDEX(seq_st, fi->seqno);

		(*nframes)++;
		if (!txok || (isaggr && !ATH_BA_ISSET(ba, ba_index)))
			(*nbad)++;

		bf = bf->bf_next;
	}
}


static void ath_tx_complete_aggr(struct ath_softc *sc, struct ath_txq *txq,
				 struct ath_buf *bf, struct list_head *bf_q,
				 struct ath_tx_status *ts, int txok, bool retry)
{
	struct ath_node *an = NULL;
	struct sk_buff *skb;
	struct ieee80211_sta *sta;
	struct ieee80211_hw *hw = sc->hw;
	struct ieee80211_hdr *hdr;
	struct ieee80211_tx_info *tx_info;
	struct ath_atx_tid *tid = NULL;
	struct ath_buf *bf_next, *bf_last = bf->bf_lastbf;
	struct list_head bf_head, bf_pending;
	u16 seq_st = 0, acked_cnt = 0, txfail_cnt = 0;
	u32 ba[WME_BA_BMP_SIZE >> 5];
	int isaggr, txfail, txpending, sendbar = 0, needreset = 0, nbad = 0;
	bool rc_update = true;
	struct ieee80211_tx_rate rates[4];
	struct ath_frame_info *fi;
	int nframes;
	u8 tidno;

	skb = bf->bf_mpdu;
	hdr = (struct ieee80211_hdr *)skb->data;

	tx_info = IEEE80211_SKB_CB(skb);

	memcpy(rates, tx_info->control.rates, sizeof(rates));

	rcu_read_lock();

	sta = ieee80211_find_sta_by_ifaddr(hw, hdr->addr1, hdr->addr2);
	if (!sta) {
		rcu_read_unlock();

		INIT_LIST_HEAD(&bf_head);
		while (bf) {
			bf_next = bf->bf_next;

			bf->bf_state.bf_type |= BUF_XRETRY;
			if ((sc->sc_ah->caps.hw_caps & ATH9K_HW_CAP_EDMA) ||
			    !bf->bf_stale || bf_next != NULL)
				list_move_tail(&bf->list, &bf_head);

			ath_tx_rc_status(sc, bf, ts, 1, 1, 0, false);
			ath_tx_complete_buf(sc, bf, txq, &bf_head, ts,
				0, 0);

			bf = bf_next;
		}
		return;
	}

	an = (struct ath_node *)sta->drv_priv;
	tidno = ieee80211_get_qos_ctl(hdr)[0] & IEEE80211_QOS_CTL_TID_MASK;
	tid = ATH_AN_2_TID(an, tidno);

	/*
	 * The hardware occasionally sends a tx status for the wrong TID.
	 * In this case, the BA status cannot be considered valid and all
	 * subframes need to be retransmitted
	 */
	if (tidno != ts->tid)
		txok = false;

	isaggr = bf_isaggr(bf);
	memset(ba, 0, WME_BA_BMP_SIZE >> 3);

	if (isaggr && txok) {
		if (ts->ts_flags & ATH9K_TX_BA) {
			seq_st = ts->ts_seqnum;
			memcpy(ba, &ts->ba_low, WME_BA_BMP_SIZE >> 3);
		} else {
			/*
			 * AR5416 can become deaf/mute when BA
			 * issue happens. Chip needs to be reset.
			 * But AP code may have sychronization issues
			 * when perform internal reset in this routine.
			 * Only enable reset in STA mode for now.
			 */
			if (sc->sc_ah->opmode == NL80211_IFTYPE_STATION)
				needreset = 1;
		}
	}

	INIT_LIST_HEAD(&bf_pending);
	INIT_LIST_HEAD(&bf_head);

	ath_tx_count_frames(sc, bf, ts, txok, &nframes, &nbad);
	while (bf) {
		txfail = txpending = sendbar = 0;
		bf_next = bf->bf_next;

		skb = bf->bf_mpdu;
		tx_info = IEEE80211_SKB_CB(skb);
		fi = get_frame_info(skb);

		if (ATH_BA_ISSET(ba, ATH_BA_INDEX(seq_st, fi->seqno))) {
			/* transmit completion, subframe is
			 * acked by block ack */
			acked_cnt++;
		} else if (!isaggr && txok) {
			/* transmit completion */
			acked_cnt++;
		} else {
			if (!(tid->state & AGGR_CLEANUP) && retry) {
				if (fi->retries < ATH_MAX_SW_RETRIES) {
					ath_tx_set_retry(sc, txq, bf->bf_mpdu);
					txpending = 1;
				} else {
					bf->bf_state.bf_type |= BUF_XRETRY;
					txfail = 1;
					sendbar = 1;
					txfail_cnt++;
				}
			} else {
				/*
				 * cleanup in progress, just fail
				 * the un-acked sub-frames
				 */
				txfail = 1;
			}
		}

		if (!(sc->sc_ah->caps.hw_caps & ATH9K_HW_CAP_EDMA) &&
		    bf_next == NULL) {
			/*
			 * Make sure the last desc is reclaimed if it
			 * not a holding desc.
			 */
			if (!bf_last->bf_stale)
				list_move_tail(&bf->list, &bf_head);
			else
				INIT_LIST_HEAD(&bf_head);
		} else {
			BUG_ON(list_empty(bf_q));
			list_move_tail(&bf->list, &bf_head);
		}

		if (!txpending || (tid->state & AGGR_CLEANUP)) {
			/*
			 * complete the acked-ones/xretried ones; update
			 * block-ack window
			 */
			spin_lock_bh(&txq->axq_lock);
			ath_tx_update_baw(sc, tid, fi->seqno);
			spin_unlock_bh(&txq->axq_lock);

			if (rc_update && (acked_cnt == 1 || txfail_cnt == 1)) {
				memcpy(tx_info->control.rates, rates, sizeof(rates));
				ath_tx_rc_status(sc, bf, ts, nframes, nbad, txok, true);
				rc_update = false;
			} else {
				ath_tx_rc_status(sc, bf, ts, nframes, nbad, txok, false);
			}

			ath_tx_complete_buf(sc, bf, txq, &bf_head, ts,
				!txfail, sendbar);
		} else {
			/* retry the un-acked ones */
			if (!(sc->sc_ah->caps.hw_caps & ATH9K_HW_CAP_EDMA)) {
				if (bf->bf_next == NULL && bf_last->bf_stale) {
					struct ath_buf *tbf;

					tbf = ath_clone_txbuf(sc, bf_last);
					/*
					 * Update tx baw and complete the
					 * frame with failed status if we
					 * run out of tx buf.
					 */
					if (!tbf) {
						spin_lock_bh(&txq->axq_lock);
						ath_tx_update_baw(sc, tid, fi->seqno);
						spin_unlock_bh(&txq->axq_lock);

						bf->bf_state.bf_type |=
							BUF_XRETRY;
						ath_tx_rc_status(sc, bf, ts, nframes,
								nbad, 0, false);
						ath_tx_complete_buf(sc, bf, txq,
								    &bf_head,
								    ts, 0, 0);
						break;
					}

					ath9k_hw_cleartxdesc(sc->sc_ah,
							     tbf->bf_desc);
					list_add_tail(&tbf->list, &bf_head);
				} else {
					/*
					 * Clear descriptor status words for
					 * software retry
					 */
					ath9k_hw_cleartxdesc(sc->sc_ah,
							     bf->bf_desc);
				}
			}

			/*
			 * Put this buffer to the temporary pending
			 * queue to retain ordering
			 */
			list_splice_tail_init(&bf_head, &bf_pending);
		}

		bf = bf_next;
	}

	/* prepend un-acked frames to the beginning of the pending frame queue */
	if (!list_empty(&bf_pending)) {
		spin_lock_bh(&txq->axq_lock);
		list_splice(&bf_pending, &tid->buf_q);
		ath_tx_queue_tid(txq, tid);
		spin_unlock_bh(&txq->axq_lock);
	}

	if (tid->state & AGGR_CLEANUP) {
		ath_tx_flush_tid(sc, tid);

		if (tid->baw_head == tid->baw_tail) {
			tid->state &= ~AGGR_ADDBA_COMPLETE;
			tid->state &= ~AGGR_CLEANUP;
		}
	}

	rcu_read_unlock();

	if (needreset) {
		spin_unlock_bh(&sc->sc_pcu_lock);
		ath_reset(sc, false);
		spin_lock_bh(&sc->sc_pcu_lock);
	}
}

static u32 ath_lookup_rate(struct ath_softc *sc, struct ath_buf *bf,
			   struct ath_atx_tid *tid)
{
	struct sk_buff *skb;
	struct ieee80211_tx_info *tx_info;
	struct ieee80211_tx_rate *rates;
	u32 max_4ms_framelen, frmlen;
	u16 aggr_limit, legacy = 0;
	int i;

	skb = bf->bf_mpdu;
	tx_info = IEEE80211_SKB_CB(skb);
	rates = tx_info->control.rates;

	/*
	 * Find the lowest frame length among the rate series that will have a
	 * 4ms transmit duration.
	 * TODO - TXOP limit needs to be considered.
	 */
	max_4ms_framelen = ATH_AMPDU_LIMIT_MAX;

	for (i = 0; i < 4; i++) {
		if (rates[i].count) {
			int modeidx;
			if (!(rates[i].flags & IEEE80211_TX_RC_MCS)) {
				legacy = 1;
				break;
			}

			if (rates[i].flags & IEEE80211_TX_RC_40_MHZ_WIDTH)
				modeidx = MCS_HT40;
			else
				modeidx = MCS_HT20;

			if (rates[i].flags & IEEE80211_TX_RC_SHORT_GI)
				modeidx++;

			frmlen = ath_max_4ms_framelen[modeidx][rates[i].idx];
			max_4ms_framelen = min(max_4ms_framelen, frmlen);
		}
	}

	/*
	 * limit aggregate size by the minimum rate if rate selected is
	 * not a probe rate, if rate selected is a probe rate then
	 * avoid aggregation of this packet.
	 */
	if (tx_info->flags & IEEE80211_TX_CTL_RATE_CTRL_PROBE || legacy)
		return 0;

	if (sc->sc_flags & SC_OP_BT_PRIORITY_DETECTED)
		aggr_limit = min((max_4ms_framelen * 3) / 8,
				 (u32)ATH_AMPDU_LIMIT_MAX);
	else
		aggr_limit = min(max_4ms_framelen,
				 (u32)ATH_AMPDU_LIMIT_MAX);

	/*
	 * h/w can accept aggregates upto 16 bit lengths (65535).
	 * The IE, however can hold upto 65536, which shows up here
	 * as zero. Ignore 65536 since we  are constrained by hw.
	 */
	if (tid->an->maxampdu)
		aggr_limit = min(aggr_limit, tid->an->maxampdu);

	return aggr_limit;
}

/*
 * Returns the number of delimiters to be added to
 * meet the minimum required mpdudensity.
 */
static int ath_compute_num_delims(struct ath_softc *sc, struct ath_atx_tid *tid,
				  struct ath_buf *bf, u16 frmlen)
{
	struct sk_buff *skb = bf->bf_mpdu;
	struct ieee80211_tx_info *tx_info = IEEE80211_SKB_CB(skb);
	u32 nsymbits, nsymbols;
	u16 minlen;
	u8 flags, rix;
	int width, streams, half_gi, ndelim, mindelim;
	struct ath_frame_info *fi = get_frame_info(bf->bf_mpdu);

	/* Select standard number of delimiters based on frame length alone */
	ndelim = ATH_AGGR_GET_NDELIM(frmlen);

	/*
	 * If encryption enabled, hardware requires some more padding between
	 * subframes.
	 * TODO - this could be improved to be dependent on the rate.
	 *      The hardware can keep up at lower rates, but not higher rates
	 */
	if (fi->keyix != ATH9K_TXKEYIX_INVALID)
		ndelim += ATH_AGGR_ENCRYPTDELIM;

	/*
	 * Convert desired mpdu density from microeconds to bytes based
	 * on highest rate in rate series (i.e. first rate) to determine
	 * required minimum length for subframe. Take into account
	 * whether high rate is 20 or 40Mhz and half or full GI.
	 *
	 * If there is no mpdu density restriction, no further calculation
	 * is needed.
	 */

	if (tid->an->mpdudensity == 0)
		return ndelim;

	rix = tx_info->control.rates[0].idx;
	flags = tx_info->control.rates[0].flags;
	width = (flags & IEEE80211_TX_RC_40_MHZ_WIDTH) ? 1 : 0;
	half_gi = (flags & IEEE80211_TX_RC_SHORT_GI) ? 1 : 0;

	if (half_gi)
		nsymbols = NUM_SYMBOLS_PER_USEC_HALFGI(tid->an->mpdudensity);
	else
		nsymbols = NUM_SYMBOLS_PER_USEC(tid->an->mpdudensity);

	if (nsymbols == 0)
		nsymbols = 1;

	streams = HT_RC_2_STREAMS(rix);
	nsymbits = bits_per_symbol[rix % 8][width] * streams;
	minlen = (nsymbols * nsymbits) / BITS_PER_BYTE;

	if (frmlen < minlen) {
		mindelim = (minlen - frmlen) / ATH_AGGR_DELIM_SZ;
		ndelim = max(mindelim, ndelim);
	}

	return ndelim;
}

static enum ATH_AGGR_STATUS ath_tx_form_aggr(struct ath_softc *sc,
					     struct ath_txq *txq,
					     struct ath_atx_tid *tid,
					     struct list_head *bf_q,
					     int *aggr_len)
{
#define PADBYTES(_len) ((4 - ((_len) % 4)) % 4)
	struct ath_buf *bf, *bf_first, *bf_prev = NULL;
	int rl = 0, nframes = 0, ndelim, prev_al = 0;
	u16 aggr_limit = 0, al = 0, bpad = 0,
		al_delta, h_baw = tid->baw_size / 2;
	enum ATH_AGGR_STATUS status = ATH_AGGR_DONE;
	struct ieee80211_tx_info *tx_info;
	struct ath_frame_info *fi;

	bf_first = list_first_entry(&tid->buf_q, struct ath_buf, list);

	do {
		bf = list_first_entry(&tid->buf_q, struct ath_buf, list);
		fi = get_frame_info(bf->bf_mpdu);

		/* do not step over block-ack window */
		if (!BAW_WITHIN(tid->seq_start, tid->baw_size, fi->seqno)) {
			status = ATH_AGGR_BAW_CLOSED;
			break;
		}

		if (!rl) {
			aggr_limit = ath_lookup_rate(sc, bf, tid);
			rl = 1;
		}

		/* do not exceed aggregation limit */
		al_delta = ATH_AGGR_DELIM_SZ + fi->framelen;

		if (nframes &&
		    (aggr_limit < (al + bpad + al_delta + prev_al))) {
			status = ATH_AGGR_LIMITED;
			break;
		}

		tx_info = IEEE80211_SKB_CB(bf->bf_mpdu);
		if (nframes && ((tx_info->flags & IEEE80211_TX_CTL_RATE_CTRL_PROBE) ||
			!(tx_info->control.rates[0].flags & IEEE80211_TX_RC_MCS)))
			break;

		/* do not exceed subframe limit */
		if (nframes >= min((int)h_baw, ATH_AMPDU_SUBFRAME_DEFAULT)) {
			status = ATH_AGGR_LIMITED;
			break;
		}
		nframes++;

		/* add padding for previous frame to aggregation length */
		al += bpad + al_delta;

		/*
		 * Get the delimiters needed to meet the MPDU
		 * density for this node.
		 */
		ndelim = ath_compute_num_delims(sc, tid, bf_first, fi->framelen);
		bpad = PADBYTES(al_delta) + (ndelim << 2);

		bf->bf_next = NULL;
		ath9k_hw_set_desc_link(sc->sc_ah, bf->bf_desc, 0);

		/* link buffers of this frame to the aggregate */
		if (!fi->retries)
			ath_tx_addto_baw(sc, tid, fi->seqno);
		ath9k_hw_set11n_aggr_middle(sc->sc_ah, bf->bf_desc, ndelim);
		list_move_tail(&bf->list, bf_q);
		if (bf_prev) {
			bf_prev->bf_next = bf;
			ath9k_hw_set_desc_link(sc->sc_ah, bf_prev->bf_desc,
					       bf->bf_daddr);
		}
		bf_prev = bf;

	} while (!list_empty(&tid->buf_q));

	*aggr_len = al;

	return status;
#undef PADBYTES
}

static void ath_tx_sched_aggr(struct ath_softc *sc, struct ath_txq *txq,
			      struct ath_atx_tid *tid)
{
	struct ath_buf *bf;
	enum ATH_AGGR_STATUS status;
	struct ath_frame_info *fi;
	struct list_head bf_q;
	int aggr_len;

	do {
		if (list_empty(&tid->buf_q))
			return;

		INIT_LIST_HEAD(&bf_q);

		status = ath_tx_form_aggr(sc, txq, tid, &bf_q, &aggr_len);

		/*
		 * no frames picked up to be aggregated;
		 * block-ack window is not open.
		 */
		if (list_empty(&bf_q))
			break;

		bf = list_first_entry(&bf_q, struct ath_buf, list);
		bf->bf_lastbf = list_entry(bf_q.prev, struct ath_buf, list);

		/* if only one frame, send as non-aggregate */
		if (bf == bf->bf_lastbf) {
			fi = get_frame_info(bf->bf_mpdu);

			bf->bf_state.bf_type &= ~BUF_AGGR;
			ath9k_hw_clr11n_aggr(sc->sc_ah, bf->bf_desc);
			ath_buf_set_rate(sc, bf, fi->framelen);
			ath_tx_txqaddbuf(sc, txq, &bf_q);
			continue;
		}

		/* setup first desc of aggregate */
		bf->bf_state.bf_type |= BUF_AGGR;
		ath_buf_set_rate(sc, bf, aggr_len);
		ath9k_hw_set11n_aggr_first(sc->sc_ah, bf->bf_desc, aggr_len);

		/* anchor last desc of aggregate */
		ath9k_hw_set11n_aggr_last(sc->sc_ah, bf->bf_lastbf->bf_desc);

		ath_tx_txqaddbuf(sc, txq, &bf_q);
		TX_STAT_INC(txq->axq_qnum, a_aggr);

	} while (txq->axq_ampdu_depth < ATH_AGGR_MIN_QDEPTH &&
		 status != ATH_AGGR_BAW_CLOSED);
}

int ath_tx_aggr_start(struct ath_softc *sc, struct ieee80211_sta *sta,
		      u16 tid, u16 *ssn)
{
	struct ath_atx_tid *txtid;
	struct ath_node *an;

	an = (struct ath_node *)sta->drv_priv;
	txtid = ATH_AN_2_TID(an, tid);

	if (txtid->state & (AGGR_CLEANUP | AGGR_ADDBA_COMPLETE))
		return -EAGAIN;

	txtid->state |= AGGR_ADDBA_PROGRESS;
	txtid->paused = true;
	*ssn = txtid->seq_start = txtid->seq_next;

	memset(txtid->tx_buf, 0, sizeof(txtid->tx_buf));
	txtid->baw_head = txtid->baw_tail = 0;

	return 0;
}

void ath_tx_aggr_stop(struct ath_softc *sc, struct ieee80211_sta *sta, u16 tid)
{
	struct ath_node *an = (struct ath_node *)sta->drv_priv;
	struct ath_atx_tid *txtid = ATH_AN_2_TID(an, tid);
	struct ath_txq *txq = txtid->ac->txq;

	if (txtid->state & AGGR_CLEANUP)
		return;

	if (!(txtid->state & AGGR_ADDBA_COMPLETE)) {
		txtid->state &= ~AGGR_ADDBA_PROGRESS;
		return;
	}

	spin_lock_bh(&txq->axq_lock);
	txtid->paused = true;

	/*
	 * If frames are still being transmitted for this TID, they will be
	 * cleaned up during tx completion. To prevent race conditions, this
	 * TID can only be reused after all in-progress subframes have been
	 * completed.
	 */
	if (txtid->baw_head != txtid->baw_tail)
		txtid->state |= AGGR_CLEANUP;
	else
		txtid->state &= ~AGGR_ADDBA_COMPLETE;
	spin_unlock_bh(&txq->axq_lock);

	ath_tx_flush_tid(sc, txtid);
}

void ath_tx_aggr_resume(struct ath_softc *sc, struct ieee80211_sta *sta, u16 tid)
{
	struct ath_atx_tid *txtid;
	struct ath_node *an;

	an = (struct ath_node *)sta->drv_priv;

	if (sc->sc_flags & SC_OP_TXAGGR) {
		txtid = ATH_AN_2_TID(an, tid);
		txtid->baw_size =
			IEEE80211_MIN_AMPDU_BUF << sta->ht_cap.ampdu_factor;
		txtid->state |= AGGR_ADDBA_COMPLETE;
		txtid->state &= ~AGGR_ADDBA_PROGRESS;
		ath_tx_resume_tid(sc, txtid);
	}
}

/********************/
/* Queue Management */
/********************/

static void ath_txq_drain_pending_buffers(struct ath_softc *sc,
					  struct ath_txq *txq)
{
	struct ath_atx_ac *ac, *ac_tmp;
	struct ath_atx_tid *tid, *tid_tmp;

	list_for_each_entry_safe(ac, ac_tmp, &txq->axq_acq, list) {
		list_del(&ac->list);
		ac->sched = false;
		list_for_each_entry_safe(tid, tid_tmp, &ac->tid_q, list) {
			list_del(&tid->list);
			tid->sched = false;
			ath_tid_drain(sc, txq, tid);
		}
	}
}

struct ath_txq *ath_txq_setup(struct ath_softc *sc, int qtype, int subtype)
{
	struct ath_hw *ah = sc->sc_ah;
	struct ath_common *common = ath9k_hw_common(ah);
	struct ath9k_tx_queue_info qi;
	static const int subtype_txq_to_hwq[] = {
		[WME_AC_BE] = ATH_TXQ_AC_BE,
		[WME_AC_BK] = ATH_TXQ_AC_BK,
		[WME_AC_VI] = ATH_TXQ_AC_VI,
		[WME_AC_VO] = ATH_TXQ_AC_VO,
	};
	int axq_qnum, i;

	memset(&qi, 0, sizeof(qi));
	qi.tqi_subtype = subtype_txq_to_hwq[subtype];
	qi.tqi_aifs = ATH9K_TXQ_USEDEFAULT;
	qi.tqi_cwmin = ATH9K_TXQ_USEDEFAULT;
	qi.tqi_cwmax = ATH9K_TXQ_USEDEFAULT;
	qi.tqi_physCompBuf = 0;

	/*
	 * Enable interrupts only for EOL and DESC conditions.
	 * We mark tx descriptors to receive a DESC interrupt
	 * when a tx queue gets deep; otherwise waiting for the
	 * EOL to reap descriptors.  Note that this is done to
	 * reduce interrupt load and this only defers reaping
	 * descriptors, never transmitting frames.  Aside from
	 * reducing interrupts this also permits more concurrency.
	 * The only potential downside is if the tx queue backs
	 * up in which case the top half of the kernel may backup
	 * due to a lack of tx descriptors.
	 *
	 * The UAPSD queue is an exception, since we take a desc-
	 * based intr on the EOSP frames.
	 */
	if (ah->caps.hw_caps & ATH9K_HW_CAP_EDMA) {
		qi.tqi_qflags = TXQ_FLAG_TXOKINT_ENABLE |
				TXQ_FLAG_TXERRINT_ENABLE;
	} else {
		if (qtype == ATH9K_TX_QUEUE_UAPSD)
			qi.tqi_qflags = TXQ_FLAG_TXDESCINT_ENABLE;
		else
			qi.tqi_qflags = TXQ_FLAG_TXEOLINT_ENABLE |
					TXQ_FLAG_TXDESCINT_ENABLE;
	}
	axq_qnum = ath9k_hw_setuptxqueue(ah, qtype, &qi);
	if (axq_qnum == -1) {
		/*
		 * NB: don't print a message, this happens
		 * normally on parts with too few tx queues
		 */
		return NULL;
	}
	if (axq_qnum >= ARRAY_SIZE(sc->tx.txq)) {
		ath_err(common, "qnum %u out of range, max %zu!\n",
			axq_qnum, ARRAY_SIZE(sc->tx.txq));
		ath9k_hw_releasetxqueue(ah, axq_qnum);
		return NULL;
	}
	if (!ATH_TXQ_SETUP(sc, axq_qnum)) {
		struct ath_txq *txq = &sc->tx.txq[axq_qnum];

		txq->axq_qnum = axq_qnum;
		txq->mac80211_qnum = -1;
		txq->axq_link = NULL;
		INIT_LIST_HEAD(&txq->axq_q);
		INIT_LIST_HEAD(&txq->axq_acq);
		spin_lock_init(&txq->axq_lock);
		txq->axq_depth = 0;
		txq->axq_ampdu_depth = 0;
		txq->axq_tx_inprogress = false;
		sc->tx.txqsetup |= 1<<axq_qnum;

		txq->txq_headidx = txq->txq_tailidx = 0;
		for (i = 0; i < ATH_TXFIFO_DEPTH; i++)
			INIT_LIST_HEAD(&txq->txq_fifo[i]);
		INIT_LIST_HEAD(&txq->txq_fifo_pending);
	}
	return &sc->tx.txq[axq_qnum];
}

int ath_txq_update(struct ath_softc *sc, int qnum,
		   struct ath9k_tx_queue_info *qinfo)
{
	struct ath_hw *ah = sc->sc_ah;
	int error = 0;
	struct ath9k_tx_queue_info qi;

	if (qnum == sc->beacon.beaconq) {
		/*
		 * XXX: for beacon queue, we just save the parameter.
		 * It will be picked up by ath_beaconq_config when
		 * it's necessary.
		 */
		sc->beacon.beacon_qi = *qinfo;
		return 0;
	}

	BUG_ON(sc->tx.txq[qnum].axq_qnum != qnum);

	ath9k_hw_get_txq_props(ah, qnum, &qi);
	qi.tqi_aifs = qinfo->tqi_aifs;
	qi.tqi_cwmin = qinfo->tqi_cwmin;
	qi.tqi_cwmax = qinfo->tqi_cwmax;
	qi.tqi_burstTime = qinfo->tqi_burstTime;
	qi.tqi_readyTime = qinfo->tqi_readyTime;

	if (!ath9k_hw_set_txq_props(ah, qnum, &qi)) {
		ath_err(ath9k_hw_common(sc->sc_ah),
			"Unable to update hardware queue %u!\n", qnum);
		error = -EIO;
	} else {
		ath9k_hw_resettxqueue(ah, qnum);
	}

	return error;
}

int ath_cabq_update(struct ath_softc *sc)
{
	struct ath9k_tx_queue_info qi;
	struct ath_beacon_config *cur_conf = &sc->cur_beacon_conf;
	int qnum = sc->beacon.cabq->axq_qnum;

	ath9k_hw_get_txq_props(sc->sc_ah, qnum, &qi);
	/*
	 * Ensure the readytime % is within the bounds.
	 */
	if (sc->config.cabqReadytime < ATH9K_READY_TIME_LO_BOUND)
		sc->config.cabqReadytime = ATH9K_READY_TIME_LO_BOUND;
	else if (sc->config.cabqReadytime > ATH9K_READY_TIME_HI_BOUND)
		sc->config.cabqReadytime = ATH9K_READY_TIME_HI_BOUND;

	qi.tqi_readyTime = (cur_conf->beacon_interval *
			    sc->config.cabqReadytime) / 100;
	ath_txq_update(sc, qnum, &qi);

	return 0;
}

static bool bf_is_ampdu_not_probing(struct ath_buf *bf)
{
    struct ieee80211_tx_info *info = IEEE80211_SKB_CB(bf->bf_mpdu);
    return bf_isampdu(bf) && !(info->flags & IEEE80211_TX_CTL_RATE_CTRL_PROBE);
}

/*
 * Drain a given TX queue (could be Beacon or Data)
 *
 * This assumes output has been stopped and
 * we do not need to block ath_tx_tasklet.
 */
void ath_draintxq(struct ath_softc *sc, struct ath_txq *txq, bool retry_tx)
{
	struct ath_buf *bf, *lastbf;
	struct list_head bf_head;
	struct ath_tx_status ts;

	memset(&ts, 0, sizeof(ts));
	INIT_LIST_HEAD(&bf_head);

	for (;;) {
		spin_lock_bh(&txq->axq_lock);

		if (sc->sc_ah->caps.hw_caps & ATH9K_HW_CAP_EDMA) {
			if (list_empty(&txq->txq_fifo[txq->txq_tailidx])) {
				txq->txq_headidx = txq->txq_tailidx = 0;
				spin_unlock_bh(&txq->axq_lock);
				break;
			} else {
				bf = list_first_entry(&txq->txq_fifo[txq->txq_tailidx],
						      struct ath_buf, list);
			}
		} else {
			if (list_empty(&txq->axq_q)) {
				txq->axq_link = NULL;
				spin_unlock_bh(&txq->axq_lock);
				break;
			}
			bf = list_first_entry(&txq->axq_q, struct ath_buf,
					      list);

			if (bf->bf_stale) {
				list_del(&bf->list);
				spin_unlock_bh(&txq->axq_lock);

				ath_tx_return_buffer(sc, bf);
				continue;
			}
		}

		lastbf = bf->bf_lastbf;

		if (sc->sc_ah->caps.hw_caps & ATH9K_HW_CAP_EDMA) {
			list_cut_position(&bf_head,
					  &txq->txq_fifo[txq->txq_tailidx],
					  &lastbf->list);
			INCR(txq->txq_tailidx, ATH_TXFIFO_DEPTH);
		} else {
			/* remove ath_buf's of the same mpdu from txq */
			list_cut_position(&bf_head, &txq->axq_q, &lastbf->list);
		}

		txq->axq_depth--;
		if (bf_is_ampdu_not_probing(bf))
			txq->axq_ampdu_depth--;
		spin_unlock_bh(&txq->axq_lock);

		if (bf_isampdu(bf))
			ath_tx_complete_aggr(sc, txq, bf, &bf_head, &ts, 0,
					     retry_tx);
		else
			ath_tx_complete_buf(sc, bf, txq, &bf_head, &ts, 0, 0);
	}

	spin_lock_bh(&txq->axq_lock);
	txq->axq_tx_inprogress = false;
	spin_unlock_bh(&txq->axq_lock);

	if (sc->sc_ah->caps.hw_caps & ATH9K_HW_CAP_EDMA) {
		spin_lock_bh(&txq->axq_lock);
		while (!list_empty(&txq->txq_fifo_pending)) {
			bf = list_first_entry(&txq->txq_fifo_pending,
					      struct ath_buf, list);
			list_cut_position(&bf_head,
					  &txq->txq_fifo_pending,
					  &bf->bf_lastbf->list);
			spin_unlock_bh(&txq->axq_lock);

			if (bf_isampdu(bf))
				ath_tx_complete_aggr(sc, txq, bf, &bf_head,
						     &ts, 0, retry_tx);
			else
				ath_tx_complete_buf(sc, bf, txq, &bf_head,
						    &ts, 0, 0);
			spin_lock_bh(&txq->axq_lock);
		}
		spin_unlock_bh(&txq->axq_lock);
	}

	/* flush any pending frames if aggregation is enabled */
	if (sc->sc_flags & SC_OP_TXAGGR) {
		if (!retry_tx) {
			spin_lock_bh(&txq->axq_lock);
			ath_txq_drain_pending_buffers(sc, txq);
			spin_unlock_bh(&txq->axq_lock);
		}
	}
}

bool ath_drain_all_txq(struct ath_softc *sc, bool retry_tx)
{
	struct ath_hw *ah = sc->sc_ah;
	struct ath_common *common = ath9k_hw_common(sc->sc_ah);
	struct ath_txq *txq;
	int i, npend = 0;

	if (sc->sc_flags & SC_OP_INVALID)
		return true;

	/* Stop beacon queue */
	ath9k_hw_stoptxdma(sc->sc_ah, sc->beacon.beaconq);

	/* Stop data queues */
	for (i = 0; i < ATH9K_NUM_TX_QUEUES; i++) {
		if (ATH_TXQ_SETUP(sc, i)) {
			txq = &sc->tx.txq[i];
			ath9k_hw_stoptxdma(ah, txq->axq_qnum);
			npend += ath9k_hw_numtxpending(ah, txq->axq_qnum);
		}
	}

	if (npend)
		ath_err(common, "Failed to stop TX DMA!\n");

	for (i = 0; i < ATH9K_NUM_TX_QUEUES; i++) {
		if (!ATH_TXQ_SETUP(sc, i))
			continue;

		/*
		 * The caller will resume queues with ieee80211_wake_queues.
		 * Mark the queue as not stopped to prevent ath_tx_complete
		 * from waking the queue too early.
		 */
		txq = &sc->tx.txq[i];
		txq->stopped = false;
		ath_draintxq(sc, txq, retry_tx);
	}

	return !npend;
}

void ath_tx_cleanupq(struct ath_softc *sc, struct ath_txq *txq)
{
	ath9k_hw_releasetxqueue(sc->sc_ah, txq->axq_qnum);
	sc->tx.txqsetup &= ~(1<<txq->axq_qnum);
}

/* For each axq_acq entry, for each tid, try to schedule packets
 * for transmit until ampdu_depth has reached min Q depth.
 */
void ath_txq_schedule(struct ath_softc *sc, struct ath_txq *txq)
{
	struct ath_atx_ac *ac, *ac_tmp, *last_ac;
	struct ath_atx_tid *tid, *last_tid;

	if (list_empty(&txq->axq_acq) ||
	    txq->axq_ampdu_depth >= ATH_AGGR_MIN_QDEPTH)
		return;

	ac = list_first_entry(&txq->axq_acq, struct ath_atx_ac, list);
	last_ac = list_entry(txq->axq_acq.prev, struct ath_atx_ac, list);

	list_for_each_entry_safe(ac, ac_tmp, &txq->axq_acq, list) {
		last_tid = list_entry(ac->tid_q.prev, struct ath_atx_tid, list);
		list_del(&ac->list);
		ac->sched = false;

		while (!list_empty(&ac->tid_q)) {
			tid = list_first_entry(&ac->tid_q, struct ath_atx_tid,
					       list);
			list_del(&tid->list);
			tid->sched = false;

			if (tid->paused)
				continue;

			ath_tx_sched_aggr(sc, txq, tid);

			/*
			 * add tid to round-robin queue if more frames
			 * are pending for the tid
			 */
			if (!list_empty(&tid->buf_q))
				ath_tx_queue_tid(txq, tid);

			if (tid == last_tid ||
			    txq->axq_ampdu_depth >= ATH_AGGR_MIN_QDEPTH)
				break;
		}

		if (!list_empty(&ac->tid_q)) {
			if (!ac->sched) {
				ac->sched = true;
				list_add_tail(&ac->list, &txq->axq_acq);
			}
		}

		if (ac == last_ac ||
		    txq->axq_ampdu_depth >= ATH_AGGR_MIN_QDEPTH)
			return;
	}
}

/***********/
/* TX, DMA */
/***********/

/*
 * Insert a chain of ath_buf (descriptors) on a txq and
 * assume the descriptors are already chained together by caller.
 */
static void ath_tx_txqaddbuf(struct ath_softc *sc, struct ath_txq *txq,
			     struct list_head *head)
{
	struct ath_hw *ah = sc->sc_ah;
	struct ath_common *common = ath9k_hw_common(ah);
	struct ath_buf *bf;

	/*
	 * Insert the frame on the outbound list and
	 * pass it on to the hardware.
	 */

	if (list_empty(head))
		return;

	bf = list_first_entry(head, struct ath_buf, list);

	ath_dbg(common, ATH_DBG_QUEUE,
		"qnum: %d, txq depth: %d\n", txq->axq_qnum, txq->axq_depth);

	if (sc->sc_ah->caps.hw_caps & ATH9K_HW_CAP_EDMA) {
		if (txq->axq_depth >= ATH_TXFIFO_DEPTH) {
			list_splice_tail_init(head, &txq->txq_fifo_pending);
			return;
		}
		if (!list_empty(&txq->txq_fifo[txq->txq_headidx]))
			ath_dbg(common, ATH_DBG_XMIT,
				"Initializing tx fifo %d which is non-empty\n",
				txq->txq_headidx);
		INIT_LIST_HEAD(&txq->txq_fifo[txq->txq_headidx]);
		list_splice_init(head, &txq->txq_fifo[txq->txq_headidx]);
		INCR(txq->txq_headidx, ATH_TXFIFO_DEPTH);
		TX_STAT_INC(txq->axq_qnum, puttxbuf);
		ath9k_hw_puttxbuf(ah, txq->axq_qnum, bf->bf_daddr);
		ath_dbg(common, ATH_DBG_XMIT, "TXDP[%u] = %llx (%p)\n",
			txq->axq_qnum, ito64(bf->bf_daddr), bf->bf_desc);
	} else {
		list_splice_tail_init(head, &txq->axq_q);

		if (txq->axq_link == NULL) {
			TX_STAT_INC(txq->axq_qnum, puttxbuf);
			ath9k_hw_puttxbuf(ah, txq->axq_qnum, bf->bf_daddr);
			ath_dbg(common, ATH_DBG_XMIT, "TXDP[%u] = %llx (%p)\n",
				txq->axq_qnum, ito64(bf->bf_daddr),
				bf->bf_desc);
		} else {
			*txq->axq_link = bf->bf_daddr;
			ath_dbg(common, ATH_DBG_XMIT,
				"link[%u] (%p)=%llx (%p)\n",
				txq->axq_qnum, txq->axq_link,
				ito64(bf->bf_daddr), bf->bf_desc);
		}
		ath9k_hw_get_desc_link(ah, bf->bf_lastbf->bf_desc,
				       &txq->axq_link);
		TX_STAT_INC(txq->axq_qnum, txstart);
		ath9k_hw_txstart(ah, txq->axq_qnum);
	}
	txq->axq_depth++;
	if (bf_is_ampdu_not_probing(bf))
		txq->axq_ampdu_depth++;
}

static void ath_tx_send_ampdu(struct ath_softc *sc, struct ath_atx_tid *tid,
			      struct ath_buf *bf, struct ath_tx_control *txctl)
{
	struct ath_frame_info *fi = get_frame_info(bf->bf_mpdu);
	struct list_head bf_head;

	bf->bf_state.bf_type |= BUF_AMPDU;

	/*
	 * Do not queue to h/w when any of the following conditions is true:
	 * - there are pending frames in software queue
	 * - the TID is currently paused for ADDBA/BAR request
	 * - seqno is not within block-ack window
	 * - h/w queue depth exceeds low water mark
	 */
	if (!list_empty(&tid->buf_q) || tid->paused ||
	    !BAW_WITHIN(tid->seq_start, tid->baw_size, fi->seqno) ||
	    txctl->txq->axq_ampdu_depth >= ATH_AGGR_MIN_QDEPTH) {
		/*
		 * Add this frame to software queue for scheduling later
		 * for aggregation.
		 */
		TX_STAT_INC(txctl->txq->axq_qnum, a_queued_sw);
		list_add_tail(&bf->list, &tid->buf_q);
		ath_tx_queue_tid(txctl->txq, tid);
		return;
	}

	INIT_LIST_HEAD(&bf_head);
	list_add(&bf->list, &bf_head);

	/* Add sub-frame to BAW */
	if (!fi->retries)
		ath_tx_addto_baw(sc, tid, fi->seqno);

	/* Queue to h/w without aggregation */
	TX_STAT_INC(txctl->txq->axq_qnum, a_queued_hw);
	bf->bf_lastbf = bf;
	ath_buf_set_rate(sc, bf, fi->framelen);
	ath_tx_txqaddbuf(sc, txctl->txq, &bf_head);
}

static void ath_tx_send_normal(struct ath_softc *sc, struct ath_txq *txq,
			       struct ath_atx_tid *tid,
			       struct list_head *bf_head)
{
	struct ath_frame_info *fi;
	struct ath_buf *bf;

	bf = list_first_entry(bf_head, struct ath_buf, list);
	bf->bf_state.bf_type &= ~BUF_AMPDU;

	/* update starting sequence number for subsequent ADDBA request */
	if (tid)
		INCR(tid->seq_start, IEEE80211_SEQ_MAX);

	bf->bf_lastbf = bf;
	fi = get_frame_info(bf->bf_mpdu);
	ath_buf_set_rate(sc, bf, fi->framelen);
	ath_tx_txqaddbuf(sc, txq, bf_head);
	TX_STAT_INC(txq->axq_qnum, queued);
}

static enum ath9k_pkt_type get_hw_packet_type(struct sk_buff *skb)
{
	struct ieee80211_hdr *hdr;
	enum ath9k_pkt_type htype;
	__le16 fc;

	hdr = (struct ieee80211_hdr *)skb->data;
	fc = hdr->frame_control;

	if (ieee80211_is_beacon(fc))
		htype = ATH9K_PKT_TYPE_BEACON;
	else if (ieee80211_is_probe_resp(fc))
		htype = ATH9K_PKT_TYPE_PROBE_RESP;
	else if (ieee80211_is_atim(fc))
		htype = ATH9K_PKT_TYPE_ATIM;
	else if (ieee80211_is_pspoll(fc))
		htype = ATH9K_PKT_TYPE_PSPOLL;
	else
		htype = ATH9K_PKT_TYPE_NORMAL;

	return htype;
}

static void setup_frame_info(struct ieee80211_hw *hw, struct sk_buff *skb,
			     int framelen)
{
	struct ath_softc *sc = hw->priv;
	struct ieee80211_tx_info *tx_info = IEEE80211_SKB_CB(skb);
	struct ieee80211_sta *sta = tx_info->control.sta;
	struct ieee80211_key_conf *hw_key = tx_info->control.hw_key;
	struct ieee80211_hdr *hdr;
	struct ath_frame_info *fi = get_frame_info(skb);
	struct ath_node *an;
	struct ath_atx_tid *tid;
	enum ath9k_key_type keytype;
	u16 seqno = 0;
	u8 tidno;

	keytype = ath9k_cmn_get_hw_crypto_keytype(skb);

	hdr = (struct ieee80211_hdr *)skb->data;
	if (sta && ieee80211_is_data_qos(hdr->frame_control) &&
		conf_is_ht(&hw->conf) && (sc->sc_flags & SC_OP_TXAGGR)) {

		an = (struct ath_node *) sta->drv_priv;
		tidno = ieee80211_get_qos_ctl(hdr)[0] & IEEE80211_QOS_CTL_TID_MASK;

		/*
		 * Override seqno set by upper layer with the one
		 * in tx aggregation state.
		 */
		tid = ATH_AN_2_TID(an, tidno);
		seqno = tid->seq_next;
		hdr->seq_ctrl = cpu_to_le16(seqno << IEEE80211_SEQ_SEQ_SHIFT);
		INCR(tid->seq_next, IEEE80211_SEQ_MAX);
	}

	memset(fi, 0, sizeof(*fi));
	if (hw_key)
		fi->keyix = hw_key->hw_key_idx;
	else
		fi->keyix = ATH9K_TXKEYIX_INVALID;
	fi->keytype = keytype;
	fi->framelen = framelen;
	fi->seqno = seqno;
}

static int setup_tx_flags(struct sk_buff *skb)
{
	struct ieee80211_tx_info *tx_info = IEEE80211_SKB_CB(skb);
	int flags = 0;

	flags |= ATH9K_TXDESC_CLRDMASK; /* needed for crypto errors */
	flags |= ATH9K_TXDESC_INTREQ;

	if (tx_info->flags & IEEE80211_TX_CTL_NO_ACK)
		flags |= ATH9K_TXDESC_NOACK;

	if (tx_info->flags & IEEE80211_TX_CTL_LDPC)
		flags |= ATH9K_TXDESC_LDPC;

	return flags;
}

/*
 * rix - rate index
 * pktlen - total bytes (delims + data + fcs + pads + pad delims)
 * width  - 0 for 20 MHz, 1 for 40 MHz
 * half_gi - to use 4us v/s 3.6 us for symbol time
 */
static u32 ath_pkt_duration(struct ath_softc *sc, u8 rix, int pktlen,
			    int width, int half_gi, bool shortPreamble)
{
	u32 nbits, nsymbits, duration, nsymbols;
	int streams;

	/* find number of symbols: PLCP + data */
	streams = HT_RC_2_STREAMS(rix);
	nbits = (pktlen << 3) + OFDM_PLCP_BITS;
	nsymbits = bits_per_symbol[rix % 8][width] * streams;
	nsymbols = (nbits + nsymbits - 1) / nsymbits;

	if (!half_gi)
		duration = SYMBOL_TIME(nsymbols);
	else
		duration = SYMBOL_TIME_HALFGI(nsymbols);

	/* addup duration for legacy/ht training and signal fields */
	duration += L_STF + L_LTF + L_SIG + HT_SIG + HT_STF + HT_LTF(streams);

	return duration;
}

u8 ath_txchainmask_reduction(struct ath_softc *sc, u8 chainmask, u32 rate)
{
	struct ath_hw *ah = sc->sc_ah;
	struct ath9k_channel *curchan = ah->curchan;
	if ((sc->sc_flags & SC_OP_ENABLE_APM) &&
			(curchan->channelFlags & CHANNEL_5GHZ) &&
			(chainmask == 0x7) && (rate < 0x90))
		return 0x3;
	else
		return chainmask;
}

static void ath_buf_set_rate(struct ath_softc *sc, struct ath_buf *bf, int len)
{
	struct ath_common *common = ath9k_hw_common(sc->sc_ah);
	struct ath9k_11n_rate_series series[4];
	struct sk_buff *skb;
	struct ieee80211_tx_info *tx_info;
	struct ieee80211_tx_rate *rates;
	const struct ieee80211_rate *rate;
	struct ieee80211_hdr *hdr;
	int i, flags = 0;
	u8 rix = 0, ctsrate = 0;
	bool is_pspoll;

	memset(series, 0, sizeof(struct ath9k_11n_rate_series) * 4);

	skb = bf->bf_mpdu;
	tx_info = IEEE80211_SKB_CB(skb);
	rates = tx_info->control.rates;
	hdr = (struct ieee80211_hdr *)skb->data;
	is_pspoll = ieee80211_is_pspoll(hdr->frame_control);

	/*
	 * We check if Short Preamble is needed for the CTS rate by
	 * checking the BSS's global flag.
	 * But for the rate series, IEEE80211_TX_RC_USE_SHORT_PREAMBLE is used.
	 */
	rate = ieee80211_get_rts_cts_rate(sc->hw, tx_info);
	ctsrate = rate->hw_value;
	if (sc->sc_flags & SC_OP_PREAMBLE_SHORT)
		ctsrate |= rate->hw_value_short;

	for (i = 0; i < 4; i++) {
		bool is_40, is_sgi, is_sp;
		int phy;

		if (!rates[i].count || (rates[i].idx < 0))
			continue;

		rix = rates[i].idx;
		series[i].Tries = rates[i].count;

		if ((sc->config.ath_aggr_prot && bf_isaggr(bf)) ||
		    (rates[i].flags & IEEE80211_TX_RC_USE_RTS_CTS)) {
			series[i].RateFlags |= ATH9K_RATESERIES_RTS_CTS;
			flags |= ATH9K_TXDESC_RTSENA;
		} else if (rates[i].flags & IEEE80211_TX_RC_USE_CTS_PROTECT) {
			series[i].RateFlags |= ATH9K_RATESERIES_RTS_CTS;
			flags |= ATH9K_TXDESC_CTSENA;
		}

		if (rates[i].flags & IEEE80211_TX_RC_40_MHZ_WIDTH)
			series[i].RateFlags |= ATH9K_RATESERIES_2040;
		if (rates[i].flags & IEEE80211_TX_RC_SHORT_GI)
			series[i].RateFlags |= ATH9K_RATESERIES_HALFGI;

		is_sgi = !!(rates[i].flags & IEEE80211_TX_RC_SHORT_GI);
		is_40 = !!(rates[i].flags & IEEE80211_TX_RC_40_MHZ_WIDTH);
		is_sp = !!(rates[i].flags & IEEE80211_TX_RC_USE_SHORT_PREAMBLE);

		if (rates[i].flags & IEEE80211_TX_RC_MCS) {
			/* MCS rates */
			series[i].Rate = rix | 0x80;
			series[i].ChSel = ath_txchainmask_reduction(sc,
					common->tx_chainmask, series[i].Rate);
			series[i].PktDuration = ath_pkt_duration(sc, rix, len,
				 is_40, is_sgi, is_sp);
			if (rix < 8 && (tx_info->flags & IEEE80211_TX_CTL_STBC))
				series[i].RateFlags |= ATH9K_RATESERIES_STBC;
			continue;
		}

		/* legacy rates */
		if ((tx_info->band == IEEE80211_BAND_2GHZ) &&
		    !(rate->flags & IEEE80211_RATE_ERP_G))
			phy = WLAN_RC_PHY_CCK;
		else
			phy = WLAN_RC_PHY_OFDM;

		rate = &sc->sbands[tx_info->band].bitrates[rates[i].idx];
		series[i].Rate = rate->hw_value;
		if (rate->hw_value_short) {
			if (rates[i].flags & IEEE80211_TX_RC_USE_SHORT_PREAMBLE)
				series[i].Rate |= rate->hw_value_short;
		} else {
			is_sp = false;
		}

		if (bf->bf_state.bfs_paprd)
			series[i].ChSel = common->tx_chainmask;
		else
			series[i].ChSel = ath_txchainmask_reduction(sc,
					common->tx_chainmask, series[i].Rate);

		series[i].PktDuration = ath9k_hw_computetxtime(sc->sc_ah,
			phy, rate->bitrate * 100, len, rix, is_sp);
	}

	/* For AR5416 - RTS cannot be followed by a frame larger than 8K */
	if (bf_isaggr(bf) && (len > sc->sc_ah->caps.rts_aggr_limit))
		flags &= ~ATH9K_TXDESC_RTSENA;

	/* ATH9K_TXDESC_RTSENA and ATH9K_TXDESC_CTSENA are mutually exclusive. */
	if (flags & ATH9K_TXDESC_RTSENA)
		flags &= ~ATH9K_TXDESC_CTSENA;

	/* set dur_update_en for l-sig computation except for PS-Poll frames */
	ath9k_hw_set11n_ratescenario(sc->sc_ah, bf->bf_desc,
				     bf->bf_lastbf->bf_desc,
				     !is_pspoll, ctsrate,
				     0, series, 4, flags);

	if (sc->config.ath_aggr_prot && flags)
		ath9k_hw_set11n_burstduration(sc->sc_ah, bf->bf_desc, 8192);
}

static struct ath_buf *ath_tx_setup_buffer(struct ieee80211_hw *hw,
					   struct ath_txq *txq,
					   struct sk_buff *skb)
{
	struct ath_softc *sc = hw->priv;
	struct ath_hw *ah = sc->sc_ah;
	struct ath_common *common = ath9k_hw_common(sc->sc_ah);
	struct ath_frame_info *fi = get_frame_info(skb);
	struct ath_buf *bf;
	struct ath_desc *ds;
	int frm_type;

	bf = ath_tx_get_buffer(sc);
	if (!bf) {
		ath_dbg(common, ATH_DBG_XMIT, "TX buffers are full\n");
		return NULL;
	}

	ATH_TXBUF_RESET(bf);

	bf->bf_flags = setup_tx_flags(skb);
	bf->bf_mpdu = skb;

	bf->bf_buf_addr = dma_map_single(sc->dev, skb->data,
					 skb->len, DMA_TO_DEVICE);
	if (unlikely(dma_mapping_error(sc->dev, bf->bf_buf_addr))) {
		bf->bf_mpdu = NULL;
		bf->bf_buf_addr = 0;
		ath_err(ath9k_hw_common(sc->sc_ah),
			"dma_mapping_error() on TX\n");
		ath_tx_return_buffer(sc, bf);
		return NULL;
	}

	frm_type = get_hw_packet_type(skb);

	ds = bf->bf_desc;
	ath9k_hw_set_desc_link(ah, ds, 0);

	ath9k_hw_set11n_txdesc(ah, ds, fi->framelen, frm_type, MAX_RATE_POWER,
			       fi->keyix, fi->keytype, bf->bf_flags);

	ath9k_hw_filltxdesc(ah, ds,
			    skb->len,	/* segment length */
			    true,	/* first segment */
			    true,	/* last segment */
			    ds,		/* first descriptor */
			    bf->bf_buf_addr,
			    txq->axq_qnum);


	return bf;
}

/* FIXME: tx power */
static void ath_tx_start_dma(struct ath_softc *sc, struct ath_buf *bf,
			     struct ath_tx_control *txctl)
{
	struct sk_buff *skb = bf->bf_mpdu;
	struct ieee80211_tx_info *tx_info = IEEE80211_SKB_CB(skb);
	struct ieee80211_hdr *hdr = (struct ieee80211_hdr *)skb->data;
	struct list_head bf_head;
	struct ath_atx_tid *tid = NULL;
	u8 tidno;

	spin_lock_bh(&txctl->txq->axq_lock);

	if (ieee80211_is_data_qos(hdr->frame_control) && txctl->an) {
		tidno = ieee80211_get_qos_ctl(hdr)[0] &
			IEEE80211_QOS_CTL_TID_MASK;
		tid = ATH_AN_2_TID(txctl->an, tidno);

		WARN_ON(tid->ac->txq != txctl->txq);
	}

	if ((tx_info->flags & IEEE80211_TX_CTL_AMPDU) && tid) {
		/*
		 * Try aggregation if it's a unicast data frame
		 * and the destination is HT capable.
		 */
		ath_tx_send_ampdu(sc, tid, bf, txctl);
	} else {
		INIT_LIST_HEAD(&bf_head);
		list_add_tail(&bf->list, &bf_head);

		bf->bf_state.bfs_ftype = txctl->frame_type;
		bf->bf_state.bfs_paprd = txctl->paprd;

		if (bf->bf_state.bfs_paprd)
			ar9003_hw_set_paprd_txdesc(sc->sc_ah, bf->bf_desc,
						   bf->bf_state.bfs_paprd);

		if (txctl->paprd)
			bf->bf_state.bfs_paprd_timestamp = jiffies;

		ath_tx_send_normal(sc, txctl->txq, tid, &bf_head);
	}

	spin_unlock_bh(&txctl->txq->axq_lock);
}

/* Upon failure caller should free skb */
int ath_tx_start(struct ieee80211_hw *hw, struct sk_buff *skb,
		 struct ath_tx_control *txctl)
{
	struct ieee80211_hdr *hdr = (struct ieee80211_hdr *) skb->data;
	struct ieee80211_tx_info *info = IEEE80211_SKB_CB(skb);
	struct ieee80211_sta *sta = info->control.sta;
	struct ath_softc *sc = hw->priv;
	struct ath_txq *txq = txctl->txq;
	struct ath_buf *bf;
	int padpos, padsize;
	int frmlen = skb->len + FCS_LEN;
	int q;

	/* NOTE:  sta can be NULL according to net/mac80211.h */
	if (sta)
		txctl->an = (struct ath_node *)sta->drv_priv;

	if (info->control.hw_key)
		frmlen += info->control.hw_key->icv_len;

	/*
	 * As a temporary workaround, assign seq# here; this will likely need
	 * to be cleaned up to work better with Beacon transmission and virtual
	 * BSSes.
	 */
	if (info->flags & IEEE80211_TX_CTL_ASSIGN_SEQ) {
		if (info->flags & IEEE80211_TX_CTL_FIRST_FRAGMENT)
			sc->tx.seq_no += 0x10;
		hdr->seq_ctrl &= cpu_to_le16(IEEE80211_SCTL_FRAG);
		hdr->seq_ctrl |= cpu_to_le16(sc->tx.seq_no);
	}

	/* Add the padding after the header if this is not already done */
	padpos = ath9k_cmn_padpos(hdr->frame_control);
	padsize = padpos & 3;
	if (padsize && skb->len > padpos) {
		if (skb_headroom(skb) < padsize)
			return -ENOMEM;

		skb_push(skb, padsize);
		memmove(skb->data, skb->data + padsize, padpos);
	}

	setup_frame_info(hw, skb, frmlen);

	/*
	 * At this point, the vif, hw_key and sta pointers in the tx control
	 * info are no longer valid (overwritten by the ath_frame_info data.
	 */

	bf = ath_tx_setup_buffer(hw, txctl->txq, skb);
	if (unlikely(!bf))
		return -ENOMEM;

	q = skb_get_queue_mapping(skb);
	spin_lock_bh(&txq->axq_lock);
	if (txq == sc->tx.txq_map[q] &&
	    ++txq->pending_frames > ATH_MAX_QDEPTH && !txq->stopped) {
		ieee80211_stop_queue(sc->hw, q);
		txq->stopped = 1;
	}
	spin_unlock_bh(&txq->axq_lock);

	ath_tx_start_dma(sc, bf, txctl);

	return 0;
}

/*****************/
/* TX Completion */
/*****************/

static void ath_tx_complete(struct ath_softc *sc, struct sk_buff *skb,
			    int tx_flags, int ftype, struct ath_txq *txq)
{
	struct ieee80211_hw *hw = sc->hw;
	struct ieee80211_tx_info *tx_info = IEEE80211_SKB_CB(skb);
	struct ath_common *common = ath9k_hw_common(sc->sc_ah);
	struct ieee80211_hdr * hdr = (struct ieee80211_hdr *)skb->data;
	int q, padpos, padsize;

	ath_dbg(common, ATH_DBG_XMIT, "TX complete: skb: %p\n", skb);

	if (tx_flags & ATH_TX_BAR)
		tx_info->flags |= IEEE80211_TX_STAT_AMPDU_NO_BACK;

	if (!(tx_flags & (ATH_TX_ERROR | ATH_TX_XRETRY))) {
		/* Frame was ACKed */
		tx_info->flags |= IEEE80211_TX_STAT_ACK;
	}

	padpos = ath9k_cmn_padpos(hdr->frame_control);
	padsize = padpos & 3;
	if (padsize && skb->len>padpos+padsize) {
		/*
		 * Remove MAC header padding before giving the frame back to
		 * mac80211.
		 */
		memmove(skb->data + padsize, skb->data, padpos);
		skb_pull(skb, padsize);
	}

	if (sc->ps_flags & PS_WAIT_FOR_TX_ACK) {
		sc->ps_flags &= ~PS_WAIT_FOR_TX_ACK;
		ath_dbg(common, ATH_DBG_PS,
			"Going back to sleep after having received TX status (0x%lx)\n",
			sc->ps_flags & (PS_WAIT_FOR_BEACON |
					PS_WAIT_FOR_CAB |
					PS_WAIT_FOR_PSPOLL_DATA |
					PS_WAIT_FOR_TX_ACK));
	}

	q = skb_get_queue_mapping(skb);
	if (txq == sc->tx.txq_map[q]) {
		spin_lock_bh(&txq->axq_lock);
		if (WARN_ON(--txq->pending_frames < 0))
			txq->pending_frames = 0;

		if (txq->stopped && txq->pending_frames < ATH_MAX_QDEPTH) {
			ieee80211_wake_queue(sc->hw, q);
			txq->stopped = 0;
		}
		spin_unlock_bh(&txq->axq_lock);
	}

	ieee80211_tx_status(hw, skb);
}

static void ath_tx_complete_buf(struct ath_softc *sc, struct ath_buf *bf,
				struct ath_txq *txq, struct list_head *bf_q,
				struct ath_tx_status *ts, int txok, int sendbar)
{
	struct sk_buff *skb = bf->bf_mpdu;
	unsigned long flags;
	int tx_flags = 0;

	if (sendbar)
		tx_flags = ATH_TX_BAR;

	if (!txok) {
		tx_flags |= ATH_TX_ERROR;

		if (bf_isxretried(bf))
			tx_flags |= ATH_TX_XRETRY;
	}

	dma_unmap_single(sc->dev, bf->bf_buf_addr, skb->len, DMA_TO_DEVICE);
	bf->bf_buf_addr = 0;

	if (bf->bf_state.bfs_paprd) {
		if (time_after(jiffies,
				bf->bf_state.bfs_paprd_timestamp +
				msecs_to_jiffies(ATH_PAPRD_TIMEOUT)))
			dev_kfree_skb_any(skb);
		else
			complete(&sc->paprd_complete);
	} else {
		ath_debug_stat_tx(sc, bf, ts, txq);
		ath_tx_complete(sc, skb, tx_flags,
				bf->bf_state.bfs_ftype, txq);
	}
	/* At this point, skb (bf->bf_mpdu) is consumed...make sure we don't
	 * accidentally reference it later.
	 */
	bf->bf_mpdu = NULL;

	/*
	 * Return the list of ath_buf of this mpdu to free queue
	 */
	spin_lock_irqsave(&sc->tx.txbuflock, flags);
	list_splice_tail_init(bf_q, &sc->tx.txbuf);
	spin_unlock_irqrestore(&sc->tx.txbuflock, flags);
}

static void ath_tx_rc_status(struct ath_softc *sc, struct ath_buf *bf,
			     struct ath_tx_status *ts, int nframes, int nbad,
			     int txok, bool update_rc)
{
	struct sk_buff *skb = bf->bf_mpdu;
	struct ieee80211_hdr *hdr = (struct ieee80211_hdr *)skb->data;
	struct ieee80211_tx_info *tx_info = IEEE80211_SKB_CB(skb);
	struct ieee80211_hw *hw = sc->hw;
	struct ath_hw *ah = sc->sc_ah;
	u8 i, tx_rateindex;

	if (txok)
		tx_info->status.ack_signal = ts->ts_rssi;

	tx_rateindex = ts->ts_rateindex;
	WARN_ON(tx_rateindex >= hw->max_rates);

	if (ts->ts_status & ATH9K_TXERR_FILT)
		tx_info->flags |= IEEE80211_TX_STAT_TX_FILTERED;
	if ((tx_info->flags & IEEE80211_TX_CTL_AMPDU) && update_rc) {
		tx_info->flags |= IEEE80211_TX_STAT_AMPDU;

		BUG_ON(nbad > nframes);

		tx_info->status.ampdu_len = nframes;
		tx_info->status.ampdu_ack_len = nframes - nbad;
	}

	if ((ts->ts_status & ATH9K_TXERR_FILT) == 0 &&
	    (bf->bf_flags & ATH9K_TXDESC_NOACK) == 0 && update_rc) {
		/*
		 * If an underrun error is seen assume it as an excessive
		 * retry only if max frame trigger level has been reached
		 * (2 KB for single stream, and 4 KB for dual stream).
		 * Adjust the long retry as if the frame was tried
		 * hw->max_rate_tries times to affect how rate control updates
		 * PER for the failed rate.
		 * In case of congestion on the bus penalizing this type of
		 * underruns should help hardware actually transmit new frames
		 * successfully by eventually preferring slower rates.
		 * This itself should also alleviate congestion on the bus.
		 */
		if (ieee80211_is_data(hdr->frame_control) &&
		    (ts->ts_flags & (ATH9K_TX_DATA_UNDERRUN |
		                     ATH9K_TX_DELIM_UNDERRUN)) &&
		    ah->tx_trig_level >= sc->sc_ah->caps.tx_triglevel_max)
			tx_info->status.rates[tx_rateindex].count =
				hw->max_rate_tries;
	}

	for (i = tx_rateindex + 1; i < hw->max_rates; i++) {
		tx_info->status.rates[i].count = 0;
		tx_info->status.rates[i].idx = -1;
	}

	tx_info->status.rates[tx_rateindex].count = ts->ts_longretry + 1;
}

static void ath_tx_processq(struct ath_softc *sc, struct ath_txq *txq)
{
	struct ath_hw *ah = sc->sc_ah;
	struct ath_common *common = ath9k_hw_common(ah);
	struct ath_buf *bf, *lastbf, *bf_held = NULL;
	struct list_head bf_head;
	struct ath_desc *ds;
	struct ath_tx_status ts;
	int txok;
	int status;

	ath_dbg(common, ATH_DBG_QUEUE, "tx queue %d (%x), link %p\n",
		txq->axq_qnum, ath9k_hw_gettxbuf(sc->sc_ah, txq->axq_qnum),
		txq->axq_link);

	for (;;) {
		spin_lock_bh(&txq->axq_lock);
		if (list_empty(&txq->axq_q)) {
			txq->axq_link = NULL;
<<<<<<< HEAD
			if (sc->sc_flags & SC_OP_TXAGGR)
=======
			if (sc->sc_flags & SC_OP_TXAGGR &&
			    !txq->txq_flush_inprogress)
>>>>>>> 320d6c1b
				ath_txq_schedule(sc, txq);
			spin_unlock_bh(&txq->axq_lock);
			break;
		}
		bf = list_first_entry(&txq->axq_q, struct ath_buf, list);

		/*
		 * There is a race condition that a BH gets scheduled
		 * after sw writes TxE and before hw re-load the last
		 * descriptor to get the newly chained one.
		 * Software must keep the last DONE descriptor as a
		 * holding descriptor - software does so by marking
		 * it with the STALE flag.
		 */
		bf_held = NULL;
		if (bf->bf_stale) {
			bf_held = bf;
			if (list_is_last(&bf_held->list, &txq->axq_q)) {
				spin_unlock_bh(&txq->axq_lock);
				break;
			} else {
				bf = list_entry(bf_held->list.next,
						struct ath_buf, list);
			}
		}

		lastbf = bf->bf_lastbf;
		ds = lastbf->bf_desc;

		memset(&ts, 0, sizeof(ts));
		status = ath9k_hw_txprocdesc(ah, ds, &ts);
		if (status == -EINPROGRESS) {
			spin_unlock_bh(&txq->axq_lock);
			break;
		}
		TX_STAT_INC(txq->axq_qnum, txprocdesc);

		/*
		 * Remove ath_buf's of the same transmit unit from txq,
		 * however leave the last descriptor back as the holding
		 * descriptor for hw.
		 */
		lastbf->bf_stale = true;
		INIT_LIST_HEAD(&bf_head);
		if (!list_is_singular(&lastbf->list))
			list_cut_position(&bf_head,
				&txq->axq_q, lastbf->list.prev);

		txq->axq_depth--;
		txok = !(ts.ts_status & ATH9K_TXERR_MASK);
		txq->axq_tx_inprogress = false;
		if (bf_held)
			list_del(&bf_held->list);

		if (bf_is_ampdu_not_probing(bf))
			txq->axq_ampdu_depth--;

		spin_unlock_bh(&txq->axq_lock);

		if (bf_held)
			ath_tx_return_buffer(sc, bf_held);

		if (!bf_isampdu(bf)) {
			/*
			 * This frame is sent out as a single frame.
			 * Use hardware retry status for this frame.
			 */
			if (ts.ts_status & ATH9K_TXERR_XRETRY)
				bf->bf_state.bf_type |= BUF_XRETRY;
			ath_tx_rc_status(sc, bf, &ts, 1, txok ? 0 : 1, txok, true);
		}

		if (bf_isampdu(bf))
			ath_tx_complete_aggr(sc, txq, bf, &bf_head, &ts, txok,
					     true);
		else
			ath_tx_complete_buf(sc, bf, txq, &bf_head, &ts, txok, 0);

		spin_lock_bh(&txq->axq_lock);

<<<<<<< HEAD
		if (sc->sc_flags & SC_OP_TXAGGR)
=======
		if (sc->sc_flags & SC_OP_TXAGGR && !txq->txq_flush_inprogress)
>>>>>>> 320d6c1b
			ath_txq_schedule(sc, txq);
		spin_unlock_bh(&txq->axq_lock);
	}
}

static void ath_hw_pll_work(struct work_struct *work)
{
	struct ath_softc *sc = container_of(work, struct ath_softc,
					    hw_pll_work.work);
	static int count;

	if (AR_SREV_9485(sc->sc_ah)) {
		if (ar9003_get_pll_sqsum_dvc(sc->sc_ah) >= 0x40000) {
			count++;

			if (count == 3) {
				/* Rx is hung for more than 500ms. Reset it */
				ath_reset(sc, true);
				count = 0;
			}
		} else
			count = 0;

		ieee80211_queue_delayed_work(sc->hw, &sc->hw_pll_work, HZ/5);
	}
}

static void ath_tx_complete_poll_work(struct work_struct *work)
{
	struct ath_softc *sc = container_of(work, struct ath_softc,
			tx_complete_work.work);
	struct ath_txq *txq;
	int i;
	bool needreset = false;
#ifdef CONFIG_ATH9K_DEBUGFS
	sc->tx_complete_poll_work_seen++;
#endif

	for (i = 0; i < ATH9K_NUM_TX_QUEUES; i++)
		if (ATH_TXQ_SETUP(sc, i)) {
			txq = &sc->tx.txq[i];
			spin_lock_bh(&txq->axq_lock);
			if (txq->axq_depth) {
				if (txq->axq_tx_inprogress) {
					needreset = true;
					spin_unlock_bh(&txq->axq_lock);
					break;
				} else {
					txq->axq_tx_inprogress = true;
				}
			} else {
				/* If the queue has pending buffers, then it
				 * should be doing tx work (and have axq_depth).
				 * Shouldn't get to this state I think..but
				 * we do.
				 */
				if (!(sc->sc_flags & (SC_OP_OFFCHANNEL)) &&
				    (txq->pending_frames > 0 ||
				     !list_empty(&txq->axq_acq) ||
				     txq->stopped)) {
					ath_err(ath9k_hw_common(sc->sc_ah),
						"txq: %p axq_qnum: %u,"
						" mac80211_qnum: %i"
						" axq_link: %p"
						" pending frames: %i"
						" axq_acq empty: %i"
						" stopped: %i"
						" axq_depth: 0  Attempting to"
						" restart tx logic.\n",
						txq, txq->axq_qnum,
						txq->mac80211_qnum,
						txq->axq_link,
						txq->pending_frames,
						list_empty(&txq->axq_acq),
						txq->stopped);
					ath_txq_schedule(sc, txq);
				}
			}
			spin_unlock_bh(&txq->axq_lock);
		}

	if (needreset) {
		ath_dbg(ath9k_hw_common(sc->sc_ah), ATH_DBG_RESET,
			"tx hung, resetting the chip\n");
		ath_reset(sc, true);
	}

	ieee80211_queue_delayed_work(sc->hw, &sc->tx_complete_work,
			msecs_to_jiffies(ATH_TX_COMPLETE_POLL_INT));
}



void ath_tx_tasklet(struct ath_softc *sc)
{
	int i;
	u32 qcumask = ((1 << ATH9K_NUM_TX_QUEUES) - 1);

	ath9k_hw_gettxintrtxqs(sc->sc_ah, &qcumask);

	for (i = 0; i < ATH9K_NUM_TX_QUEUES; i++) {
		if (ATH_TXQ_SETUP(sc, i) && (qcumask & (1 << i)))
			ath_tx_processq(sc, &sc->tx.txq[i]);
	}
}

void ath_tx_edma_tasklet(struct ath_softc *sc)
{
	struct ath_tx_status txs;
	struct ath_common *common = ath9k_hw_common(sc->sc_ah);
	struct ath_hw *ah = sc->sc_ah;
	struct ath_txq *txq;
	struct ath_buf *bf, *lastbf;
	struct list_head bf_head;
	int status;
	int txok;

	for (;;) {
		status = ath9k_hw_txprocdesc(ah, NULL, (void *)&txs);
		if (status == -EINPROGRESS)
			break;
		if (status == -EIO) {
			ath_dbg(common, ATH_DBG_XMIT,
				"Error processing tx status\n");
			break;
		}

		/* Skip beacon completions */
		if (txs.qid == sc->beacon.beaconq)
			continue;

		txq = &sc->tx.txq[txs.qid];

		spin_lock_bh(&txq->axq_lock);
		if (list_empty(&txq->txq_fifo[txq->txq_tailidx])) {
			spin_unlock_bh(&txq->axq_lock);
			return;
		}

		bf = list_first_entry(&txq->txq_fifo[txq->txq_tailidx],
				      struct ath_buf, list);
		lastbf = bf->bf_lastbf;

		INIT_LIST_HEAD(&bf_head);
		list_cut_position(&bf_head, &txq->txq_fifo[txq->txq_tailidx],
				  &lastbf->list);
		INCR(txq->txq_tailidx, ATH_TXFIFO_DEPTH);
		txq->axq_depth--;
		txq->axq_tx_inprogress = false;
		if (bf_is_ampdu_not_probing(bf))
			txq->axq_ampdu_depth--;
		spin_unlock_bh(&txq->axq_lock);

		txok = !(txs.ts_status & ATH9K_TXERR_MASK);

		if (!bf_isampdu(bf)) {
			if (txs.ts_status & ATH9K_TXERR_XRETRY)
				bf->bf_state.bf_type |= BUF_XRETRY;
			ath_tx_rc_status(sc, bf, &txs, 1, txok ? 0 : 1, txok, true);
		}

		if (bf_isampdu(bf))
			ath_tx_complete_aggr(sc, txq, bf, &bf_head, &txs,
					     txok, true);
		else
			ath_tx_complete_buf(sc, bf, txq, &bf_head,
					    &txs, txok, 0);

		spin_lock_bh(&txq->axq_lock);

<<<<<<< HEAD
		if (!list_empty(&txq->txq_fifo_pending)) {
			INIT_LIST_HEAD(&bf_head);
			bf = list_first_entry(&txq->txq_fifo_pending,
				struct ath_buf, list);
			list_cut_position(&bf_head, &txq->txq_fifo_pending,
				&bf->bf_lastbf->list);
			ath_tx_txqaddbuf(sc, txq, &bf_head);
		} else if (sc->sc_flags & SC_OP_TXAGGR)
			ath_txq_schedule(sc, txq);
=======
		if (!txq->txq_flush_inprogress) {
			if (!list_empty(&txq->txq_fifo_pending)) {
				INIT_LIST_HEAD(&bf_head);
				bf = list_first_entry(&txq->txq_fifo_pending,
						      struct ath_buf, list);
				list_cut_position(&bf_head,
						  &txq->txq_fifo_pending,
						  &bf->bf_lastbf->list);
				ath_tx_txqaddbuf(sc, txq, &bf_head);
			} else if (sc->sc_flags & SC_OP_TXAGGR)
				ath_txq_schedule(sc, txq);
		}
>>>>>>> 320d6c1b
		spin_unlock_bh(&txq->axq_lock);
	}
}

/*****************/
/* Init, Cleanup */
/*****************/

static int ath_txstatus_setup(struct ath_softc *sc, int size)
{
	struct ath_descdma *dd = &sc->txsdma;
	u8 txs_len = sc->sc_ah->caps.txs_len;

	dd->dd_desc_len = size * txs_len;
	dd->dd_desc = dma_alloc_coherent(sc->dev, dd->dd_desc_len,
					 &dd->dd_desc_paddr, GFP_KERNEL);
	if (!dd->dd_desc)
		return -ENOMEM;

	return 0;
}

static int ath_tx_edma_init(struct ath_softc *sc)
{
	int err;

	err = ath_txstatus_setup(sc, ATH_TXSTATUS_RING_SIZE);
	if (!err)
		ath9k_hw_setup_statusring(sc->sc_ah, sc->txsdma.dd_desc,
					  sc->txsdma.dd_desc_paddr,
					  ATH_TXSTATUS_RING_SIZE);

	return err;
}

static void ath_tx_edma_cleanup(struct ath_softc *sc)
{
	struct ath_descdma *dd = &sc->txsdma;

	dma_free_coherent(sc->dev, dd->dd_desc_len, dd->dd_desc,
			  dd->dd_desc_paddr);
}

int ath_tx_init(struct ath_softc *sc, int nbufs)
{
	struct ath_common *common = ath9k_hw_common(sc->sc_ah);
	int error = 0;

	spin_lock_init(&sc->tx.txbuflock);

	error = ath_descdma_setup(sc, &sc->tx.txdma, &sc->tx.txbuf,
				  "tx", nbufs, 1, 1);
	if (error != 0) {
		ath_err(common,
			"Failed to allocate tx descriptors: %d\n", error);
		goto err;
	}

	error = ath_descdma_setup(sc, &sc->beacon.bdma, &sc->beacon.bbuf,
				  "beacon", ATH_BCBUF, 1, 1);
	if (error != 0) {
		ath_err(common,
			"Failed to allocate beacon descriptors: %d\n", error);
		goto err;
	}

	INIT_DELAYED_WORK(&sc->tx_complete_work, ath_tx_complete_poll_work);
	INIT_DELAYED_WORK(&sc->hw_pll_work, ath_hw_pll_work);

	if (sc->sc_ah->caps.hw_caps & ATH9K_HW_CAP_EDMA) {
		error = ath_tx_edma_init(sc);
		if (error)
			goto err;
	}

err:
	if (error != 0)
		ath_tx_cleanup(sc);

	return error;
}

void ath_tx_cleanup(struct ath_softc *sc)
{
	if (sc->beacon.bdma.dd_desc_len != 0)
		ath_descdma_cleanup(sc, &sc->beacon.bdma, &sc->beacon.bbuf);

	if (sc->tx.txdma.dd_desc_len != 0)
		ath_descdma_cleanup(sc, &sc->tx.txdma, &sc->tx.txbuf);

	if (sc->sc_ah->caps.hw_caps & ATH9K_HW_CAP_EDMA)
		ath_tx_edma_cleanup(sc);
}

void ath_tx_node_init(struct ath_softc *sc, struct ath_node *an)
{
	struct ath_atx_tid *tid;
	struct ath_atx_ac *ac;
	int tidno, acno;

	for (tidno = 0, tid = &an->tid[tidno];
	     tidno < WME_NUM_TID;
	     tidno++, tid++) {
		tid->an        = an;
		tid->tidno     = tidno;
		tid->seq_start = tid->seq_next = 0;
		tid->baw_size  = WME_MAX_BA;
		tid->baw_head  = tid->baw_tail = 0;
		tid->sched     = false;
		tid->paused    = false;
		tid->state &= ~AGGR_CLEANUP;
		INIT_LIST_HEAD(&tid->buf_q);
		acno = TID_TO_WME_AC(tidno);
		tid->ac = &an->ac[acno];
		tid->state &= ~AGGR_ADDBA_COMPLETE;
		tid->state &= ~AGGR_ADDBA_PROGRESS;
	}

	for (acno = 0, ac = &an->ac[acno];
	     acno < WME_NUM_AC; acno++, ac++) {
		ac->sched    = false;
		ac->txq = sc->tx.txq_map[acno];
		INIT_LIST_HEAD(&ac->tid_q);
	}
}

void ath_tx_node_cleanup(struct ath_softc *sc, struct ath_node *an)
{
	struct ath_atx_ac *ac;
	struct ath_atx_tid *tid;
	struct ath_txq *txq;
	int tidno;

	for (tidno = 0, tid = &an->tid[tidno];
	     tidno < WME_NUM_TID; tidno++, tid++) {

		ac = tid->ac;
		txq = ac->txq;

		spin_lock_bh(&txq->axq_lock);

		if (tid->sched) {
			list_del(&tid->list);
			tid->sched = false;
		}

		if (ac->sched) {
			list_del(&ac->list);
			tid->ac->sched = false;
		}

		ath_tid_drain(sc, txq, tid);
		tid->state &= ~AGGR_ADDBA_COMPLETE;
		tid->state &= ~AGGR_CLEANUP;

		spin_unlock_bh(&txq->axq_lock);
	}
}<|MERGE_RESOLUTION|>--- conflicted
+++ resolved
@@ -2014,12 +2014,8 @@
 		spin_lock_bh(&txq->axq_lock);
 		if (list_empty(&txq->axq_q)) {
 			txq->axq_link = NULL;
-<<<<<<< HEAD
-			if (sc->sc_flags & SC_OP_TXAGGR)
-=======
 			if (sc->sc_flags & SC_OP_TXAGGR &&
 			    !txq->txq_flush_inprogress)
->>>>>>> 320d6c1b
 				ath_txq_schedule(sc, txq);
 			spin_unlock_bh(&txq->axq_lock);
 			break;
@@ -2100,11 +2096,7 @@
 
 		spin_lock_bh(&txq->axq_lock);
 
-<<<<<<< HEAD
-		if (sc->sc_flags & SC_OP_TXAGGR)
-=======
 		if (sc->sc_flags & SC_OP_TXAGGR && !txq->txq_flush_inprogress)
->>>>>>> 320d6c1b
 			ath_txq_schedule(sc, txq);
 		spin_unlock_bh(&txq->axq_lock);
 	}
@@ -2275,17 +2267,6 @@
 
 		spin_lock_bh(&txq->axq_lock);
 
-<<<<<<< HEAD
-		if (!list_empty(&txq->txq_fifo_pending)) {
-			INIT_LIST_HEAD(&bf_head);
-			bf = list_first_entry(&txq->txq_fifo_pending,
-				struct ath_buf, list);
-			list_cut_position(&bf_head, &txq->txq_fifo_pending,
-				&bf->bf_lastbf->list);
-			ath_tx_txqaddbuf(sc, txq, &bf_head);
-		} else if (sc->sc_flags & SC_OP_TXAGGR)
-			ath_txq_schedule(sc, txq);
-=======
 		if (!txq->txq_flush_inprogress) {
 			if (!list_empty(&txq->txq_fifo_pending)) {
 				INIT_LIST_HEAD(&bf_head);
@@ -2298,7 +2279,6 @@
 			} else if (sc->sc_flags & SC_OP_TXAGGR)
 				ath_txq_schedule(sc, txq);
 		}
->>>>>>> 320d6c1b
 		spin_unlock_bh(&txq->axq_lock);
 	}
 }
