--- conflicted
+++ resolved
@@ -958,11 +958,7 @@
 int mwifiex_fill_new_bss_desc(struct mwifiex_private *priv,
 			      u8 *bssid, s32 rssi, u8 *ie_buf,
 			      size_t ie_len, u16 beacon_period,
-<<<<<<< HEAD
-			      u16 cap_info_bitmap,
-=======
 			      u16 cap_info_bitmap, u8 band,
->>>>>>> 08740735
 			      struct mwifiex_bssdescriptor *bss_desc);
 int mwifiex_update_bss_desc_with_ie(struct mwifiex_adapter *adapter,
 				struct mwifiex_bssdescriptor *bss_entry,
