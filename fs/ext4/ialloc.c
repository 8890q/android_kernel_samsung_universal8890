--- conflicted
+++ resolved
@@ -64,6 +64,7 @@
 	if (i < end_bit)
 		memset(bitmap + (i >> 3), 0xff, (end_bit - i) >> 3);
 }
+
 
 void ext4_end_bitmap_read(struct buffer_head *bh, int uptodate)
 {
@@ -90,6 +91,7 @@
 	ext4_fsblk_t bitmap_blk;
 	struct ext4_group_info *grp;
 
+
 	desc = ext4_get_group_desc(sb, block_group, NULL);
 	if (!desc)
 		return NULL;
@@ -119,11 +121,7 @@
 
 	ext4_lock_group(sb, block_group);
 	if (ext4_has_group_desc_csum(sb) &&
-<<<<<<< HEAD
 		(desc->bg_flags & cpu_to_le16(EXT4_BG_INODE_UNINIT))) {
-=======
-	    (desc->bg_flags & cpu_to_le16(EXT4_BG_INODE_UNINIT))) {
->>>>>>> 2e9b74ca
 		if (block_group == 0) {
 			ext4_unlock_group(sb, block_group);
 			unlock_buffer(bh);
@@ -132,13 +130,9 @@
 			put_bh(bh);
 			return NULL;
 		}
-<<<<<<< HEAD
-		ext4_init_inode_bitmap(sb, bh, block_group, desc);
-=======
 		memset(bh->b_data, 0, (EXT4_INODES_PER_GROUP(sb) + 7) / 8);
 		ext4_mark_bitmap_end(EXT4_INODES_PER_GROUP(sb),
 				     sb->s_blocksize * 8, bh->b_data);
->>>>>>> 2e9b74ca
 		set_bitmap_uptodate(bh);
 		set_buffer_uptodate(bh);
 		set_buffer_verified(bh);
@@ -945,11 +939,7 @@
 		/* recheck and clear flag under lock if we still need to */
 		ext4_lock_group(sb, group);
 		if (ext4_has_group_desc_csum(sb) &&
-<<<<<<< HEAD
 			(gdp->bg_flags & cpu_to_le16(EXT4_BG_BLOCK_UNINIT))) {
-=======
-		    (gdp->bg_flags & cpu_to_le16(EXT4_BG_BLOCK_UNINIT))) {
->>>>>>> 2e9b74ca
 			gdp->bg_flags &= cpu_to_le16(~EXT4_BG_BLOCK_UNINIT);
 			ext4_free_group_clusters_set(sb, gdp,
 				ext4_free_clusters_after_init(sb, group, gdp));
