--- conflicted
+++ resolved
@@ -1221,6 +1221,7 @@
  * Test whether a directory entry matches the filename being searched for.
  *
  * Return: %true if the directory entry matches, otherwise %false.
+
  */
 static inline bool ext4_match(const struct ext4_filename *fname,
 			      const struct ext4_dir_entry_2 *de)
@@ -1304,61 +1305,40 @@
 	char * dlimit;
 	int de_len;
 
+
 	de = (struct ext4_dir_entry_2 *)search_buf;
 	dlimit = search_buf + buf_size;
 	while ((char *) de < dlimit) {
 		/* this code is executed quadratically often */
 		/* do minimal checking `by hand' */
-<<<<<<< HEAD
-		if ((char *) de + de->name_len <= dlimit) {
-			if (ci_name_buf)
-				res = ext4_ci_match(fname, de, dir, ci_name_buf);
-			else
-				res = ext4_match(fname, de);
-			if (res < 0) {
-				res = -1;
-				printk(KERN_ERR
-				   "%s: ext4_%smatch error. usr_name : %s, "
-				   "buf : %p, offset : %lu\n", __func__,
-				   (ci_name_buf)? "ci_" : "",
-				   fname->usr_fname->name, search_buf,
-				   (unsigned long)de - (unsigned long)search_buf);
-				goto return_result;
-			}
-			if (res > 0) {
-				/* found a match - just to be sure, do
-				 * a full check */
-				if (ext4_check_dir_entry(dir, NULL, de, bh,
-						bh->b_data,
-						 bh->b_size, offset)) {
-					res = -1;
-					goto return_result;
-				}
-				*res_dir = de;
-				res = 1;
-				goto return_result;
-			}
-=======
 		if ((char *) de + de->name_len <= dlimit &&
 		    ext4_match(fname, de)) {
+
+
+
+
+
 			/* found a match - just to be sure, do
 			 * a full check */
 			if (ext4_check_dir_entry(dir, NULL, de, bh, search_buf,
 						 buf_size, offset))
 				return -1;
+
 			*res_dir = de;
 			return 1;
->>>>>>> 2e9b74ca
+
 		}
 		/* prevent looping on a bad block */
 		de_len = ext4_rec_len_from_disk(de->rec_len,
 						dir->i_sb->s_blocksize);
 		if (de_len <= 0)
 			return -1;
+
 		offset += de_len;
 		de = (struct ext4_dir_entry_2 *) ((char *) de + de_len);
 	}
 	return 0;
+
 }
 
 static int is_dx_internal_node(struct inode *dir, ext4_lblk_t block,
@@ -1646,6 +1626,7 @@
 	inode = NULL;
 	if (bh) {
 		__u32 ino = le32_to_cpu(de->inode);
+
 		if (!ext4_valid_inum(dir->i_sb, ino)) {
 			/* for debugging, sangwoo2.lee */
 			printk(KERN_ERR "Name of directory entry has bad");
@@ -1902,6 +1883,7 @@
 	unsigned int offset = 0;
 	char *top;
 
+
 	de = (struct ext4_dir_entry_2 *)buf;
 	top = buf + buf_size - reclen;
 	while ((char *) de <= top) {
@@ -1910,6 +1892,7 @@
 			return -EFSCORRUPTED;
 		if (ext4_match(fname, de))
 			return -EEXIST;
+
 		nlen = EXT4_DIR_REC_LEN(de->name_len);
 		rlen = ext4_rec_len_from_disk(de->rec_len, buf_size);
 		if ((de->inode ? rlen - nlen : rlen) >= reclen)
@@ -1917,12 +1900,14 @@
 		de = (struct ext4_dir_entry_2 *)((char *)de + rlen);
 		offset += rlen;
 	}
+
 	if ((char *) de > top)
 		return -ENOSPC;
 
 	*dest_de = de;
 	return 0;
 }
+
 
 int ext4_insert_dentry(struct inode *dir,
 		       struct inode *inode,
@@ -3461,7 +3446,7 @@
 	 * so the old->de may no longer valid and need to find it again
 	 * before reset old inode info.
 	 */
-	old.bh = ext4_find_entry(old.dir, &old.dentry->d_name, &old.de, NULL);
+	old.bh = ext4_find_entry(old.dir, &old.dentry->d_name, &old.de, NULL, NULL);
 	if (IS_ERR(old.bh))
 		retval = PTR_ERR(old.bh);
 	if (!old.bh)
