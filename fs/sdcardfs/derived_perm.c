--- conflicted
+++ resolved
@@ -32,17 +32,15 @@
 	ci->data->under_android = pi->data->under_android;
 	ci->data->under_cache = pi->data->under_cache;
 	ci->data->under_obb = pi->data->under_obb;
-<<<<<<< HEAD
-	set_top(ci, pi->top_data);
+
 
 	ci->data->under_knox = pi->data->under_knox;
-=======
->>>>>>> 2e9b74ca
 }
 
 /* helper function for derived state */
 void setup_derived_state(struct inode *inode, perm_t perm, userid_t userid,
 					uid_t uid)
+
 {
 	struct sdcardfs_inode_info *info = SDCARDFS_I(inode);
 
@@ -52,12 +50,9 @@
 	info->data->under_android = false;
 	info->data->under_cache = false;
 	info->data->under_obb = false;
-<<<<<<< HEAD
-	set_top(info, top);
+
 
 	info->data->under_knox = false;
-=======
->>>>>>> 2e9b74ca
 }
 
 /* While renaming, there is a point where we want the path from dentry,
@@ -111,6 +106,7 @@
 			info->data->userid = 0;
 		else
 			info->data->userid = user_num;
+
 		break;
 	case PERM_ROOT:
 		/* Assume masked off by default. */
@@ -118,36 +114,26 @@
 			/* App-specific directories inside; let anyone traverse */
 			info->data->perm = PERM_ANDROID;
 			info->data->under_android = true;
-<<<<<<< HEAD
-			set_top(info, info->data);
+
 		} else if (qstr_case_eq(name, &q_knox)) {
 			info->data->perm = PERM_KNOX_PRE_ROOT;
 			info->data->under_knox = true;
-			set_top(info, info->data);
-=======
-		} else {
 			set_top(info, parent_info);
->>>>>>> 2e9b74ca
 		}
 		break;
 	case PERM_ANDROID:
 		if (qstr_case_eq(name, &q_data)) {
 			/* App-specific directories inside; let anyone traverse */
 			info->data->perm = PERM_ANDROID_DATA;
-<<<<<<< HEAD
-			set_top(info, info->data);
+
 		} else if (qstr_case_eq(name, &q_sandbox)) {
 			/* App-specific directories inside; let anyone traverse */
 			info->data->perm = PERM_ANDROID_DATA;			
-=======
-		} else if (qstr_case_eq(name, &q_sandbox)) {
-			/* App-specific directories inside; let anyone traverse */
-			info->data->perm = PERM_ANDROID_DATA;
->>>>>>> 2e9b74ca
 		} else if (qstr_case_eq(name, &q_obb)) {
 			/* App-specific directories inside; let anyone traverse */
 			info->data->perm = PERM_ANDROID_OBB;
 			info->data->under_obb = true;
+
 			/* Single OBB directory is always shared */
 		} else if (qstr_case_eq(name, &q_media)) {
 			/* App-specific directories inside; let anyone traverse */
@@ -164,6 +150,7 @@
 		if (appid != 0 && !is_excluded(name->name, parent_data->userid))
 			info->data->d_uid =
 				multiuser_get_uid(parent_data->userid, appid);
+
 		break;
 	case PERM_ANDROID_PACKAGE:
 		if (qstr_case_eq(name, &q_cache)) {
@@ -181,7 +168,7 @@
 			info->data->userid = 10; /* default container no. */
 		else
 			info->data->userid = user_num;
-		set_top(info, info->data);
+		set_top(info, parent_info);
 		break;
 	case PERM_KNOX_ROOT:
 		if (qstr_case_eq(name, &q_Android))
@@ -194,7 +181,7 @@
 			info->data->perm = PERM_KNOX_ANDROID_SHARED;
 			info->data->d_uid =
 				multiuser_get_uid(parent_data->userid, 0);
-			set_top(info, info->data);
+			set_top(info, parent_info);
 		}
 		break;
 	case PERM_KNOX_ANDROID_DATA:
@@ -203,7 +190,7 @@
 		if (appid != 0 && !is_excluded(name->name, parent_data->userid))
 			info->data->d_uid =
 				multiuser_get_uid(parent_data->userid, appid);
-		set_top(info, info->data);
+		set_top(info, parent_info);
 		break;
 	case PERM_KNOX_ANDROID_SHARED:
 	case PERM_KNOX_ANDROID_PACKAGE:
@@ -539,4 +526,3 @@
 	}
 	return err;
 }
-
