/*
 *  fs/eventpoll.c (Efficient event retrieval implementation)
 *  Copyright (C) 2001,...,2009	 Davide Libenzi
 *
 *  This program is free software; you can redistribute it and/or modify
 *  it under the terms of the GNU General Public License as published by
 *  the Free Software Foundation; either version 2 of the License, or
 *  (at your option) any later version.
 *
 *  Davide Libenzi <davidel@xmailserver.org>
 *
 */

#include <linux/init.h>
#include <linux/kernel.h>
#include <linux/sched.h>
#include <linux/fs.h>
#include <linux/file.h>
#include <linux/signal.h>
#include <linux/errno.h>
#include <linux/mm.h>
#include <linux/slab.h>
#include <linux/poll.h>
#include <linux/string.h>
#include <linux/list.h>
#include <linux/hash.h>
#include <linux/spinlock.h>
#include <linux/syscalls.h>
#include <linux/rbtree.h>
#include <linux/wait.h>
#include <linux/eventpoll.h>
#include <linux/mount.h>
#include <linux/bitops.h>
#include <linux/mutex.h>
#include <linux/anon_inodes.h>
#include <linux/device.h>
#include <linux/freezer.h>
#include <asm/uaccess.h>
#include <asm/io.h>
#include <asm/mman.h>
#include <linux/atomic.h>
#include <linux/proc_fs.h>
#include <linux/seq_file.h>
#include <linux/compat.h>
#include <linux/rculist.h>

/*
 * LOCKING:
 * There are three level of locking required by epoll :
 *
 * 1) epmutex (mutex)
 * 2) ep->mtx (mutex)
 * 3) ep->lock (spinlock)
 *
 * The acquire order is the one listed above, from 1 to 3.
 * We need a spinlock (ep->lock) because we manipulate objects
 * from inside the poll callback, that might be triggered from
 * a wake_up() that in turn might be called from IRQ context.
 * So we can't sleep inside the poll callback and hence we need
 * a spinlock. During the event transfer loop (from kernel to
 * user space) we could end up sleeping due a copy_to_user(), so
 * we need a lock that will allow us to sleep. This lock is a
 * mutex (ep->mtx). It is acquired during the event transfer loop,
 * during epoll_ctl(EPOLL_CTL_DEL) and during eventpoll_release_file().
 * Then we also need a global mutex to serialize eventpoll_release_file()
 * and ep_free().
 * This mutex is acquired by ep_free() during the epoll file
 * cleanup path and it is also acquired by eventpoll_release_file()
 * if a file has been pushed inside an epoll set and it is then
 * close()d without a previous call to epoll_ctl(EPOLL_CTL_DEL).
 * It is also acquired when inserting an epoll fd onto another epoll
 * fd. We do this so that we walk the epoll tree and ensure that this
 * insertion does not create a cycle of epoll file descriptors, which
 * could lead to deadlock. We need a global mutex to prevent two
 * simultaneous inserts (A into B and B into A) from racing and
 * constructing a cycle without either insert observing that it is
 * going to.
 * It is necessary to acquire multiple "ep->mtx"es at once in the
 * case when one epoll fd is added to another. In this case, we
 * always acquire the locks in the order of nesting (i.e. after
 * epoll_ctl(e1, EPOLL_CTL_ADD, e2), e1->mtx will always be acquired
 * before e2->mtx). Since we disallow cycles of epoll file
 * descriptors, this ensures that the mutexes are well-ordered. In
 * order to communicate this nesting to lockdep, when walking a tree
 * of epoll file descriptors, we use the current recursion depth as
 * the lockdep subkey.
 * It is possible to drop the "ep->mtx" and to use the global
 * mutex "epmutex" (together with "ep->lock") to have it working,
 * but having "ep->mtx" will make the interface more scalable.
 * Events that require holding "epmutex" are very rare, while for
 * normal operations the epoll private "ep->mtx" will guarantee
 * a better scalability.
 */

/* Epoll private bits inside the event mask */
#define EP_PRIVATE_BITS (EPOLLWAKEUP | EPOLLONESHOT | EPOLLET)

/* Maximum number of nesting allowed inside epoll sets */
#define EP_MAX_NESTS 4

#define EP_MAX_EVENTS (INT_MAX / sizeof(struct epoll_event))

#define EP_UNACTIVE_PTR ((void *) -1L)

#define EP_ITEM_COST (sizeof(struct epitem) + sizeof(struct eppoll_entry))

struct epoll_filefd {
	struct file *file;
	int fd;
} __packed;

/*
 * Structure used to track possible nested calls, for too deep recursions
 * and loop cycles.
 */
struct nested_call_node {
	struct list_head llink;
	void *cookie;
	void *ctx;
};

/*
 * This structure is used as collector for nested calls, to check for
 * maximum recursion dept and loop cycles.
 */
struct nested_calls {
	struct list_head tasks_call_list;
	spinlock_t lock;
};

/*
 * Each file descriptor added to the eventpoll interface will
 * have an entry of this type linked to the "rbr" RB tree.
 * Avoid increasing the size of this struct, there can be many thousands
 * of these on a server and we do not want this to take another cache line.
 */
struct epitem {
	union {
		/* RB tree node links this structure to the eventpoll RB tree */
		struct rb_node rbn;
		/* Used to free the struct epitem */
		struct rcu_head rcu;
	};

	/* List header used to link this structure to the eventpoll ready list */
	struct list_head rdllink;

	/*
	 * Works together "struct eventpoll"->ovflist in keeping the
	 * single linked chain of items.
	 */
	struct epitem *next;

	/* The file descriptor information this item refers to */
	struct epoll_filefd ffd;

	/* Number of active wait queue attached to poll operations */
	int nwait;

	/* List containing poll wait queues */
	struct list_head pwqlist;

	/* The "container" of this item */
	struct eventpoll *ep;

	/* List header used to link this item to the "struct file" items list */
	struct list_head fllink;

	/* wakeup_source used when EPOLLWAKEUP is set */
	struct wakeup_source __rcu *ws;

	/* The structure that describe the interested events and the source fd */
	struct epoll_event event;
};

/*
 * This structure is stored inside the "private_data" member of the file
 * structure and represents the main data structure for the eventpoll
 * interface.
 */
struct eventpoll {
	/* Protect the access to this structure */
	spinlock_t lock;

	/*
	 * This mutex is used to ensure that files are not removed
	 * while epoll is using them. This is held during the event
	 * collection loop, the file cleanup path, the epoll file exit
	 * code and the ctl operations.
	 */
	struct mutex mtx;

	/* Wait queue used by sys_epoll_wait() */
	wait_queue_head_t wq;

	/* Wait queue used by file->poll() */
	wait_queue_head_t poll_wait;

	/* List of ready file descriptors */
	struct list_head rdllist;

	/* RB tree root used to store monitored fd structs */
	struct rb_root rbr;

	/*
	 * This is a single linked list that chains all the "struct epitem" that
	 * happened while transferring ready events to userspace w/out
	 * holding ->lock.
	 */
	struct epitem *ovflist;

	/* wakeup_source used when ep_scan_ready_list is running */
	struct wakeup_source *ws;

	/* The user that created the eventpoll descriptor */
	struct user_struct *user;

	struct file *file;

	/* used to optimize loop detection check */
	u64 gen;
};

/* Wait structure used by the poll hooks */
struct eppoll_entry {
	/* List header used to link this structure to the "struct epitem" */
	struct list_head llink;

	/* The "base" pointer is set to the container "struct epitem" */
	struct epitem *base;

	/*
	 * Wait queue item that will be linked to the target file wait
	 * queue head.
	 */
	wait_queue_t wait;

	/* The wait queue head that linked the "wait" wait queue item */
	wait_queue_head_t *whead;
};

/* Wrapper struct used by poll queueing */
struct ep_pqueue {
	poll_table pt;
	struct epitem *epi;
};

/* Used by the ep_send_events() function as callback private data */
struct ep_send_events_data {
	int maxevents;
	struct epoll_event __user *events;
};

/*
 * Configuration options available inside /proc/sys/fs/epoll/
 */
/* Maximum number of epoll watched descriptors, per user */
static long max_user_watches __read_mostly;

/*
 * This mutex is used to serialize ep_free() and eventpoll_release_file().
 */
static DEFINE_MUTEX(epmutex);

static u64 loop_check_gen = 0;

/* Used to check for epoll file descriptor inclusion loops */
static struct nested_calls poll_loop_ncalls;

/* Used for safe wake up implementation */
static struct nested_calls poll_safewake_ncalls;

/* Used to call file's f_op->poll() under the nested calls boundaries */
static struct nested_calls poll_readywalk_ncalls;

/* Slab cache used to allocate "struct epitem" */
static struct kmem_cache *epi_cache __read_mostly;

/* Slab cache used to allocate "struct eppoll_entry" */
static struct kmem_cache *pwq_cache __read_mostly;

/*
 * List of files with newly added links, where we may need to limit the number
 * of emanating paths. Protected by the epmutex.
 */
static LIST_HEAD(tfile_check_list);

#ifdef CONFIG_SYSCTL

#include <linux/sysctl.h>

static long zero;
static long long_max = LONG_MAX;

struct ctl_table epoll_table[] = {
	{
		.procname	= "max_user_watches",
		.data		= &max_user_watches,
		.maxlen		= sizeof(max_user_watches),
		.mode		= 0644,
		.proc_handler	= proc_doulongvec_minmax,
		.extra1		= &zero,
		.extra2		= &long_max,
	},
	{ }
};
#endif /* CONFIG_SYSCTL */

static const struct file_operations eventpoll_fops;

static inline int is_file_epoll(struct file *f)
{
	return f->f_op == &eventpoll_fops;
}

/* Setup the structure that is used as key for the RB tree */
static inline void ep_set_ffd(struct epoll_filefd *ffd,
			      struct file *file, int fd)
{
	ffd->file = file;
	ffd->fd = fd;
}

/* Compare RB tree keys */
static inline int ep_cmp_ffd(struct epoll_filefd *p1,
			     struct epoll_filefd *p2)
{
	return (p1->file > p2->file ? +1:
	        (p1->file < p2->file ? -1 : p1->fd - p2->fd));
}

/* Tells us if the item is currently linked */
static inline int ep_is_linked(struct list_head *p)
{
	return !list_empty(p);
}

static inline struct eppoll_entry *ep_pwq_from_wait(wait_queue_t *p)
{
	return container_of(p, struct eppoll_entry, wait);
}

/* Get the "struct epitem" from a wait queue pointer */
static inline struct epitem *ep_item_from_wait(wait_queue_t *p)
{
	return container_of(p, struct eppoll_entry, wait)->base;
}

/* Get the "struct epitem" from an epoll queue wrapper */
static inline struct epitem *ep_item_from_epqueue(poll_table *p)
{
	return container_of(p, struct ep_pqueue, pt)->epi;
}

/* Tells if the epoll_ctl(2) operation needs an event copy from userspace */
static inline int ep_op_has_event(int op)
{
	return op != EPOLL_CTL_DEL;
}

/* Initialize the poll safe wake up structure */
static void ep_nested_calls_init(struct nested_calls *ncalls)
{
	INIT_LIST_HEAD(&ncalls->tasks_call_list);
	spin_lock_init(&ncalls->lock);
}

/**
 * ep_events_available - Checks if ready events might be available.
 *
 * @ep: Pointer to the eventpoll context.
 *
 * Returns: Returns a value different than zero if ready events are available,
 *          or zero otherwise.
 */
static inline int ep_events_available(struct eventpoll *ep)
{
	return !list_empty(&ep->rdllist) || ep->ovflist != EP_UNACTIVE_PTR;
}

/**
 * ep_call_nested - Perform a bound (possibly) nested call, by checking
 *                  that the recursion limit is not exceeded, and that
 *                  the same nested call (by the meaning of same cookie) is
 *                  no re-entered.
 *
 * @ncalls: Pointer to the nested_calls structure to be used for this call.
 * @max_nests: Maximum number of allowed nesting calls.
 * @nproc: Nested call core function pointer.
 * @priv: Opaque data to be passed to the @nproc callback.
 * @cookie: Cookie to be used to identify this nested call.
 * @ctx: This instance context.
 *
 * Returns: Returns the code returned by the @nproc callback, or -1 if
 *          the maximum recursion limit has been exceeded.
 */
static int ep_call_nested(struct nested_calls *ncalls, int max_nests,
			  int (*nproc)(void *, void *, int), void *priv,
			  void *cookie, void *ctx)
{
	int error, call_nests = 0;
	unsigned long flags;
	struct list_head *lsthead = &ncalls->tasks_call_list;
	struct nested_call_node *tncur;
	struct nested_call_node tnode;

	spin_lock_irqsave(&ncalls->lock, flags);

	/*
	 * Try to see if the current task is already inside this wakeup call.
	 * We use a list here, since the population inside this set is always
	 * very much limited.
	 */
	list_for_each_entry(tncur, lsthead, llink) {
		if (tncur->ctx == ctx &&
		    (tncur->cookie == cookie || ++call_nests > max_nests)) {
			/*
			 * Ops ... loop detected or maximum nest level reached.
			 * We abort this wake by breaking the cycle itself.
			 */
			error = -1;
			goto out_unlock;
		}
	}

	/* Add the current task and cookie to the list */
	tnode.ctx = ctx;
	tnode.cookie = cookie;
	list_add(&tnode.llink, lsthead);

	spin_unlock_irqrestore(&ncalls->lock, flags);

	/* Call the nested function */
	error = (*nproc)(priv, cookie, call_nests);

	/* Remove the current task from the list */
	spin_lock_irqsave(&ncalls->lock, flags);
	list_del(&tnode.llink);
out_unlock:
	spin_unlock_irqrestore(&ncalls->lock, flags);

	return error;
}

/*
 * As described in commit 0ccf831cb lockdep: annotate epoll
 * the use of wait queues used by epoll is done in a very controlled
 * manner. Wake ups can nest inside each other, but are never done
 * with the same locking. For example:
 *
 *   dfd = socket(...);
 *   efd1 = epoll_create();
 *   efd2 = epoll_create();
 *   epoll_ctl(efd1, EPOLL_CTL_ADD, dfd, ...);
 *   epoll_ctl(efd2, EPOLL_CTL_ADD, efd1, ...);
 *
 * When a packet arrives to the device underneath "dfd", the net code will
 * issue a wake_up() on its poll wake list. Epoll (efd1) has installed a
 * callback wakeup entry on that queue, and the wake_up() performed by the
 * "dfd" net code will end up in ep_poll_callback(). At this point epoll
 * (efd1) notices that it may have some event ready, so it needs to wake up
 * the waiters on its poll wait list (efd2). So it calls ep_poll_safewake()
 * that ends up in another wake_up(), after having checked about the
 * recursion constraints. That are, no more than EP_MAX_POLLWAKE_NESTS, to
 * avoid stack blasting.
 *
 * When CONFIG_DEBUG_LOCK_ALLOC is enabled, make sure lockdep can handle
 * this special case of epoll.
 */
#ifdef CONFIG_DEBUG_LOCK_ALLOC
static inline void ep_wake_up_nested(wait_queue_head_t *wqueue,
				     unsigned long events, int subclass)
{
	unsigned long flags;

	spin_lock_irqsave_nested(&wqueue->lock, flags, subclass);
	wake_up_locked_poll(wqueue, events);
	spin_unlock_irqrestore(&wqueue->lock, flags);
}
#else
static inline void ep_wake_up_nested(wait_queue_head_t *wqueue,
				     unsigned long events, int subclass)
{
	wake_up_poll(wqueue, events);
}
#endif

static int ep_poll_wakeup_proc(void *priv, void *cookie, int call_nests)
{
	ep_wake_up_nested((wait_queue_head_t *) cookie, POLLIN,
			  1 + call_nests);
	return 0;
}

/*
 * Perform a safe wake up of the poll wait list. The problem is that
 * with the new callback'd wake up system, it is possible that the
 * poll callback is reentered from inside the call to wake_up() done
 * on the poll wait queue head. The rule is that we cannot reenter the
 * wake up code from the same task more than EP_MAX_NESTS times,
 * and we cannot reenter the same wait queue head at all. This will
 * enable to have a hierarchy of epoll file descriptor of no more than
 * EP_MAX_NESTS deep.
 */
static void ep_poll_safewake(wait_queue_head_t *wq)
{
	int this_cpu = get_cpu();

	ep_call_nested(&poll_safewake_ncalls, EP_MAX_NESTS,
		       ep_poll_wakeup_proc, NULL, wq, (void *) (long) this_cpu);

	put_cpu();
}

static void ep_remove_wait_queue(struct eppoll_entry *pwq)
{
	wait_queue_head_t *whead;

	rcu_read_lock();
	/*
	 * If it is cleared by POLLFREE, it should be rcu-safe.
	 * If we read NULL we need a barrier paired with
	 * smp_store_release() in ep_poll_callback(), otherwise
	 * we rely on whead->lock.
	 */
	whead = smp_load_acquire(&pwq->whead);
	if (whead)
		remove_wait_queue(whead, &pwq->wait);
	rcu_read_unlock();
}

/*
 * This function unregisters poll callbacks from the associated file
 * descriptor.  Must be called with "mtx" held (or "epmutex" if called from
 * ep_free).
 */
static void ep_unregister_pollwait(struct eventpoll *ep, struct epitem *epi)
{
	struct list_head *lsthead = &epi->pwqlist;
	struct eppoll_entry *pwq;

	while (!list_empty(lsthead)) {
		pwq = list_first_entry(lsthead, struct eppoll_entry, llink);

		list_del(&pwq->llink);
		ep_remove_wait_queue(pwq);
		kmem_cache_free(pwq_cache, pwq);
	}
}

/* call only when ep->mtx is held */
static inline struct wakeup_source *ep_wakeup_source(struct epitem *epi)
{
	return rcu_dereference_check(epi->ws, lockdep_is_held(&epi->ep->mtx));
}

/* call only when ep->mtx is held */
static inline void ep_pm_stay_awake(struct epitem *epi)
{
	struct wakeup_source *ws = ep_wakeup_source(epi);

	if (ws)
		__pm_stay_awake(ws);
}

static inline bool ep_has_wakeup_source(struct epitem *epi)
{
	return rcu_access_pointer(epi->ws) ? true : false;
}

/* call when ep->mtx cannot be held (ep_poll_callback) */
static inline void ep_pm_stay_awake_rcu(struct epitem *epi)
{
	struct wakeup_source *ws;

	rcu_read_lock();
	ws = rcu_dereference(epi->ws);
	if (ws)
		__pm_stay_awake(ws);
	rcu_read_unlock();
}

/**
 * ep_scan_ready_list - Scans the ready list in a way that makes possible for
 *                      the scan code, to call f_op->poll(). Also allows for
 *                      O(NumReady) performance.
 *
 * @ep: Pointer to the epoll private data structure.
 * @sproc: Pointer to the scan callback.
 * @priv: Private opaque data passed to the @sproc callback.
 * @depth: The current depth of recursive f_op->poll calls.
 * @ep_locked: caller already holds ep->mtx
 *
 * Returns: The same integer error code returned by the @sproc callback.
 */
static int ep_scan_ready_list(struct eventpoll *ep,
			      int (*sproc)(struct eventpoll *,
					   struct list_head *, void *),
			      void *priv, int depth, bool ep_locked)
{
	int error, pwake = 0;
	unsigned long flags;
	struct epitem *epi, *nepi;
	LIST_HEAD(txlist);

	/*
	 * We need to lock this because we could be hit by
	 * eventpoll_release_file() and epoll_ctl().
	 */

	if (!ep_locked)
		mutex_lock_nested(&ep->mtx, depth);

	/*
	 * Steal the ready list, and re-init the original one to the
	 * empty list. Also, set ep->ovflist to NULL so that events
	 * happening while looping w/out locks, are not lost. We cannot
	 * have the poll callback to queue directly on ep->rdllist,
	 * because we want the "sproc" callback to be able to do it
	 * in a lockless way.
	 */
	spin_lock_irqsave(&ep->lock, flags);
	list_splice_init(&ep->rdllist, &txlist);
	ep->ovflist = NULL;
	spin_unlock_irqrestore(&ep->lock, flags);

	/*
	 * Now call the callback function.
	 */
	error = (*sproc)(ep, &txlist, priv);

	spin_lock_irqsave(&ep->lock, flags);
	/*
	 * During the time we spent inside the "sproc" callback, some
	 * other events might have been queued by the poll callback.
	 * We re-insert them inside the main ready-list here.
	 */
	for (nepi = ep->ovflist; (epi = nepi) != NULL;
	     nepi = epi->next, epi->next = EP_UNACTIVE_PTR) {
		/*
		 * We need to check if the item is already in the list.
		 * During the "sproc" callback execution time, items are
		 * queued into ->ovflist but the "txlist" might already
		 * contain them, and the list_splice() below takes care of them.
		 */
		if (!ep_is_linked(&epi->rdllink)) {
			list_add_tail(&epi->rdllink, &ep->rdllist);
			ep_pm_stay_awake(epi);
		}
	}
	/*
	 * We need to set back ep->ovflist to EP_UNACTIVE_PTR, so that after
	 * releasing the lock, events will be queued in the normal way inside
	 * ep->rdllist.
	 */
	ep->ovflist = EP_UNACTIVE_PTR;

	/*
	 * Quickly re-inject items left on "txlist".
	 */
	list_splice(&txlist, &ep->rdllist);
	__pm_relax(ep->ws);

	if (!list_empty(&ep->rdllist)) {
		/*
		 * Wake up (if active) both the eventpoll wait list and
		 * the ->poll() wait list (delayed after we release the lock).
		 */
		if (waitqueue_active(&ep->wq))
			wake_up_locked(&ep->wq);
		if (waitqueue_active(&ep->poll_wait))
			pwake++;
	}
	spin_unlock_irqrestore(&ep->lock, flags);

	if (!ep_locked)
		mutex_unlock(&ep->mtx);

	/* We have to call this outside the lock */
	if (pwake)
		ep_poll_safewake(&ep->poll_wait);

	return error;
}

static void epi_rcu_free(struct rcu_head *head)
{
	struct epitem *epi = container_of(head, struct epitem, rcu);
	kmem_cache_free(epi_cache, epi);
}

/*
 * Removes a "struct epitem" from the eventpoll RB tree and deallocates
 * all the associated resources. Must be called with "mtx" held.
 */
static int ep_remove(struct eventpoll *ep, struct epitem *epi)
{
	unsigned long flags;
	struct file *file = epi->ffd.file;

	/*
	 * Removes poll wait queue hooks. We _have_ to do this without holding
	 * the "ep->lock" otherwise a deadlock might occur. This because of the
	 * sequence of the lock acquisition. Here we do "ep->lock" then the wait
	 * queue head lock when unregistering the wait queue. The wakeup callback
	 * will run by holding the wait queue head lock and will call our callback
	 * that will try to get "ep->lock".
	 */
	ep_unregister_pollwait(ep, epi);

	/* Remove the current item from the list of epoll hooks */
	spin_lock(&file->f_lock);
	list_del_rcu(&epi->fllink);
	spin_unlock(&file->f_lock);

	rb_erase(&epi->rbn, &ep->rbr);

	spin_lock_irqsave(&ep->lock, flags);
	if (ep_is_linked(&epi->rdllink))
		list_del_init(&epi->rdllink);
	spin_unlock_irqrestore(&ep->lock, flags);

	wakeup_source_unregister(ep_wakeup_source(epi));
	/*
	 * At this point it is safe to free the eventpoll item. Use the union
	 * field epi->rcu, since we are trying to minimize the size of
	 * 'struct epitem'. The 'rbn' field is no longer in use. Protected by
	 * ep->mtx. The rcu read side, reverse_path_check_proc(), does not make
	 * use of the rbn field.
	 */
	call_rcu(&epi->rcu, epi_rcu_free);

	atomic_long_dec(&ep->user->epoll_watches);

	return 0;
}

static void ep_free(struct eventpoll *ep)
{
	struct rb_node *rbp;
	struct epitem *epi;

	/* We need to release all tasks waiting for these file */
	if (waitqueue_active(&ep->poll_wait))
		ep_poll_safewake(&ep->poll_wait);

	/*
	 * We need to lock this because we could be hit by
	 * eventpoll_release_file() while we're freeing the "struct eventpoll".
	 * We do not need to hold "ep->mtx" here because the epoll file
	 * is on the way to be removed and no one has references to it
	 * anymore. The only hit might come from eventpoll_release_file() but
	 * holding "epmutex" is sufficient here.
	 */
	mutex_lock(&epmutex);

	/*
	 * Walks through the whole tree by unregistering poll callbacks.
	 */
	for (rbp = rb_first(&ep->rbr); rbp; rbp = rb_next(rbp)) {
		epi = rb_entry(rbp, struct epitem, rbn);

		ep_unregister_pollwait(ep, epi);
		cond_resched();
	}

	/*
	 * Walks through the whole tree by freeing each "struct epitem". At this
	 * point we are sure no poll callbacks will be lingering around, and also by
	 * holding "epmutex" we can be sure that no file cleanup code will hit
	 * us during this operation. So we can avoid the lock on "ep->lock".
	 * We do not need to lock ep->mtx, either, we only do it to prevent
	 * a lockdep warning.
	 */
	mutex_lock(&ep->mtx);
	while ((rbp = rb_first(&ep->rbr)) != NULL) {
		epi = rb_entry(rbp, struct epitem, rbn);
		ep_remove(ep, epi);
		cond_resched();
	}
	mutex_unlock(&ep->mtx);

	mutex_unlock(&epmutex);
	mutex_destroy(&ep->mtx);
	free_uid(ep->user);
	wakeup_source_unregister(ep->ws);
	kfree(ep);
}

static int ep_eventpoll_release(struct inode *inode, struct file *file)
{
	struct eventpoll *ep = file->private_data;

	if (ep)
		ep_free(ep);

	return 0;
}

static inline unsigned int ep_item_poll(struct epitem *epi, poll_table *pt)
{
	pt->_key = epi->event.events;

	return epi->ffd.file->f_op->poll(epi->ffd.file, pt) & epi->event.events;
}

static int ep_read_events_proc(struct eventpoll *ep, struct list_head *head,
			       void *priv)
{
	struct epitem *epi, *tmp;
	poll_table pt;

	init_poll_funcptr(&pt, NULL);

	list_for_each_entry_safe(epi, tmp, head, rdllink) {
		if (ep_item_poll(epi, &pt))
			return POLLIN | POLLRDNORM;
		else {
			/*
			 * Item has been dropped into the ready list by the poll
			 * callback, but it's not actually ready, as far as
			 * caller requested events goes. We can remove it here.
			 */
			__pm_relax(ep_wakeup_source(epi));
			list_del_init(&epi->rdllink);
		}
	}

	return 0;
}

static void ep_ptable_queue_proc(struct file *file, wait_queue_head_t *whead,
				 poll_table *pt);

struct readyevents_arg {
	struct eventpoll *ep;
	bool locked;
};

static int ep_poll_readyevents_proc(void *priv, void *cookie, int call_nests)
{
	struct readyevents_arg *arg = priv;

	return ep_scan_ready_list(arg->ep, ep_read_events_proc, NULL,
				  call_nests + 1, arg->locked);
}

static unsigned int ep_eventpoll_poll(struct file *file, poll_table *wait)
{
	int pollflags;
	struct eventpoll *ep = file->private_data;
	struct readyevents_arg arg;

	/*
	 * During ep_insert() we already hold the ep->mtx for the tfile.
	 * Prevent re-aquisition.
	 */
	arg.locked = wait && (wait->_qproc == ep_ptable_queue_proc);
	arg.ep = ep;

	/* Insert inside our poll wait queue */
	poll_wait(file, &ep->poll_wait, wait);

	/*
	 * Proceed to find out if wanted events are really available inside
	 * the ready list. This need to be done under ep_call_nested()
	 * supervision, since the call to f_op->poll() done on listed files
	 * could re-enter here.
	 */
	pollflags = ep_call_nested(&poll_readywalk_ncalls, EP_MAX_NESTS,
				   ep_poll_readyevents_proc, &arg, ep, current);

	return pollflags != -1 ? pollflags : 0;
}

#ifdef CONFIG_PROC_FS
static int ep_show_fdinfo(struct seq_file *m, struct file *f)
{
	struct eventpoll *ep = f->private_data;
	struct rb_node *rbp;
	int ret = 0;

	mutex_lock(&ep->mtx);
	for (rbp = rb_first(&ep->rbr); rbp; rbp = rb_next(rbp)) {
		struct epitem *epi = rb_entry(rbp, struct epitem, rbn);

		ret = seq_printf(m, "tfd: %8d events: %8x data: %16llx\n",
				 epi->ffd.fd, epi->event.events,
				 (long long)epi->event.data);
		if (ret)
			break;
	}
	mutex_unlock(&ep->mtx);

	return ret;
}
#endif

/* File callbacks that implement the eventpoll file behaviour */
static const struct file_operations eventpoll_fops = {
#ifdef CONFIG_PROC_FS
	.show_fdinfo	= ep_show_fdinfo,
#endif
	.release	= ep_eventpoll_release,
	.poll		= ep_eventpoll_poll,
	.llseek		= noop_llseek,
};

/*
 * This is called from eventpoll_release() to unlink files from the eventpoll
 * interface. We need to have this facility to cleanup correctly files that are
 * closed without being removed from the eventpoll interface.
 */
void eventpoll_release_file(struct file *file)
{
	struct eventpoll *ep;
	struct epitem *epi, *next;

	/*
	 * We don't want to get "file->f_lock" because it is not
	 * necessary. It is not necessary because we're in the "struct file"
	 * cleanup path, and this means that no one is using this file anymore.
	 * So, for example, epoll_ctl() cannot hit here since if we reach this
	 * point, the file counter already went to zero and fget() would fail.
	 * The only hit might come from ep_free() but by holding the mutex
	 * will correctly serialize the operation. We do need to acquire
	 * "ep->mtx" after "epmutex" because ep_remove() requires it when called
	 * from anywhere but ep_free().
	 *
	 * Besides, ep_remove() acquires the lock, so we can't hold it here.
	 */
	mutex_lock(&epmutex);
	list_for_each_entry_safe(epi, next, &file->f_ep_links, fllink) {
		ep = epi->ep;
		mutex_lock_nested(&ep->mtx, 0);
		ep_remove(ep, epi);
		mutex_unlock(&ep->mtx);
	}
	mutex_unlock(&epmutex);
}

static int ep_alloc(struct eventpoll **pep)
{
	int error;
	struct user_struct *user;
	struct eventpoll *ep;

	user = get_current_user();
	error = -ENOMEM;
	ep = kzalloc(sizeof(*ep), GFP_KERNEL);
	if (unlikely(!ep))
		goto free_uid;

	spin_lock_init(&ep->lock);
	mutex_init(&ep->mtx);
	init_waitqueue_head(&ep->wq);
	init_waitqueue_head(&ep->poll_wait);
	INIT_LIST_HEAD(&ep->rdllist);
	ep->rbr = RB_ROOT;
	ep->ovflist = EP_UNACTIVE_PTR;
	ep->user = user;

	*pep = ep;

	return 0;

free_uid:
	free_uid(user);
	return error;
}

/*
 * Search the file inside the eventpoll tree. The RB tree operations
 * are protected by the "mtx" mutex, and ep_find() must be called with
 * "mtx" held.
 */
static struct epitem *ep_find(struct eventpoll *ep, struct file *file, int fd)
{
	int kcmp;
	struct rb_node *rbp;
	struct epitem *epi, *epir = NULL;
	struct epoll_filefd ffd;

	ep_set_ffd(&ffd, file, fd);
	for (rbp = ep->rbr.rb_node; rbp; ) {
		epi = rb_entry(rbp, struct epitem, rbn);
		kcmp = ep_cmp_ffd(&ffd, &epi->ffd);
		if (kcmp > 0)
			rbp = rbp->rb_right;
		else if (kcmp < 0)
			rbp = rbp->rb_left;
		else {
			epir = epi;
			break;
		}
	}

	return epir;
}

/*
 * This is the callback that is passed to the wait queue wakeup
 * mechanism. It is called by the stored file descriptors when they
 * have events to report.
 */
static int ep_poll_callback(wait_queue_t *wait, unsigned mode, int sync, void *key)
{
	int pwake = 0;
	unsigned long flags;
	struct epitem *epi = ep_item_from_wait(wait);
	struct eventpoll *ep = epi->ep;

	spin_lock_irqsave(&ep->lock, flags);

	/*
	 * If the event mask does not contain any poll(2) event, we consider the
	 * descriptor to be disabled. This condition is likely the effect of the
	 * EPOLLONESHOT bit that disables the descriptor when an event is received,
	 * until the next EPOLL_CTL_MOD will be issued.
	 */
	if (!(epi->event.events & ~EP_PRIVATE_BITS))
		goto out_unlock;

	/*
	 * Check the events coming with the callback. At this stage, not
	 * every device reports the events in the "key" parameter of the
	 * callback. We need to be able to handle both cases here, hence the
	 * test for "key" != NULL before the event match test.
	 */
	if (key && !((unsigned long) key & epi->event.events))
		goto out_unlock;

	/*
	 * If we are transferring events to userspace, we can hold no locks
	 * (because we're accessing user memory, and because of linux f_op->poll()
	 * semantics). All the events that happen during that period of time are
	 * chained in ep->ovflist and requeued later on.
	 */
	if (ep->ovflist != EP_UNACTIVE_PTR) {
		if (epi->next == EP_UNACTIVE_PTR) {
			epi->next = ep->ovflist;
			ep->ovflist = epi;
			if (epi->ws) {
				/*
				 * Activate ep->ws since epi->ws may get
				 * deactivated at any time.
				 */
				__pm_stay_awake(ep->ws);
			}

		}
		goto out_unlock;
	}

	/* If this file is already in the ready list we exit soon */
	if (!ep_is_linked(&epi->rdllink)) {
		list_add_tail(&epi->rdllink, &ep->rdllist);
		ep_pm_stay_awake_rcu(epi);
	}

	/*
	 * Wake up ( if active ) both the eventpoll wait list and the ->poll()
	 * wait list.
	 */
	if (waitqueue_active(&ep->wq))
		wake_up_locked(&ep->wq);
	if (waitqueue_active(&ep->poll_wait))
		pwake++;

out_unlock:
	spin_unlock_irqrestore(&ep->lock, flags);

	/* We have to call this outside the lock */
	if (pwake)
		ep_poll_safewake(&ep->poll_wait);


	if ((unsigned long)key & POLLFREE) {
		/*
		 * If we race with ep_remove_wait_queue() it can miss
		 * ->whead = NULL and do another remove_wait_queue() after
		 * us, so we can't use __remove_wait_queue().
		 */
		list_del_init(&wait->task_list);
		/*
		 * ->whead != NULL protects us from the race with ep_free()
		 * or ep_remove(), ep_remove_wait_queue() takes whead->lock
		 * held by the caller. Once we nullify it, nothing protects
		 * ep/epi or even wait.
		 */
		smp_store_release(&ep_pwq_from_wait(wait)->whead, NULL);
	}

	return 1;
}

/*
 * This is the callback that is used to add our wait queue to the
 * target file wakeup lists.
 */
static void ep_ptable_queue_proc(struct file *file, wait_queue_head_t *whead,
				 poll_table *pt)
{
	struct epitem *epi = ep_item_from_epqueue(pt);
	struct eppoll_entry *pwq;

	if (epi->nwait >= 0 && (pwq = kmem_cache_alloc(pwq_cache, GFP_KERNEL))) {
		init_waitqueue_func_entry(&pwq->wait, ep_poll_callback);
		pwq->whead = whead;
		pwq->base = epi;
		add_wait_queue(whead, &pwq->wait);
		list_add_tail(&pwq->llink, &epi->pwqlist);
		epi->nwait++;
	} else {
		/* We have to signal that an error occurred */
		epi->nwait = -1;
	}
}

static void ep_rbtree_insert(struct eventpoll *ep, struct epitem *epi)
{
	int kcmp;
	struct rb_node **p = &ep->rbr.rb_node, *parent = NULL;
	struct epitem *epic;

	while (*p) {
		parent = *p;
		epic = rb_entry(parent, struct epitem, rbn);
		kcmp = ep_cmp_ffd(&epi->ffd, &epic->ffd);
		if (kcmp > 0)
			p = &parent->rb_right;
		else
			p = &parent->rb_left;
	}
	rb_link_node(&epi->rbn, parent, p);
	rb_insert_color(&epi->rbn, &ep->rbr);
}



#define PATH_ARR_SIZE 5
/*
 * These are the number paths of length 1 to 5, that we are allowing to emanate
 * from a single file of interest. For example, we allow 1000 paths of length
 * 1, to emanate from each file of interest. This essentially represents the
 * potential wakeup paths, which need to be limited in order to avoid massive
 * uncontrolled wakeup storms. The common use case should be a single ep which
 * is connected to n file sources. In this case each file source has 1 path
 * of length 1. Thus, the numbers below should be more than sufficient. These
 * path limits are enforced during an EPOLL_CTL_ADD operation, since a modify
 * and delete can't add additional paths. Protected by the epmutex.
 */
static const int path_limits[PATH_ARR_SIZE] = { 1000, 500, 100, 50, 10 };
static int path_count[PATH_ARR_SIZE];

static int path_count_inc(int nests)
{
	/* Allow an arbitrary number of depth 1 paths */
	if (nests == 0)
		return 0;

	if (++path_count[nests] > path_limits[nests])
		return -1;
	return 0;
}

static void path_count_init(void)
{
	int i;

	for (i = 0; i < PATH_ARR_SIZE; i++)
		path_count[i] = 0;
}

static int reverse_path_check_proc(void *priv, void *cookie, int call_nests)
{
	int error = 0;
	struct file *file = priv;
	struct file *child_file;
	struct epitem *epi;

	/* CTL_DEL can remove links here, but that can't increase our count */
	rcu_read_lock();
	list_for_each_entry_rcu(epi, &file->f_ep_links, fllink) {
		child_file = epi->ep->file;
		if (is_file_epoll(child_file)) {
			if (list_empty(&child_file->f_ep_links)) {
				if (path_count_inc(call_nests)) {
					error = -1;
					break;
				}
			} else {
				error = ep_call_nested(&poll_loop_ncalls,
							EP_MAX_NESTS,
							reverse_path_check_proc,
							child_file, child_file,
							current);
			}
			if (error != 0)
				break;
		} else {
			printk(KERN_ERR "reverse_path_check_proc: "
				"file is not an ep!\n");
		}
	}
	rcu_read_unlock();
	return error;
}

/**
 * reverse_path_check - The tfile_check_list is list of file *, which have
 *                      links that are proposed to be newly added. We need to
 *                      make sure that those added links don't add too many
 *                      paths such that we will spend all our time waking up
 *                      eventpoll objects.
 *
 * Returns: Returns zero if the proposed links don't create too many paths,
 *	    -1 otherwise.
 */
static int reverse_path_check(void)
{
	int error = 0;
	struct file *current_file;

	/* let's call this for all tfiles */
	list_for_each_entry(current_file, &tfile_check_list, f_tfile_llink) {
		path_count_init();
		error = ep_call_nested(&poll_loop_ncalls, EP_MAX_NESTS,
					reverse_path_check_proc, current_file,
					current_file, current);
		if (error)
			break;
	}
	return error;
}

static int ep_create_wakeup_source(struct epitem *epi)
{
	struct name_snapshot n;
	struct wakeup_source *ws;

	if (!epi->ep->ws) {
		epi->ep->ws = wakeup_source_register("eventpoll");
		if (!epi->ep->ws)
			return -ENOMEM;
	}

	take_dentry_name_snapshot(&n, epi->ffd.file->f_path.dentry);
	ws = wakeup_source_register(n.name);
	release_dentry_name_snapshot(&n);

	if (!ws)
		return -ENOMEM;
	rcu_assign_pointer(epi->ws, ws);

	return 0;
}

/* rare code path, only used when EPOLL_CTL_MOD removes a wakeup source */
static noinline void ep_destroy_wakeup_source(struct epitem *epi)
{
	struct wakeup_source *ws = ep_wakeup_source(epi);

	RCU_INIT_POINTER(epi->ws, NULL);

	/*
	 * wait for ep_pm_stay_awake_rcu to finish, synchronize_rcu is
	 * used internally by wakeup_source_remove, too (called by
	 * wakeup_source_unregister), so we cannot use call_rcu
	 */
	synchronize_rcu();
	wakeup_source_unregister(ws);
}

/*
 * Must be called with "mtx" held.
 */
static int ep_insert(struct eventpoll *ep, struct epoll_event *event,
		     struct file *tfile, int fd, int full_check)
{
	int error, revents, pwake = 0;
	unsigned long flags;
	long user_watches;
	struct epitem *epi;
	struct ep_pqueue epq;

	user_watches = atomic_long_read(&ep->user->epoll_watches);
	if (unlikely(user_watches >= max_user_watches))
		return -ENOSPC;
	if (!(epi = kmem_cache_alloc(epi_cache, GFP_KERNEL)))
		return -ENOMEM;

	/* Item initialization follow here ... */
	INIT_LIST_HEAD(&epi->rdllink);
	INIT_LIST_HEAD(&epi->fllink);
	INIT_LIST_HEAD(&epi->pwqlist);
	epi->ep = ep;
	ep_set_ffd(&epi->ffd, tfile, fd);
	epi->event = *event;
	epi->nwait = 0;
	epi->next = EP_UNACTIVE_PTR;
	if (epi->event.events & EPOLLWAKEUP) {
		error = ep_create_wakeup_source(epi);
		if (error)
			goto error_create_wakeup_source;
	} else {
		RCU_INIT_POINTER(epi->ws, NULL);
	}

	/* Add the current item to the list of active epoll hook for this file */
	spin_lock(&tfile->f_lock);
	list_add_tail_rcu(&epi->fllink, &tfile->f_ep_links);
	spin_unlock(&tfile->f_lock);

	/*
	 * Add the current item to the RB tree. All RB tree operations are
	 * protected by "mtx", and ep_insert() is called with "mtx" held.
	 */
	ep_rbtree_insert(ep, epi);

	/* now check if we've created too many backpaths */
	error = -EINVAL;
	if (full_check && reverse_path_check())
		goto error_remove_epi;

	/* Initialize the poll table using the queue callback */
	epq.epi = epi;
	init_poll_funcptr(&epq.pt, ep_ptable_queue_proc);

	/*
	 * Attach the item to the poll hooks and get current event bits.
	 * We can safely use the file* here because its usage count has
	 * been increased by the caller of this function. Note that after
	 * this operation completes, the poll callback can start hitting
	 * the new item.
	 */
	revents = ep_item_poll(epi, &epq.pt);

	/*
	 * We have to check if something went wrong during the poll wait queue
	 * install process. Namely an allocation for a wait queue failed due
	 * high memory pressure.
	 */
	error = -ENOMEM;
	if (epi->nwait < 0)
		goto error_unregister;

	/* We have to drop the new item inside our item list to keep track of it */
	spin_lock_irqsave(&ep->lock, flags);

	/* If the file is already "ready" we drop it inside the ready list */
	if ((revents & event->events) && !ep_is_linked(&epi->rdllink)) {
		list_add_tail(&epi->rdllink, &ep->rdllist);
		ep_pm_stay_awake(epi);

		/* Notify waiting tasks that events are available */
		if (waitqueue_active(&ep->wq))
			wake_up_locked(&ep->wq);
		if (waitqueue_active(&ep->poll_wait))
			pwake++;
	}

	spin_unlock_irqrestore(&ep->lock, flags);

	atomic_long_inc(&ep->user->epoll_watches);

	/* We have to call this outside the lock */
	if (pwake)
		ep_poll_safewake(&ep->poll_wait);

	return 0;

error_unregister:
	ep_unregister_pollwait(ep, epi);
error_remove_epi:
	spin_lock(&tfile->f_lock);
	list_del_rcu(&epi->fllink);
	spin_unlock(&tfile->f_lock);

	rb_erase(&epi->rbn, &ep->rbr);

	/*
	 * We need to do this because an event could have been arrived on some
	 * allocated wait queue. Note that we don't care about the ep->ovflist
	 * list, since that is used/cleaned only inside a section bound by "mtx".
	 * And ep_insert() is called with "mtx" held.
	 */
	spin_lock_irqsave(&ep->lock, flags);
	if (ep_is_linked(&epi->rdllink))
		list_del_init(&epi->rdllink);
	spin_unlock_irqrestore(&ep->lock, flags);

	wakeup_source_unregister(ep_wakeup_source(epi));

error_create_wakeup_source:
	kmem_cache_free(epi_cache, epi);

	return error;
}

/*
 * Modify the interest event mask by dropping an event if the new mask
 * has a match in the current file status. Must be called with "mtx" held.
 */
static int ep_modify(struct eventpoll *ep, struct epitem *epi, struct epoll_event *event)
{
	int pwake = 0;
	unsigned int revents;
	poll_table pt;

	init_poll_funcptr(&pt, NULL);

	/*
	 * Set the new event interest mask before calling f_op->poll();
	 * otherwise we might miss an event that happens between the
	 * f_op->poll() call and the new event set registering.
	 */
	epi->event.events = event->events; /* need barrier below */
	epi->event.data = event->data; /* protected by mtx */
	if (epi->event.events & EPOLLWAKEUP) {
		if (!ep_has_wakeup_source(epi))
			ep_create_wakeup_source(epi);
	} else if (ep_has_wakeup_source(epi)) {
		ep_destroy_wakeup_source(epi);
	}

	/*
	 * The following barrier has two effects:
	 *
	 * 1) Flush epi changes above to other CPUs.  This ensures
	 *    we do not miss events from ep_poll_callback if an
	 *    event occurs immediately after we call f_op->poll().
	 *    We need this because we did not take ep->lock while
	 *    changing epi above (but ep_poll_callback does take
	 *    ep->lock).
	 *
	 * 2) We also need to ensure we do not miss _past_ events
	 *    when calling f_op->poll().  This barrier also
	 *    pairs with the barrier in wq_has_sleeper (see
	 *    comments for wq_has_sleeper).
	 *
	 * This barrier will now guarantee ep_poll_callback or f_op->poll
	 * (or both) will notice the readiness of an item.
	 */
	smp_mb();

	/*
	 * Get current event bits. We can safely use the file* here because
	 * its usage count has been increased by the caller of this function.
	 */
	revents = ep_item_poll(epi, &pt);

	/*
	 * If the item is "hot" and it is not registered inside the ready
	 * list, push it inside.
	 */
	if (revents & event->events) {
		spin_lock_irq(&ep->lock);
		if (!ep_is_linked(&epi->rdllink)) {
			list_add_tail(&epi->rdllink, &ep->rdllist);
			ep_pm_stay_awake(epi);

			/* Notify waiting tasks that events are available */
			if (waitqueue_active(&ep->wq))
				wake_up_locked(&ep->wq);
			if (waitqueue_active(&ep->poll_wait))
				pwake++;
		}
		spin_unlock_irq(&ep->lock);
	}

	/* We have to call this outside the lock */
	if (pwake)
		ep_poll_safewake(&ep->poll_wait);

	return 0;
}

static int ep_send_events_proc(struct eventpoll *ep, struct list_head *head,
			       void *priv)
{
	struct ep_send_events_data *esed = priv;
	int eventcnt;
	unsigned int revents;
	struct epitem *epi;
	struct epoll_event __user *uevent;
	struct wakeup_source *ws;
	poll_table pt;

	init_poll_funcptr(&pt, NULL);

	/*
	 * We can loop without lock because we are passed a task private list.
	 * Items cannot vanish during the loop because ep_scan_ready_list() is
	 * holding "mtx" during this call.
	 */
	for (eventcnt = 0, uevent = esed->events;
	     !list_empty(head) && eventcnt < esed->maxevents;) {
		epi = list_first_entry(head, struct epitem, rdllink);

		/*
		 * Activate ep->ws before deactivating epi->ws to prevent
		 * triggering auto-suspend here (in case we reactive epi->ws
		 * below).
		 *
		 * This could be rearranged to delay the deactivation of epi->ws
		 * instead, but then epi->ws would temporarily be out of sync
		 * with ep_is_linked().
		 */
		ws = ep_wakeup_source(epi);
		if (ws) {
			if (ws->active)
				__pm_stay_awake(ep->ws);
			__pm_relax(ws);
		}

		list_del_init(&epi->rdllink);

		revents = ep_item_poll(epi, &pt);

		/*
		 * If the event mask intersect the caller-requested one,
		 * deliver the event to userspace. Again, ep_scan_ready_list()
		 * is holding "mtx", so no operations coming from userspace
		 * can change the item.
		 */
		if (revents) {
			if (__put_user(revents, &uevent->events) ||
			    __put_user(epi->event.data, &uevent->data)) {
				list_add(&epi->rdllink, head);
				ep_pm_stay_awake(epi);
				return eventcnt ? eventcnt : -EFAULT;
			}
			eventcnt++;
			uevent++;
			if (epi->event.events & EPOLLONESHOT)
				epi->event.events &= EP_PRIVATE_BITS;
			else if (!(epi->event.events & EPOLLET)) {
				/*
				 * If this file has been added with Level
				 * Trigger mode, we need to insert back inside
				 * the ready list, so that the next call to
				 * epoll_wait() will check again the events
				 * availability. At this point, no one can insert
				 * into ep->rdllist besides us. The epoll_ctl()
				 * callers are locked out by
				 * ep_scan_ready_list() holding "mtx" and the
				 * poll callback will queue them in ep->ovflist.
				 */
				list_add_tail(&epi->rdllink, &ep->rdllist);
				ep_pm_stay_awake(epi);
			}
		}
	}

	return eventcnt;
}

static int ep_send_events(struct eventpoll *ep,
			  struct epoll_event __user *events, int maxevents)
{
	struct ep_send_events_data esed;

	esed.maxevents = maxevents;
	esed.events = events;

	return ep_scan_ready_list(ep, ep_send_events_proc, &esed, 0, false);
}

static inline struct timespec ep_set_mstimeout(long ms)
{
	struct timespec now, ts = {
		.tv_sec = ms / MSEC_PER_SEC,
		.tv_nsec = NSEC_PER_MSEC * (ms % MSEC_PER_SEC),
	};

	ktime_get_ts(&now);
	return timespec_add_safe(now, ts);
}

/**
 * ep_poll - Retrieves ready events, and delivers them to the caller supplied
 *           event buffer.
 *
 * @ep: Pointer to the eventpoll context.
 * @events: Pointer to the userspace buffer where the ready events should be
 *          stored.
 * @maxevents: Size (in terms of number of events) of the caller event buffer.
 * @timeout: Maximum timeout for the ready events fetch operation, in
 *           milliseconds. If the @timeout is zero, the function will not block,
 *           while if the @timeout is less than zero, the function will block
 *           until at least one event has been retrieved (or an error
 *           occurred).
 *
 * Returns: Returns the number of ready events which have been fetched, or an
 *          error code, in case of error.
 */
static int ep_poll(struct eventpoll *ep, struct epoll_event __user *events,
		   int maxevents, long timeout)
{
	int res = 0, eavail, timed_out = 0;
	unsigned long flags;
	long slack = 0;
	wait_queue_t wait;
	ktime_t expires, *to = NULL;

	if (timeout > 0) {
		struct timespec end_time = ep_set_mstimeout(timeout);

		slack = select_estimate_accuracy(&end_time);
		to = &expires;
		*to = timespec_to_ktime(end_time);
	} else if (timeout == 0) {
		/*
		 * Avoid the unnecessary trip to the wait queue loop, if the
		 * caller specified a non blocking operation.
		 */
		timed_out = 1;
		spin_lock_irqsave(&ep->lock, flags);
		goto check_events;
	}

fetch_events:
	spin_lock_irqsave(&ep->lock, flags);

	if (!ep_events_available(ep)) {
		/*
		 * We don't have any available event to return to the caller.
		 * We need to sleep here, and we will be wake up by
		 * ep_poll_callback() when events will become available.
		 */
		init_waitqueue_entry(&wait, current);
		__add_wait_queue_exclusive(&ep->wq, &wait);

		for (;;) {
			/*
			 * We don't want to sleep if the ep_poll_callback() sends us
			 * a wakeup in between. That's why we set the task state
			 * to TASK_INTERRUPTIBLE before doing the checks.
			 */
			set_current_state(TASK_INTERRUPTIBLE);
			if (ep_events_available(ep) || timed_out)
				break;
			if (signal_pending(current)) {
				res = -EINTR;
				break;
			}

			spin_unlock_irqrestore(&ep->lock, flags);
			if (!freezable_schedule_hrtimeout_range(to, slack,
								HRTIMER_MODE_ABS))
				timed_out = 1;

			spin_lock_irqsave(&ep->lock, flags);
		}
		__remove_wait_queue(&ep->wq, &wait);

		set_current_state(TASK_RUNNING);
	}
check_events:
	/* Is it worth to try to dig for events ? */
	eavail = ep_events_available(ep);

	spin_unlock_irqrestore(&ep->lock, flags);

	/*
	 * Try to transfer events to user space. In case we get 0 events and
	 * there's still timeout left over, we go trying again in search of
	 * more luck.
	 */
	if (!res && eavail &&
	    !(res = ep_send_events(ep, events, maxevents)) && !timed_out)
		goto fetch_events;

	return res;
}

/**
 * ep_loop_check_proc - Callback function to be passed to the @ep_call_nested()
 *                      API, to verify that adding an epoll file inside another
 *                      epoll structure, does not violate the constraints, in
 *                      terms of closed loops, or too deep chains (which can
 *                      result in excessive stack usage).
 *
 * @priv: Pointer to the epoll file to be currently checked.
 * @cookie: Original cookie for this call. This is the top-of-the-chain epoll
 *          data structure pointer.
 * @call_nests: Current dept of the @ep_call_nested() call stack.
 *
 * Returns: Returns zero if adding the epoll @file inside current epoll
 *          structure @ep does not violate the constraints, or -1 otherwise.
 */
static int ep_loop_check_proc(void *priv, void *cookie, int call_nests)
{
	int error = 0;
	struct file *file = priv;
	struct eventpoll *ep = file->private_data;
	struct eventpoll *ep_tovisit;
	struct rb_node *rbp;
	struct epitem *epi;

	mutex_lock_nested(&ep->mtx, call_nests + 1);
	ep->gen = loop_check_gen;
	for (rbp = rb_first(&ep->rbr); rbp; rbp = rb_next(rbp)) {
		epi = rb_entry(rbp, struct epitem, rbn);
		if (unlikely(is_file_epoll(epi->ffd.file))) {
			ep_tovisit = epi->ffd.file->private_data;
			if (ep_tovisit->gen == loop_check_gen)
				continue;
			error = ep_call_nested(&poll_loop_ncalls, EP_MAX_NESTS,
					ep_loop_check_proc, epi->ffd.file,
					ep_tovisit, current);
			if (error != 0)
				break;
		} else {
			/*
			 * If we've reached a file that is not associated with
			 * an ep, then we need to check if the newly added
			 * links are going to add too many wakeup paths. We do
			 * this by adding it to the tfile_check_list, if it's
			 * not already there, and calling reverse_path_check()
			 * during ep_insert().
			 */
			if (list_empty(&epi->ffd.file->f_tfile_llink)) {
				get_file(epi->ffd.file);
				list_add(&epi->ffd.file->f_tfile_llink,
					 &tfile_check_list);
			}
		}
	}
	mutex_unlock(&ep->mtx);

	return error;
}

/**
 * ep_loop_check - Performs a check to verify that adding an epoll file (@file)
 *                 another epoll file (represented by @ep) does not create
 *                 closed loops or too deep chains.
 *
 * @ep: Pointer to the epoll private data structure.
 * @file: Pointer to the epoll file to be checked.
 *
 * Returns: Returns zero if adding the epoll @file inside current epoll
 *          structure @ep does not violate the constraints, or -1 otherwise.
 */
static int ep_loop_check(struct eventpoll *ep, struct file *file)
{
	return ep_call_nested(&poll_loop_ncalls, EP_MAX_NESTS,
			      ep_loop_check_proc, file, ep, current);
}

static void clear_tfile_check_list(void)
{
	struct file *file;

	/* first clear the tfile_check_list */
	while (!list_empty(&tfile_check_list)) {
		file = list_first_entry(&tfile_check_list, struct file,
					f_tfile_llink);
		list_del_init(&file->f_tfile_llink);
		fput(file);
	}
	INIT_LIST_HEAD(&tfile_check_list);
}

/*
 * Open an eventpoll file descriptor.
 */
SYSCALL_DEFINE1(epoll_create1, int, flags)
{
	int error, fd;
	struct eventpoll *ep = NULL;
	struct file *file;

	/* Check the EPOLL_* constant for consistency.  */
	BUILD_BUG_ON(EPOLL_CLOEXEC != O_CLOEXEC);

	if (flags & ~EPOLL_CLOEXEC)
		return -EINVAL;
	/*
	 * Create the internal data structure ("struct eventpoll").
	 */
	error = ep_alloc(&ep);
	if (error < 0)
		return error;
	/*
	 * Creates all the items needed to setup an eventpoll file. That is,
	 * a file structure and a free file descriptor.
	 */
	fd = get_unused_fd_flags(O_RDWR | (flags & O_CLOEXEC));
	if (fd < 0) {
		error = fd;
		goto out_free_ep;
	}
	file = anon_inode_getfile("[eventpoll]", &eventpoll_fops, ep,
				 O_RDWR | (flags & O_CLOEXEC));
	if (IS_ERR(file)) {
		error = PTR_ERR(file);
		goto out_free_fd;
	}
	ep->file = file;
	fd_install(fd, file);
	return fd;

out_free_fd:
	put_unused_fd(fd);
out_free_ep:
	ep_free(ep);
	return error;
}

SYSCALL_DEFINE1(epoll_create, int, size)
{
	if (size <= 0)
		return -EINVAL;

	return sys_epoll_create1(0);
}

/*
 * The following function implements the controller interface for
 * the eventpoll file that enables the insertion/removal/change of
 * file descriptors inside the interest set.
 */
SYSCALL_DEFINE4(epoll_ctl, int, epfd, int, op, int, fd,
		struct epoll_event __user *, event)
{
	int error;
	int full_check = 0;
	struct fd f, tf;
	struct eventpoll *ep;
	struct epitem *epi;
	struct epoll_event epds;
	struct eventpoll *tep = NULL;

	error = -EFAULT;
	if (ep_op_has_event(op) &&
	    copy_from_user(&epds, event, sizeof(struct epoll_event)))
		goto error_return;

	error = -EBADF;
	f = fdget(epfd);
	if (!f.file)
		goto error_return;

	/* Get the "struct file *" for the target file */
	tf = fdget(fd);
	if (!tf.file)
		goto error_fput;

	/* The target file descriptor must support poll */
	error = -EPERM;
	if (!tf.file->f_op->poll)
		goto error_tgt_fput;

	/* Check if EPOLLWAKEUP is allowed */
	if (ep_op_has_event(op))
		ep_take_care_of_epollwakeup(&epds);

	/*
	 * We have to check that the file structure underneath the file descriptor
	 * the user passed to us _is_ an eventpoll file. And also we do not permit
	 * adding an epoll file descriptor inside itself.
	 */
	error = -EINVAL;
	if (f.file == tf.file || !is_file_epoll(f.file))
		goto error_tgt_fput;

	/*
	 * At this point it is safe to assume that the "private_data" contains
	 * our own data structure.
	 */
	ep = f.file->private_data;

	/*
	 * When we insert an epoll file descriptor, inside another epoll file
	 * descriptor, there is the change of creating closed loops, which are
	 * better be handled here, than in more critical paths. While we are
	 * checking for loops we also determine the list of files reachable
	 * and hang them on the tfile_check_list, so we can check that we
	 * haven't created too many possible wakeup paths.
	 *
	 * We do not need to take the global 'epumutex' on EPOLL_CTL_ADD when
	 * the epoll file descriptor is attaching directly to a wakeup source,
	 * unless the epoll file descriptor is nested. The purpose of taking the
	 * 'epmutex' on add is to prevent complex toplogies such as loops and
	 * deep wakeup paths from forming in parallel through multiple
	 * EPOLL_CTL_ADD operations.
	 */
	mutex_lock_nested(&ep->mtx, 0);
	if (op == EPOLL_CTL_ADD) {
		if (!list_empty(&f.file->f_ep_links) ||
				ep->gen == loop_check_gen ||
						is_file_epoll(tf.file)) {
			full_check = 1;
			mutex_unlock(&ep->mtx);
			mutex_lock(&epmutex);
			if (is_file_epoll(tf.file)) {
				error = -ELOOP;
				if (ep_loop_check(ep, tf.file) != 0)
					goto error_tgt_fput;
<<<<<<< HEAD
				}
=======
>>>>>>> 2e9b74ca
			} else {
				get_file(tf.file);
				list_add(&tf.file->f_tfile_llink,
							&tfile_check_list);
			}
			mutex_lock_nested(&ep->mtx, 0);
			if (is_file_epoll(tf.file)) {
				tep = tf.file->private_data;
				mutex_lock_nested(&tep->mtx, 1);
			}
		}
	}

	/*
	 * Try to lookup the file inside our RB tree, Since we grabbed "mtx"
	 * above, we can be sure to be able to use the item looked up by
	 * ep_find() till we release the mutex.
	 */
	epi = ep_find(ep, tf.file, fd);

	error = -EINVAL;
	switch (op) {
	case EPOLL_CTL_ADD:
		if (!epi) {
			epds.events |= POLLERR | POLLHUP;
			error = ep_insert(ep, &epds, tf.file, fd, full_check);
		} else
			error = -EEXIST;
		break;
	case EPOLL_CTL_DEL:
		if (epi)
			error = ep_remove(ep, epi);
		else
			error = -ENOENT;
		break;
	case EPOLL_CTL_MOD:
		if (epi) {
			epds.events |= POLLERR | POLLHUP;
			error = ep_modify(ep, epi, &epds);
		} else
			error = -ENOENT;
		break;
	}
	if (tep != NULL)
		mutex_unlock(&tep->mtx);
	mutex_unlock(&ep->mtx);

error_tgt_fput:
	if (full_check) {
		clear_tfile_check_list();
		loop_check_gen++;
		mutex_unlock(&epmutex);
	}

	fdput(tf);
error_fput:
	fdput(f);
error_return:

	return error;
}

/*
 * Implement the event wait interface for the eventpoll file. It is the kernel
 * part of the user space epoll_wait(2).
 */
SYSCALL_DEFINE4(epoll_wait, int, epfd, struct epoll_event __user *, events,
		int, maxevents, int, timeout)
{
	int error;
	struct fd f;
	struct eventpoll *ep;

	/* The maximum number of event must be greater than zero */
	if (maxevents <= 0 || maxevents > EP_MAX_EVENTS)
		return -EINVAL;

	/* Verify that the area passed by the user is writeable */
	if (!access_ok(VERIFY_WRITE, events, maxevents * sizeof(struct epoll_event)))
		return -EFAULT;

	/* Get the "struct file *" for the eventpoll file */
	f = fdget(epfd);
	if (!f.file)
		return -EBADF;

	/*
	 * We have to check that the file structure underneath the fd
	 * the user passed to us _is_ an eventpoll file.
	 */
	error = -EINVAL;
	if (!is_file_epoll(f.file))
		goto error_fput;

	/*
	 * At this point it is safe to assume that the "private_data" contains
	 * our own data structure.
	 */
	ep = f.file->private_data;

	/* Time to fish for events ... */
	error = ep_poll(ep, events, maxevents, timeout);

error_fput:
	fdput(f);
	return error;
}

/*
 * Implement the event wait interface for the eventpoll file. It is the kernel
 * part of the user space epoll_pwait(2).
 */
SYSCALL_DEFINE6(epoll_pwait, int, epfd, struct epoll_event __user *, events,
		int, maxevents, int, timeout, const sigset_t __user *, sigmask,
		size_t, sigsetsize)
{
	int error;
	sigset_t ksigmask, sigsaved;

	/*
	 * If the caller wants a certain signal mask to be set during the wait,
	 * we apply it here.
	 */
	if (sigmask) {
		if (sigsetsize != sizeof(sigset_t))
			return -EINVAL;
		if (copy_from_user(&ksigmask, sigmask, sizeof(ksigmask)))
			return -EFAULT;
		sigsaved = current->blocked;
		set_current_blocked(&ksigmask);
	}

	error = sys_epoll_wait(epfd, events, maxevents, timeout);

	/*
	 * If we changed the signal mask, we need to restore the original one.
	 * In case we've got a signal while waiting, we do not restore the
	 * signal mask yet, and we allow do_signal() to deliver the signal on
	 * the way back to userspace, before the signal mask is restored.
	 */
	if (sigmask) {
		if (error == -EINTR) {
			memcpy(&current->saved_sigmask, &sigsaved,
			       sizeof(sigsaved));
			set_restore_sigmask();
		} else
			set_current_blocked(&sigsaved);
	}

	return error;
}

#ifdef CONFIG_COMPAT
COMPAT_SYSCALL_DEFINE6(epoll_pwait, int, epfd,
			struct epoll_event __user *, events,
			int, maxevents, int, timeout,
			const compat_sigset_t __user *, sigmask,
			compat_size_t, sigsetsize)
{
	long err;
	compat_sigset_t csigmask;
	sigset_t ksigmask, sigsaved;

	/*
	 * If the caller wants a certain signal mask to be set during the wait,
	 * we apply it here.
	 */
	if (sigmask) {
		if (sigsetsize != sizeof(compat_sigset_t))
			return -EINVAL;
		if (copy_from_user(&csigmask, sigmask, sizeof(csigmask)))
			return -EFAULT;
		sigset_from_compat(&ksigmask, &csigmask);
		sigsaved = current->blocked;
		set_current_blocked(&ksigmask);
	}

	err = sys_epoll_wait(epfd, events, maxevents, timeout);

	/*
	 * If we changed the signal mask, we need to restore the original one.
	 * In case we've got a signal while waiting, we do not restore the
	 * signal mask yet, and we allow do_signal() to deliver the signal on
	 * the way back to userspace, before the signal mask is restored.
	 */
	if (sigmask) {
		if (err == -EINTR) {
			memcpy(&current->saved_sigmask, &sigsaved,
			       sizeof(sigsaved));
			set_restore_sigmask();
		} else
			set_current_blocked(&sigsaved);
	}

	return err;
}
#endif

static int __init eventpoll_init(void)
{
	struct sysinfo si;

	si_meminfo(&si);
	/*
	 * Allows top 4% of lomem to be allocated for epoll watches (per user).
	 */
	max_user_watches = (((si.totalram - si.totalhigh) / 25) << PAGE_SHIFT) /
		EP_ITEM_COST;
	BUG_ON(max_user_watches < 0);

	/*
	 * Initialize the structure used to perform epoll file descriptor
	 * inclusion loops checks.
	 */
	ep_nested_calls_init(&poll_loop_ncalls);

	/* Initialize the structure used to perform safe poll wait head wake ups */
	ep_nested_calls_init(&poll_safewake_ncalls);

	/* Initialize the structure used to perform file's f_op->poll() calls */
	ep_nested_calls_init(&poll_readywalk_ncalls);

	/*
	 * We can have many thousands of epitems, so prevent this from
	 * using an extra cache line on 64-bit (and smaller) CPUs
	 */
	BUILD_BUG_ON(sizeof(void *) <= 8 && sizeof(struct epitem) > 128);

	/* Allocates slab cache used to allocate "struct epitem" items */
	epi_cache = kmem_cache_create("eventpoll_epi", sizeof(struct epitem),
			0, SLAB_HWCACHE_ALIGN | SLAB_PANIC, NULL);

	/* Allocates slab cache used to allocate "struct eppoll_entry" */
	pwq_cache = kmem_cache_create("eventpoll_pwq",
			sizeof(struct eppoll_entry), 0, SLAB_PANIC, NULL);

	return 0;
}
fs_initcall(eventpoll_init);<|MERGE_RESOLUTION|>--- conflicted
+++ resolved
@@ -1899,13 +1899,11 @@
 			if (is_file_epoll(tf.file)) {
 				error = -ELOOP;
 				if (ep_loop_check(ep, tf.file) != 0)
+
 					goto error_tgt_fput;
-<<<<<<< HEAD
-				}
-=======
->>>>>>> 2e9b74ca
 			} else {
 				get_file(tf.file);
+
 				list_add(&tf.file->f_tfile_llink,
 							&tfile_check_list);
 			}
@@ -1932,6 +1930,7 @@
 			error = ep_insert(ep, &epds, tf.file, fd, full_check);
 		} else
 			error = -EEXIST;
+
 		break;
 	case EPOLL_CTL_DEL:
 		if (epi)
