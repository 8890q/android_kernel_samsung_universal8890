/**
 * eCryptfs: Linux filesystem encryption layer
 *
 * Copyright (C) 1997-2003 Erez Zadok
 * Copyright (C) 2001-2003 Stony Brook University
 * Copyright (C) 2004-2007 International Business Machines Corp.
 *   Author(s): Michael A. Halcrow <mahalcro@us.ibm.com>
 *              Michael C. Thompson <mcthomps@us.ibm.com>
 *              Tyler Hicks <tyhicks@ou.edu>
 *
 * This program is free software; you can redistribute it and/or
 * modify it under the terms of the GNU General Public License as
 * published by the Free Software Foundation; either version 2 of the
 * License, or (at your option) any later version.
 *
 * This program is distributed in the hope that it will be useful, but
 * WITHOUT ANY WARRANTY; without even the implied warranty of
 * MERCHANTABILITY or FITNESS FOR A PARTICULAR PURPOSE.  See the GNU
 * General Public License for more details.
 *
 * You should have received a copy of the GNU General Public License
 * along with this program; if not, write to the Free Software
 * Foundation, Inc., 59 Temple Place - Suite 330, Boston, MA
 * 02111-1307, USA.
 */

#include <linux/dcache.h>
#include <linux/file.h>
#include <linux/module.h>
#include <linux/namei.h>
#include <linux/skbuff.h>
#include <linux/crypto.h>
#include <linux/mount.h>
#include <linux/pagemap.h>
#include <linux/key.h>
#include <linux/parser.h>
#include <linux/fs_stack.h>
#include <linux/slab.h>
#include <linux/magic.h>
#include "ecryptfs_kernel.h"

#ifdef CONFIG_SDP
#include "mm.h"
#include "ecryptfs_sdp_chamber.h"
#endif

#ifdef CONFIG_WTL_ENCRYPTION_FILTER
#include <linux/ctype.h>
#endif

#if defined(CONFIG_MMC_DW_FMP_ECRYPT_FS) || defined(CONFIG_UFS_FMP_ECRYPT_FS)
#include "../sdcardfs/sdcardfs.h"
#endif

/**
 * Module parameter that defines the ecryptfs_verbosity level.
 */
int ecryptfs_verbosity = 0;

module_param(ecryptfs_verbosity, int, 0);
MODULE_PARM_DESC(ecryptfs_verbosity,
		 "Initial verbosity level (0 or 1; defaults to "
		 "0, which is Quiet)");

/**
 * Module parameter that defines the number of message buffer elements
 */
unsigned int ecryptfs_message_buf_len = ECRYPTFS_DEFAULT_MSG_CTX_ELEMS;

module_param(ecryptfs_message_buf_len, uint, 0);
MODULE_PARM_DESC(ecryptfs_message_buf_len,
		 "Number of message buffer elements");

/**
 * Module parameter that defines the maximum guaranteed amount of time to wait
 * for a response from ecryptfsd.  The actual sleep time will be, more than
 * likely, a small amount greater than this specified value, but only less if
 * the message successfully arrives.
 */
signed long ecryptfs_message_wait_timeout = ECRYPTFS_MAX_MSG_CTX_TTL / HZ;

module_param(ecryptfs_message_wait_timeout, long, 0);
MODULE_PARM_DESC(ecryptfs_message_wait_timeout,
		 "Maximum number of seconds that an operation will "
		 "sleep while waiting for a message response from "
		 "userspace");

/**
 * Module parameter that is an estimate of the maximum number of users
 * that will be concurrently using eCryptfs. Set this to the right
 * value to balance performance and memory use.
 */
unsigned int ecryptfs_number_of_users = ECRYPTFS_DEFAULT_NUM_USERS;

module_param(ecryptfs_number_of_users, uint, 0);
MODULE_PARM_DESC(ecryptfs_number_of_users, "An estimate of the number of "
		 "concurrent users of eCryptfs");

void __ecryptfs_printk(const char *fmt, ...)
{
	va_list args;
	va_start(args, fmt);
	if (fmt[1] == '7') { /* KERN_DEBUG */
		if (ecryptfs_verbosity >= 1)
			vprintk(fmt, args);
	} else
		vprintk(fmt, args);
	va_end(args);
}

/**
 * ecryptfs_init_lower_file
 * @ecryptfs_dentry: Fully initialized eCryptfs dentry object, with
 *                   the lower dentry and the lower mount set
 *
 * eCryptfs only ever keeps a single open file for every lower
 * inode. All I/O operations to the lower inode occur through that
 * file. When the first eCryptfs dentry that interposes with the first
 * lower dentry for that inode is created, this function creates the
 * lower file struct and associates it with the eCryptfs
 * inode. When all eCryptfs files associated with the inode are released, the
 * file is closed.
 *
 * The lower file will be opened with read/write permissions, if
 * possible. Otherwise, it is opened read-only.
 *
 * This function does nothing if a lower file is already
 * associated with the eCryptfs inode.
 *
 * Returns zero on success; non-zero otherwise
 */
static int ecryptfs_init_lower_file(struct dentry *dentry,
				    struct file **lower_file)
{
	const struct cred *cred = current_cred();
	struct path *path = ecryptfs_dentry_to_lower_path(dentry);
	int rc;

	rc = ecryptfs_privileged_open(lower_file, path->dentry, path->mnt,
				      cred);
	if (rc) {
		printk(KERN_ERR "Error opening lower file "
		       "for lower_dentry [0x%p] and lower_mnt [0x%p]; "
		       "rc = [%d]\n", path->dentry, path->mnt, rc);
		(*lower_file) = NULL;
	}
	return rc;
}

int ecryptfs_get_lower_file(struct dentry *dentry, struct inode *inode)
{
	struct ecryptfs_inode_info *inode_info;
	int count, rc = 0;

	inode_info = ecryptfs_inode_to_private(inode);
	mutex_lock(&inode_info->lower_file_mutex);
	count = atomic_inc_return(&inode_info->lower_file_count);
	if (WARN_ON_ONCE(count < 1))
		rc = -EINVAL;
	else if (count == 1) {
		rc = ecryptfs_init_lower_file(dentry,
					      &inode_info->lower_file);
		if (rc)
			atomic_set(&inode_info->lower_file_count, 0);
	}
	mutex_unlock(&inode_info->lower_file_mutex);
	return rc;
}

void ecryptfs_put_lower_file(struct inode *inode)
{
	struct ecryptfs_inode_info *inode_info;
#if defined(CONFIG_MMC_DW_FMP_ECRYPT_FS) || defined(CONFIG_UFS_FMP_ECRYPT_FS)
	struct ecryptfs_mount_crypt_stat *mount_crypt_stat =
		&ecryptfs_superblock_to_private(inode->i_sb)->mount_crypt_stat;
#endif

	inode_info = ecryptfs_inode_to_private(inode);
	if (atomic_dec_and_mutex_lock(&inode_info->lower_file_count,
				      &inode_info->lower_file_mutex)) {
		filemap_write_and_wait(inode->i_mapping);
#if defined(CONFIG_MMC_DW_FMP_ECRYPT_FS) || defined(CONFIG_UFS_FMP_ECRYPT_FS)
		if (mount_crypt_stat->flags & ECRYPTFS_USE_FMP) {
			int rc = 0;

			rc = vfs_fsync(inode_info->lower_file, 0);
			if (rc)
				printk(KERN_ERR "%s: vfs_sync returned err rc: %d\n", __func__, rc);
		}
#endif
#ifdef CONFIG_SDP
		if (inode_info->crypt_stat.flags & ECRYPTFS_DEK_IS_SENSITIVE) {
			ecryptfs_mm_do_sdp_cleanup(inode);
		}
#endif
		fput(inode_info->lower_file);
		inode_info->lower_file = NULL;
		mutex_unlock(&inode_info->lower_file_mutex);
	}
}

enum { ecryptfs_opt_sig, ecryptfs_opt_ecryptfs_sig,
       ecryptfs_opt_cipher, ecryptfs_opt_ecryptfs_cipher,
       ecryptfs_opt_ecryptfs_key_bytes,
       ecryptfs_opt_passthrough, ecryptfs_opt_xattr_metadata,
       ecryptfs_opt_encrypted_view, ecryptfs_opt_fnek_sig,
       ecryptfs_opt_fn_cipher, ecryptfs_opt_fn_cipher_key_bytes,
       ecryptfs_opt_unlink_sigs, ecryptfs_opt_mount_auth_tok_only,
       ecryptfs_opt_check_dev_ruid,
#if defined(CONFIG_MMC_DW_FMP_ECRYPT_FS) || defined(CONFIG_UFS_FMP_ECRYPT_FS)
       ecryptfs_opt_use_fmp,
#endif
#ifdef CONFIG_WTL_ENCRYPTION_FILTER
       ecryptfs_opt_enable_filtering,
#endif
#ifdef CONFIG_CRYPTO_FIPS
       ecryptfs_opt_enable_cc,
#endif
#ifdef CONFIG_SDP
	ecryptfs_opt_userid, ecryptfs_opt_sdp, ecryptfs_opt_chamber_dirs, ecryptfs_opt_partition_id,
#endif
#ifdef CONFIG_DLP
	   ecryptfs_opt_dlp,
#endif
       ecryptfs_opt_base, ecryptfs_opt_type, ecryptfs_opt_label,
       ecryptfs_opt_err };

static const match_table_t tokens = {
	{ecryptfs_opt_sig, "sig=%s"},
	{ecryptfs_opt_ecryptfs_sig, "ecryptfs_sig=%s"},
	{ecryptfs_opt_cipher, "cipher=%s"},
	{ecryptfs_opt_ecryptfs_cipher, "ecryptfs_cipher=%s"},
	{ecryptfs_opt_ecryptfs_key_bytes, "ecryptfs_key_bytes=%u"},
	{ecryptfs_opt_passthrough, "ecryptfs_passthrough"},
	{ecryptfs_opt_xattr_metadata, "ecryptfs_xattr_metadata"},
	{ecryptfs_opt_encrypted_view, "ecryptfs_encrypted_view"},
	{ecryptfs_opt_fnek_sig, "ecryptfs_fnek_sig=%s"},
	{ecryptfs_opt_fn_cipher, "ecryptfs_fn_cipher=%s"},
	{ecryptfs_opt_fn_cipher_key_bytes, "ecryptfs_fn_key_bytes=%u"},
	{ecryptfs_opt_unlink_sigs, "ecryptfs_unlink_sigs"},
	{ecryptfs_opt_mount_auth_tok_only, "ecryptfs_mount_auth_tok_only"},
	{ecryptfs_opt_check_dev_ruid, "ecryptfs_check_dev_ruid"},
#if defined(CONFIG_MMC_DW_FMP_ECRYPT_FS) || defined(CONFIG_UFS_FMP_ECRYPT_FS)
	{ecryptfs_opt_use_fmp, "ecryptfs_use_fmp"},
#endif
#ifdef CONFIG_WTL_ENCRYPTION_FILTER
	{ecryptfs_opt_enable_filtering, "ecryptfs_enable_filtering=%s"},
#endif
#ifdef CONFIG_CRYPTO_FIPS
	{ecryptfs_opt_enable_cc, "ecryptfs_enable_cc"},
#endif
#ifdef CONFIG_SDP
	{ecryptfs_opt_chamber_dirs, "chamber=%s"},
	{ecryptfs_opt_userid, "userid=%s"},
    {ecryptfs_opt_sdp, "sdp_enabled"},
    {ecryptfs_opt_partition_id, "partition_id=%u"},
#endif
#ifdef CONFIG_DLP
	{ecryptfs_opt_dlp, "dlp_enabled"},
#endif
	{ecryptfs_opt_base, "base=%s"},
	{ecryptfs_opt_type, "type=%s"},
	{ecryptfs_opt_label, "label=%s"},
	{ecryptfs_opt_err, NULL}
};

static int ecryptfs_init_global_auth_toks(
	struct ecryptfs_mount_crypt_stat *mount_crypt_stat)
{
	struct ecryptfs_global_auth_tok *global_auth_tok;
	struct ecryptfs_auth_tok *auth_tok;
	int rc = 0;

	list_for_each_entry(global_auth_tok,
			    &mount_crypt_stat->global_auth_tok_list,
			    mount_crypt_stat_list) {
		rc = ecryptfs_keyring_auth_tok_for_sig(
			&global_auth_tok->global_auth_tok_key, &auth_tok,
			global_auth_tok->sig);
		if (rc) {
			printk(KERN_ERR "Could not find valid key in user "
			       "session keyring for sig specified in mount "
			       "option: [%s]\n", global_auth_tok->sig);
			global_auth_tok->flags |= ECRYPTFS_AUTH_TOK_INVALID;
			goto out;
		} else {
			global_auth_tok->flags &= ~ECRYPTFS_AUTH_TOK_INVALID;
			up_write(&(global_auth_tok->global_auth_tok_key)->sem);
		}
	}
out:
	return rc;
}

static void ecryptfs_init_mount_crypt_stat(
	struct ecryptfs_mount_crypt_stat *mount_crypt_stat)
{
	memset((void *)mount_crypt_stat, 0,
	       sizeof(struct ecryptfs_mount_crypt_stat));
	INIT_LIST_HEAD(&mount_crypt_stat->global_auth_tok_list);
	mutex_init(&mount_crypt_stat->global_auth_tok_list_mutex);
	mount_crypt_stat->flags |= ECRYPTFS_MOUNT_CRYPT_STAT_INITIALIZED;

#ifdef CONFIG_SDP
	spin_lock_init(&mount_crypt_stat->chamber_dir_list_lock);
	INIT_LIST_HEAD(&mount_crypt_stat->chamber_dir_list);

	mount_crypt_stat->partition_id = -1;
#endif
}

static void ecryptfs_init_propagate_stat(
	struct ecryptfs_propagate_stat *propagate_stat)
{
	memset((void *)propagate_stat, 0,
			sizeof(struct ecryptfs_propagate_stat));
	propagate_stat->propagate_type = TYPE_E_NONE;
}

#ifdef CONFIG_WTL_ENCRYPTION_FILTER
static int parse_enc_file_filter_parms(
	struct ecryptfs_mount_crypt_stat *mcs, char *str)
{
	char *token = NULL;
	int count = 0;
	mcs->max_name_filter_len = 0;
	while ((token = strsep(&str, "|")) != NULL) {
		if (count >= ENC_NAME_FILTER_MAX_INSTANCE)
			return -1;
		strncpy(mcs->enc_filter_name[count++],
			token, ENC_NAME_FILTER_MAX_LEN);
		if (mcs->max_name_filter_len < strlen(token))
			mcs->max_name_filter_len = strlen(token);
	}
	return 0;
}

static int parse_enc_ext_filter_parms(
	struct ecryptfs_mount_crypt_stat *mcs, char *str)
{
	char *token = NULL;
	int count = 0;
	while ((token = strsep(&str, "|")) != NULL) {
		if (count >= ENC_EXT_FILTER_MAX_INSTANCE)
			return -1;
		strncpy(mcs->enc_filter_ext[count++],
			token, ENC_EXT_FILTER_MAX_LEN);
	}
	return 0;
}

static int parse_enc_filter_parms(
	struct ecryptfs_mount_crypt_stat *mcs, char *str)
{
	char *token = NULL;
	if (!strcmp("*", str)) {
		mcs->flags |= ECRYPTFS_ENABLE_NEW_PASSTHROUGH;
		return 0;
	}
	token = strsep(&str, ":");
	if (token != NULL)
		parse_enc_file_filter_parms(mcs, token);
	token = strsep(&str, ":");
	if (token != NULL)
		parse_enc_ext_filter_parms(mcs, token);
	return 0;
}
#endif
/**
 * ecryptfs_parse_options
 * @sb: The ecryptfs super block
 * @options: The options passed to the kernel
 * @check_ruid: set to 1 if device uid should be checked against the ruid
 *
 * Parse mount options:
 * debug=N 	   - ecryptfs_verbosity level for debug output
 * sig=XXX	   - description(signature) of the key to use
 *
 * Returns the dentry object of the lower-level (lower/interposed)
 * directory; We want to mount our stackable file system on top of
 * that lower directory.
 *
 * The signature of the key to use must be the description of a key
 * already in the keyring. Mounting will fail if the key can not be
 * found.
 *
 * Returns zero on success; non-zero on error
 */
static int ecryptfs_parse_options(struct ecryptfs_sb_info *sbi, char *options,
				  uid_t *check_ruid)
{
	char *p;
	int rc = 0;
	int sig_set = 0;
	int cipher_name_set = 0;
	int fn_cipher_name_set = 0;
	int cipher_key_bytes;
	int cipher_key_bytes_set = 0;
	int fn_cipher_key_bytes;
	int fn_cipher_key_bytes_set = 0;
	struct ecryptfs_mount_crypt_stat *mount_crypt_stat =
		&sbi->mount_crypt_stat;
	struct ecryptfs_propagate_stat *propagate_stat =
		&sbi->propagate_stat;
	substring_t args[MAX_OPT_ARGS];
	int token;
	char *sig_src;
	char *cipher_name_dst;
	char *cipher_name_src;
	char *fn_cipher_name_dst;
	char *fn_cipher_name_src;
	char *fnek_dst;
	char *fnek_src;
	char *cipher_key_bytes_src;
	char *fn_cipher_key_bytes_src;
	char *base_path_src;
	char *base_path_dst;
	char *propagate_type;
	char *label_src;
	char *label_dst;
	u8 cipher_code;
#ifdef CONFIG_CRYPTO_FIPS
	char cipher_mode[ECRYPTFS_MAX_CIPHER_MODE_SIZE+1] = ECRYPTFS_AES_ECB_MODE;
#endif

	*check_ruid = 0;

	if (!options) {
		rc = -EINVAL;
		goto out;
	}
	ecryptfs_init_mount_crypt_stat(mount_crypt_stat);
	ecryptfs_init_propagate_stat(propagate_stat);
	while ((p = strsep(&options, ",")) != NULL) {
		if (!*p)
			continue;
		token = match_token(p, tokens, args);
		switch (token) {
		case ecryptfs_opt_sig:
		case ecryptfs_opt_ecryptfs_sig:
			sig_src = args[0].from;
			rc = ecryptfs_add_global_auth_tok(mount_crypt_stat,
							  sig_src, 0);
			if (rc) {
				printk(KERN_ERR "Error attempting to register "
				       "global sig; rc = [%d]\n", rc);
				goto out;
			}
			sig_set = 1;
			break;
		case ecryptfs_opt_cipher:
		case ecryptfs_opt_ecryptfs_cipher:
			cipher_name_src = args[0].from;
			cipher_name_dst =
				mount_crypt_stat->
				global_default_cipher_name;
			strncpy(cipher_name_dst, cipher_name_src,
				ECRYPTFS_MAX_CIPHER_NAME_SIZE);
			cipher_name_dst[ECRYPTFS_MAX_CIPHER_NAME_SIZE] = '\0';
			cipher_name_set = 1;
			break;
		case ecryptfs_opt_ecryptfs_key_bytes:
			cipher_key_bytes_src = args[0].from;
			cipher_key_bytes =
				(int)simple_strtol(cipher_key_bytes_src,
						   &cipher_key_bytes_src, 0);
			mount_crypt_stat->global_default_cipher_key_size =
				cipher_key_bytes;
			cipher_key_bytes_set = 1;
			break;
		case ecryptfs_opt_passthrough:
			mount_crypt_stat->flags |=
				ECRYPTFS_PLAINTEXT_PASSTHROUGH_ENABLED;
			break;
		case ecryptfs_opt_xattr_metadata:
			mount_crypt_stat->flags |=
				ECRYPTFS_XATTR_METADATA_ENABLED;
			break;
		case ecryptfs_opt_encrypted_view:
			mount_crypt_stat->flags |=
				ECRYPTFS_XATTR_METADATA_ENABLED;
			mount_crypt_stat->flags |=
				ECRYPTFS_ENCRYPTED_VIEW_ENABLED;
			break;
		case ecryptfs_opt_fnek_sig:
			fnek_src = args[0].from;
			fnek_dst =
				mount_crypt_stat->global_default_fnek_sig;
			strncpy(fnek_dst, fnek_src, ECRYPTFS_SIG_SIZE_HEX);
			mount_crypt_stat->global_default_fnek_sig[
				ECRYPTFS_SIG_SIZE_HEX] = '\0';
			rc = ecryptfs_add_global_auth_tok(
				mount_crypt_stat,
				mount_crypt_stat->global_default_fnek_sig,
				ECRYPTFS_AUTH_TOK_FNEK);
			if (rc) {
				printk(KERN_ERR "Error attempting to register "
				       "global fnek sig [%s]; rc = [%d]\n",
				       mount_crypt_stat->global_default_fnek_sig,
				       rc);
				goto out;
			}
			mount_crypt_stat->flags |=
				(ECRYPTFS_GLOBAL_ENCRYPT_FILENAMES
				 | ECRYPTFS_GLOBAL_ENCFN_USE_MOUNT_FNEK);
			break;
		case ecryptfs_opt_fn_cipher:
			fn_cipher_name_src = args[0].from;
			fn_cipher_name_dst =
				mount_crypt_stat->global_default_fn_cipher_name;
			strncpy(fn_cipher_name_dst, fn_cipher_name_src,
				ECRYPTFS_MAX_CIPHER_NAME_SIZE);
			mount_crypt_stat->global_default_fn_cipher_name[
				ECRYPTFS_MAX_CIPHER_NAME_SIZE] = '\0';
			fn_cipher_name_set = 1;
			break;
		case ecryptfs_opt_fn_cipher_key_bytes:
			fn_cipher_key_bytes_src = args[0].from;
			fn_cipher_key_bytes =
				(int)simple_strtol(fn_cipher_key_bytes_src,
						   &fn_cipher_key_bytes_src, 0);
			mount_crypt_stat->global_default_fn_cipher_key_bytes =
				fn_cipher_key_bytes;
			fn_cipher_key_bytes_set = 1;
			break;
		case ecryptfs_opt_unlink_sigs:
			mount_crypt_stat->flags |= ECRYPTFS_UNLINK_SIGS;
			break;
		case ecryptfs_opt_mount_auth_tok_only:
			mount_crypt_stat->flags |=
				ECRYPTFS_GLOBAL_MOUNT_AUTH_TOK_ONLY;
			break;
		case ecryptfs_opt_check_dev_ruid:
			*check_ruid = 1;
			break;
#if defined(CONFIG_MMC_DW_FMP_ECRYPT_FS) || defined(CONFIG_UFS_FMP_ECRYPT_FS)
		case ecryptfs_opt_use_fmp:
			mount_crypt_stat->flags |= ECRYPTFS_USE_FMP;
			break;
#endif
#ifdef CONFIG_WTL_ENCRYPTION_FILTER
		case ecryptfs_opt_enable_filtering:
			rc = parse_enc_filter_parms(mount_crypt_stat,
							 args[0].from);
			if (rc) {
				printk(KERN_ERR "Error attempting to parse encryption "
							"filtering parameters.\n");
				rc = -EINVAL;
				goto out;
			}
			mount_crypt_stat->flags |= ECRYPTFS_ENABLE_FILTERING;
			break;
#endif
#ifdef CONFIG_CRYPTO_FIPS
		case ecryptfs_opt_enable_cc:
			mount_crypt_stat->flags |= ECRYPTFS_ENABLE_CC;
			strncpy(cipher_mode, ECRYPTFS_AES_CBC_MODE, ECRYPTFS_MAX_CIPHER_MODE_SIZE+1);
			break;
#endif
#ifdef CONFIG_SDP
		case ecryptfs_opt_userid: {
			char *userid_src = args[0].from;
			int userid =
				(int)simple_strtol(userid_src,
						&userid_src, 0);
			sbi->userid = userid;
			mount_crypt_stat->userid = userid;
			/*
			 * Enabling SDP by default for Knox container.
			 */
			mount_crypt_stat->flags |= ECRYPTFS_MOUNT_SDP_ENABLED;
			}
			break;
		case ecryptfs_opt_sdp:
			mount_crypt_stat->flags |= ECRYPTFS_MOUNT_SDP_ENABLED;
			break;
		case ecryptfs_opt_chamber_dirs: {
			char *chamber_dirs = args[0].from;
			char *token = NULL;

			/**
			 * chamber directories by mount-option.
			 * The userid in the mount option is used as engine_id
			 *
			 * TODO : This won't work when chamber_dirs mount option comes before
			 * user_id option.
			 */
			printk("%s : chamber dirs : %s\n", __func__, chamber_dirs);
			while ((token = strsep(&chamber_dirs, "|")) != NULL)
				if(!is_chamber_directory(mount_crypt_stat, (const unsigned char *)token, NULL))
					add_chamber_directory(mount_crypt_stat,
					        mount_crypt_stat->userid, (const unsigned char *)token);
		}
		break;
		case ecryptfs_opt_partition_id: {
            char *partition_id_str = args[0].from;
            mount_crypt_stat->partition_id =
                (int)simple_strtol(partition_id_str,
                           &partition_id_str, 0);
            printk("%s : partition_id : %d", __func__, mount_crypt_stat->partition_id);
		}
		break;
#endif
#ifdef CONFIG_DLP
		case ecryptfs_opt_dlp:
			mount_crypt_stat->flags |= ECRYPTFS_MOUNT_DLP_ENABLED;
		break;
#endif
		case ecryptfs_opt_base:
			base_path_src = args[0].from;
			base_path_dst = propagate_stat->base_path;
			strncpy(base_path_dst, base_path_src, ECRYPTFS_BASE_PATH_SIZE);
			break;
		case ecryptfs_opt_type:
			propagate_type = match_strdup(&args[0]);
			if (!propagate_type)
				return -ENOMEM;
			if (!strncmp(propagate_type, "default", strlen("default")))
				propagate_stat->propagate_type = TYPE_E_DEFAULT;
			else if (!strncmp(propagate_type, "read", strlen("read")))
				propagate_stat->propagate_type = TYPE_E_READ;
			else if (!strncmp(propagate_type, "write", strlen("write")))
				propagate_stat->propagate_type = TYPE_E_WRITE;
			else {
				printk(KERN_WARNING
					  "%s: eCryptfs: unrecognized option [type=%s]\n",
					  __func__, propagate_type);
				propagate_stat->propagate_type = TYPE_E_NONE;
			}
			kfree(propagate_type);
			break;
		case ecryptfs_opt_label:
			label_src = args[0].from;
			label_dst = propagate_stat->label;
			strncpy(label_dst, label_src, ECRYPTFS_LABEL_SIZE);
			break;
		case ecryptfs_opt_err:
		default:
			printk(KERN_WARNING
			       "%s: eCryptfs: unrecognized option [%s]\n",
			       __func__, p);
		}
	}
	if (!sig_set) {
		rc = -EINVAL;
		ecryptfs_printk(KERN_ERR, "You must supply at least one valid "
				"auth tok signature as a mount "
				"parameter; see the eCryptfs README\n");
		goto out;
	}
	if (!cipher_name_set) {
		int cipher_name_len = strlen(ECRYPTFS_DEFAULT_CIPHER);

		BUG_ON(cipher_name_len >= ECRYPTFS_MAX_CIPHER_NAME_SIZE);
		strcpy(mount_crypt_stat->global_default_cipher_name,
		       ECRYPTFS_DEFAULT_CIPHER);
	}
	if ((mount_crypt_stat->flags & ECRYPTFS_GLOBAL_ENCRYPT_FILENAMES)
	    && !fn_cipher_name_set)
		strcpy(mount_crypt_stat->global_default_fn_cipher_name,
		       mount_crypt_stat->global_default_cipher_name);
	if (!cipher_key_bytes_set)
		mount_crypt_stat->global_default_cipher_key_size = 0;
	if ((mount_crypt_stat->flags & ECRYPTFS_GLOBAL_ENCRYPT_FILENAMES)
	    && !fn_cipher_key_bytes_set)
		mount_crypt_stat->global_default_fn_cipher_key_bytes =
			mount_crypt_stat->global_default_cipher_key_size;

	cipher_code = ecryptfs_code_for_cipher_string(
		mount_crypt_stat->global_default_cipher_name,
		mount_crypt_stat->global_default_cipher_key_size);
	if (!cipher_code) {
		ecryptfs_printk(KERN_ERR,
				"eCryptfs doesn't support cipher: %s",
				mount_crypt_stat->global_default_cipher_name);
		rc = -EINVAL;
		goto out;
	}

#if defined(CONFIG_MMC_DW_FMP_ECRYPT_FS) || defined(CONFIG_UFS_FMP_ECRYPT_FS)
	mount_crypt_stat->cipher_code = cipher_code;

	if (cipher_code == RFC2440_CIPHER_AES_XTS_256) {
		if (!(mount_crypt_stat->flags & ECRYPTFS_USE_FMP)) {
			ecryptfs_printk(KERN_ERR,
				"eCryptfs doesn't support cipher with FMP: %s",
				mount_crypt_stat->global_default_cipher_name);
			rc = -EINVAL;
			goto out;
		}
		strncpy(mount_crypt_stat->global_default_cipher_name, ECRYPTFS_DEFAULT_CIPHER, ECRYPTFS_MAX_CIPHER_NAME_SIZE);
		if (mount_crypt_stat->flags & ECRYPTFS_GLOBAL_ENCRYPT_FILENAMES)
			strncpy(mount_crypt_stat->global_default_fn_cipher_name, ECRYPTFS_DEFAULT_CIPHER, ECRYPTFS_MAX_CIPHER_NAME_SIZE);
	}
#endif
	mutex_lock(&key_tfm_list_mutex);
#ifdef CONFIG_CRYPTO_FIPS
	if (!ecryptfs_tfm_exists(mount_crypt_stat->global_default_cipher_name, cipher_mode,
			NULL)) {

		rc = ecryptfs_add_new_key_tfm(
			NULL, mount_crypt_stat->global_default_cipher_name,
			mount_crypt_stat->global_default_cipher_key_size,
			mount_crypt_stat->flags);
		if (rc) {
			printk(KERN_ERR "Error attempting to initialize "
			       "cipher with name = [%s] and key size = [%td]; "
			       "rc = [%d]\n",
			       mount_crypt_stat->global_default_cipher_name,
			       mount_crypt_stat->global_default_cipher_key_size,
			       rc);
			rc = -EINVAL;
			mutex_unlock(&key_tfm_list_mutex);
			goto out;
		}
	}

	if ((mount_crypt_stat->flags & ECRYPTFS_GLOBAL_ENCRYPT_FILENAMES)
		&& !ecryptfs_tfm_exists(
			mount_crypt_stat->global_default_fn_cipher_name, cipher_mode, NULL)) {
		rc = ecryptfs_add_new_key_tfm(
			NULL, mount_crypt_stat->global_default_fn_cipher_name,
			mount_crypt_stat->global_default_fn_cipher_key_bytes,
			mount_crypt_stat->flags);

		if (rc) {
			printk(KERN_ERR "Error attempting to initialize "
				   "cipher with name = [%s] and key size = [%td]; "
				   "rc = [%d]\n",
				   mount_crypt_stat->global_default_fn_cipher_name,
				   mount_crypt_stat->global_default_fn_cipher_key_bytes,
				   rc);
			rc = -EINVAL;
			mutex_unlock(&key_tfm_list_mutex);
			goto out;
		}
	}
#else
	if (!ecryptfs_tfm_exists(mount_crypt_stat->global_default_cipher_name,
				 NULL)) {
		rc = ecryptfs_add_new_key_tfm(
			NULL, mount_crypt_stat->global_default_cipher_name,
			mount_crypt_stat->global_default_cipher_key_size);
		if (rc) {
			printk(KERN_ERR "Error attempting to initialize "
			       "cipher with name = [%s] and key size = [%td]; "
			       "rc = [%d]\n",
			       mount_crypt_stat->global_default_cipher_name,
			       mount_crypt_stat->global_default_cipher_key_size,
			       rc);
			rc = -EINVAL;
			mutex_unlock(&key_tfm_list_mutex);
			goto out;
		}
	}
	if ((mount_crypt_stat->flags & ECRYPTFS_GLOBAL_ENCRYPT_FILENAMES)
	    && !ecryptfs_tfm_exists(
		    mount_crypt_stat->global_default_fn_cipher_name, NULL)) {
		rc = ecryptfs_add_new_key_tfm(
			NULL, mount_crypt_stat->global_default_fn_cipher_name,
			mount_crypt_stat->global_default_fn_cipher_key_bytes);
		if (rc) {
			printk(KERN_ERR "Error attempting to initialize "
			       "cipher with name = [%s] and key size = [%td]; "
			       "rc = [%d]\n",
			       mount_crypt_stat->global_default_fn_cipher_name,
			       mount_crypt_stat->global_default_fn_cipher_key_bytes,
			       rc);
			rc = -EINVAL;
			mutex_unlock(&key_tfm_list_mutex);
			goto out;
		}
	}
#endif
	mutex_unlock(&key_tfm_list_mutex);
	rc = ecryptfs_init_global_auth_toks(mount_crypt_stat);
	if (rc)
		printk(KERN_WARNING "One or more global auth toks could not "
		       "properly register; rc = [%d]\n", rc);
out:
	return rc;
}

struct kmem_cache *ecryptfs_sb_info_cache;
static struct file_system_type ecryptfs_fs_type;

/**
 * ecryptfs_get_sb
 * @fs_type
 * @flags
 * @dev_name: The path to mount over
 * @raw_data: The options passed into the kernel
 */
static struct dentry *ecryptfs_mount(struct file_system_type *fs_type, int flags,
			const char *dev_name, void *raw_data)
{
	struct super_block *s, *lower_sb;
	struct ecryptfs_sb_info *sbi;
	struct ecryptfs_mount_crypt_stat *mount_crypt_stat;
	struct ecryptfs_dentry_info *root_info;
	const char *err = "Getting sb failed";
	struct inode *inode;
	struct path path;
	uid_t check_ruid;
	int rc;

	sbi = kmem_cache_zalloc(ecryptfs_sb_info_cache, GFP_KERNEL);
	if (!sbi) {
		rc = -ENOMEM;
		goto out;
	}

<<<<<<< HEAD
#ifdef CONFIG_SDP
	sbi->userid = -1;
#endif
=======
	if (!dev_name) {
		rc = -EINVAL;
		err = "Device name cannot be null";
		goto out;
	}
>>>>>>> 31e77622

	rc = ecryptfs_parse_options(sbi, raw_data, &check_ruid);
	if (rc) {
		err = "Error parsing options";
		goto out;
	}
	mount_crypt_stat = &sbi->mount_crypt_stat;

	s = sget(fs_type, NULL, set_anon_super, flags, NULL);
	if (IS_ERR(s)) {
		rc = PTR_ERR(s);
		goto out;
	}

	rc = bdi_setup_and_register(&sbi->bdi, "ecryptfs", BDI_CAP_MAP_COPY);
	if (rc)
		goto out1;

	ecryptfs_set_superblock_private(s, sbi);
	s->s_bdi = &sbi->bdi;

	if (sbi->propagate_stat.propagate_type != TYPE_E_NONE)
		s->s_op = &ecryptfs_multimount_sops;
	else
		s->s_op = &ecryptfs_sops;
	/* ->kill_sb() will take care of sbi after that point */
	sbi = NULL;
	s->s_d_op = &ecryptfs_dops;

	err = "Reading sb failed";
	rc = kern_path(dev_name, LOOKUP_FOLLOW | LOOKUP_DIRECTORY, &path);
	if (rc) {
		ecryptfs_printk(KERN_WARNING, "kern_path() failed\n");
		goto out1;
	}
	if (path.dentry->d_sb->s_type == &ecryptfs_fs_type) {
		rc = -EINVAL;
		printk(KERN_ERR "Mount on filesystem of type "
			"eCryptfs explicitly disallowed due to "
			"known incompatibilities\n");
		goto out_free;
	}

	if (check_ruid && !uid_eq(path.dentry->d_inode->i_uid, current_uid())) {
		rc = -EPERM;
		printk(KERN_ERR "Mount of device (uid: %d) not owned by "
		       "requested user (uid: %d)\n",
			i_uid_read(path.dentry->d_inode),
			from_kuid(&init_user_ns, current_uid()));
		goto out_free;
	}

	lower_sb = path.dentry->d_sb;
	atomic_inc(&lower_sb->s_active);
	ecryptfs_set_superblock_lower(s, path.dentry->d_sb);

	/**
	 * Set the POSIX ACL flag based on whether they're enabled in the lower
	 * mount.
	 */
	s->s_flags = flags & ~MS_POSIXACL;
	s->s_flags |= path.dentry->d_sb->s_flags & MS_POSIXACL;

	/**
	 * Force a read-only eCryptfs mount when:
	 *   1) The lower mount is ro
	 *   2) The ecryptfs_encrypted_view mount option is specified
	 */
	if (path.dentry->d_sb->s_flags & MS_RDONLY ||
	    mount_crypt_stat->flags & ECRYPTFS_ENCRYPTED_VIEW_ENABLED)
		s->s_flags |= MS_RDONLY;

	s->s_maxbytes = path.dentry->d_sb->s_maxbytes;
	s->s_blocksize = path.dentry->d_sb->s_blocksize;
	s->s_magic = ECRYPTFS_SUPER_MAGIC;
	s->s_stack_depth = path.dentry->d_sb->s_stack_depth + 1;

	rc = -EINVAL;
	if (s->s_stack_depth > FILESYSTEM_MAX_STACK_DEPTH) {
		pr_err("eCryptfs: maximum fs stacking depth exceeded\n");
		goto out_free;
	}

	inode = ecryptfs_get_inode(path.dentry->d_inode, s);
	rc = PTR_ERR(inode);
	if (IS_ERR(inode))
		goto out_sput;

	s->s_root = d_make_root(inode);
	if (!s->s_root) {
		rc = -ENOMEM;
		goto out_sput;
	}

	rc = -ENOMEM;
	root_info = kmem_cache_zalloc(ecryptfs_dentry_info_cache, GFP_KERNEL);
	if (!root_info)
		goto out_sput;

	/* ->kill_sb() will take care of root_info */
	ecryptfs_set_dentry_private(s->s_root, root_info);
	root_info->lower_path = path;

	s->s_flags |= MS_ACTIVE;
	return dget(s->s_root);

out_sput:
	atomic_dec(&lower_sb->s_active);
out_free:
	path_put(&path);
out1:
	deactivate_locked_super(s);
out:
	if (sbi) {
		ecryptfs_destroy_mount_crypt_stat(&sbi->mount_crypt_stat);
		kmem_cache_free(ecryptfs_sb_info_cache, sbi);
	}
	printk(KERN_ERR "%s; rc = [%d]\n", err, rc);
	return ERR_PTR(rc);
}

#if defined(CONFIG_MMC_DW_FMP_ECRYPT_FS) || defined(CONFIG_UFS_FMP_ECRYPT_FS)
static int ecryptfs_shrink_parent(struct ecryptfs_sb_info *sb_info)
{
        struct super_block *lower_sb = sb_info->wsi_sb;

        while (lower_sb) {
		if (!strncmp("sdcardfs", lower_sb->s_type->name, sizeof("sdcardfs"))) {
			shrink_dcache_parent(lower_sb->s_root);
			lower_sb = sdcardfs_lower_super(lower_sb);
		} else if (!strncmp("ext4", lower_sb->s_type->name, sizeof("ext4"))) {
                        shrink_dcache_parent(lower_sb->s_root);
                        break;
                }
        }

        return 0;
}
#endif

/**
 * ecryptfs_kill_block_super
 * @sb: The ecryptfs super block
 *
 * Used to bring the superblock down and free the private data.
 */
static void ecryptfs_kill_block_super(struct super_block *sb)
{
	struct ecryptfs_sb_info *sb_info = ecryptfs_superblock_to_private(sb);
	kill_anon_super(sb);
	if (!sb_info)
		return;
	if (sb_info->wsi_sb) {
#if defined(CONFIG_MMC_DW_FMP_ECRYPT_FS) || defined(CONFIG_UFS_FMP_ECRYPT_FS)
		if (sb_info->mount_crypt_stat.flags & ECRYPTFS_USE_FMP)
			ecryptfs_shrink_parent(sb_info);
#endif
		atomic_dec(&sb_info->wsi_sb->s_active);
}
	ecryptfs_destroy_mount_crypt_stat(&sb_info->mount_crypt_stat);
	bdi_destroy(&sb_info->bdi);
	kmem_cache_free(ecryptfs_sb_info_cache, sb_info);
}

static struct file_system_type ecryptfs_fs_type = {
	.owner = THIS_MODULE,
	.name = "ecryptfs",
	.mount = ecryptfs_mount,
	.kill_sb = ecryptfs_kill_block_super,
	.fs_flags = 0
};
MODULE_ALIAS_FS("ecryptfs");

/**
 * inode_info_init_once
 *
 * Initializes the ecryptfs_inode_info_cache when it is created
 */
static void
inode_info_init_once(void *vptr)
{
	struct ecryptfs_inode_info *ei = (struct ecryptfs_inode_info *)vptr;

	inode_init_once(&ei->vfs_inode);
}

static struct ecryptfs_cache_info {
	struct kmem_cache **cache;
	const char *name;
	size_t size;
	void (*ctor)(void *obj);
} ecryptfs_cache_infos[] = {
	{
		.cache = &ecryptfs_auth_tok_list_item_cache,
		.name = "ecryptfs_auth_tok_list_item",
		.size = sizeof(struct ecryptfs_auth_tok_list_item),
	},
	{
		.cache = &ecryptfs_file_info_cache,
		.name = "ecryptfs_file_cache",
		.size = sizeof(struct ecryptfs_file_info),
	},
	{
		.cache = &ecryptfs_dentry_info_cache,
		.name = "ecryptfs_dentry_info_cache",
		.size = sizeof(struct ecryptfs_dentry_info),
	},
	{
		.cache = &ecryptfs_inode_info_cache,
		.name = "ecryptfs_inode_cache",
		.size = sizeof(struct ecryptfs_inode_info),
		.ctor = inode_info_init_once,
	},
	{
		.cache = &ecryptfs_sb_info_cache,
		.name = "ecryptfs_sb_cache",
		.size = sizeof(struct ecryptfs_sb_info),
	},
	{
		.cache = &ecryptfs_header_cache,
		.name = "ecryptfs_headers",
		.size = PAGE_CACHE_SIZE,
	},
	{
		.cache = &ecryptfs_xattr_cache,
		.name = "ecryptfs_xattr_cache",
		.size = PAGE_CACHE_SIZE,
	},
	{
		.cache = &ecryptfs_key_record_cache,
		.name = "ecryptfs_key_record_cache",
		.size = sizeof(struct ecryptfs_key_record),
	},
	{
		.cache = &ecryptfs_key_sig_cache,
		.name = "ecryptfs_key_sig_cache",
		.size = sizeof(struct ecryptfs_key_sig),
	},
	{
		.cache = &ecryptfs_global_auth_tok_cache,
		.name = "ecryptfs_global_auth_tok_cache",
		.size = sizeof(struct ecryptfs_global_auth_tok),
	},
	{
		.cache = &ecryptfs_key_tfm_cache,
		.name = "ecryptfs_key_tfm_cache",
		.size = sizeof(struct ecryptfs_key_tfm),
	},
};

static void ecryptfs_free_kmem_caches(void)
{
	int i;

	/*
	 * Make sure all delayed rcu free inodes are flushed before we
	 * destroy cache.
	 */
	rcu_barrier();

	for (i = 0; i < ARRAY_SIZE(ecryptfs_cache_infos); i++) {
		struct ecryptfs_cache_info *info;

		info = &ecryptfs_cache_infos[i];
		if (*(info->cache))
			kmem_cache_destroy(*(info->cache));
	}
}

/**
 * ecryptfs_init_kmem_caches
 *
 * Returns zero on success; non-zero otherwise
 */
static int ecryptfs_init_kmem_caches(void)
{
	int i;

	for (i = 0; i < ARRAY_SIZE(ecryptfs_cache_infos); i++) {
		struct ecryptfs_cache_info *info;

		info = &ecryptfs_cache_infos[i];
		*(info->cache) = kmem_cache_create(info->name, info->size,
				0, SLAB_HWCACHE_ALIGN, info->ctor);
		if (!*(info->cache)) {
			ecryptfs_free_kmem_caches();
			ecryptfs_printk(KERN_WARNING, "%s: "
					"kmem_cache_create failed\n",
					info->name);
			return -ENOMEM;
		}
	}
	return 0;
}

static struct kobject *ecryptfs_kobj;

static ssize_t version_show(struct kobject *kobj,
			    struct kobj_attribute *attr, char *buff)
{
	return snprintf(buff, PAGE_SIZE, "%d\n", ECRYPTFS_VERSIONING_MASK);
}

static struct kobj_attribute version_attr = __ATTR_RO(version);

static struct attribute *attributes[] = {
	&version_attr.attr,
	NULL,
};

static struct attribute_group attr_group = {
	.attrs = attributes,
};

static int do_sysfs_registration(void)
{
	int rc;

	ecryptfs_kobj = kobject_create_and_add("ecryptfs", fs_kobj);
	if (!ecryptfs_kobj) {
		printk(KERN_ERR "Unable to create ecryptfs kset\n");
		rc = -ENOMEM;
		goto out;
	}
	rc = sysfs_create_group(ecryptfs_kobj, &attr_group);
	if (rc) {
		printk(KERN_ERR
		       "Unable to create ecryptfs version attributes\n");
		kobject_put(ecryptfs_kobj);
	}
out:
	return rc;
}

static void do_sysfs_unregistration(void)
{
	sysfs_remove_group(ecryptfs_kobj, &attr_group);
	kobject_put(ecryptfs_kobj);
}

static int __init ecryptfs_init(void)
{
	int rc;

	if (ECRYPTFS_DEFAULT_EXTENT_SIZE > PAGE_CACHE_SIZE) {
		rc = -EINVAL;
		ecryptfs_printk(KERN_ERR, "The eCryptfs extent size is "
				"larger than the host's page size, and so "
				"eCryptfs cannot run on this system. The "
				"default eCryptfs extent size is [%u] bytes; "
				"the page size is [%lu] bytes.\n",
				ECRYPTFS_DEFAULT_EXTENT_SIZE,
				(unsigned long)PAGE_CACHE_SIZE);
		goto out;
	}
	rc = ecryptfs_init_kmem_caches();
	if (rc) {
		printk(KERN_ERR
		       "Failed to allocate one or more kmem_cache objects\n");
		goto out;
	}
	rc = do_sysfs_registration();
	if (rc) {
		printk(KERN_ERR "sysfs registration failed\n");
		goto out_free_kmem_caches;
	}
	rc = ecryptfs_init_kthread();
	if (rc) {
		printk(KERN_ERR "%s: kthread initialization failed; "
		       "rc = [%d]\n", __func__, rc);
		goto out_do_sysfs_unregistration;
	}
	rc = ecryptfs_init_messaging();
	if (rc) {
		printk(KERN_ERR "Failure occurred while attempting to "
				"initialize the communications channel to "
				"ecryptfsd\n");
		goto out_destroy_kthread;
	}
	rc = ecryptfs_init_crypto();
	if (rc) {
		printk(KERN_ERR "Failure whilst attempting to init crypto; "
		       "rc = [%d]\n", rc);
		goto out_release_messaging;
	}
	rc = register_filesystem(&ecryptfs_fs_type);
	if (rc) {
		printk(KERN_ERR "Failed to register filesystem\n");
		goto out_destroy_crypto;
	}
	if (ecryptfs_verbosity > 0)
		printk(KERN_CRIT "eCryptfs verbosity set to %d. Secret values "
			"will be written to the syslog!\n", ecryptfs_verbosity);

	goto out;
out_destroy_crypto:
	ecryptfs_destroy_crypto();
out_release_messaging:
	ecryptfs_release_messaging();
out_destroy_kthread:
	ecryptfs_destroy_kthread();
out_do_sysfs_unregistration:
	do_sysfs_unregistration();
out_free_kmem_caches:
	ecryptfs_free_kmem_caches();
out:
	return rc;
}

static void __exit ecryptfs_exit(void)
{
	int rc;

	rc = ecryptfs_destroy_crypto();
	if (rc)
		printk(KERN_ERR "Failure whilst attempting to destroy crypto; "
		       "rc = [%d]\n", rc);
	ecryptfs_release_messaging();
	ecryptfs_destroy_kthread();
	do_sysfs_unregistration();
	unregister_filesystem(&ecryptfs_fs_type);
	ecryptfs_free_kmem_caches();
}

MODULE_AUTHOR("Michael A. Halcrow <mhalcrow@us.ibm.com>");
MODULE_DESCRIPTION("eCryptfs");

MODULE_LICENSE("GPL");

module_init(ecryptfs_init)
module_exit(ecryptfs_exit)<|MERGE_RESOLUTION|>--- conflicted
+++ resolved
@@ -810,17 +810,15 @@
 		goto out;
 	}
 
-<<<<<<< HEAD
 #ifdef CONFIG_SDP
 	sbi->userid = -1;
 #endif
-=======
+
 	if (!dev_name) {
 		rc = -EINVAL;
 		err = "Device name cannot be null";
 		goto out;
 	}
->>>>>>> 31e77622
 
 	rc = ecryptfs_parse_options(sbi, raw_data, &check_ruid);
 	if (rc) {
