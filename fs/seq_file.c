/*
 * linux/fs/seq_file.c
 *
 * helper functions for making synthetic files from sequences of records.
 * initial implementation -- AV, Oct 2001.
 */

#include <linux/fs.h>
#include <linux/export.h>
#include <linux/seq_file.h>
#include <linux/vmalloc.h>
#include <linux/slab.h>
#include <linux/cred.h>
#include <linux/mm.h>
#include <linux/pagemap.h>

#include <asm/uaccess.h>
#include <asm/page.h>


/*
 * seq_files have a buffer which can may overflow. When this happens a larger
 * buffer is reallocated and all the data will be printed again.
 * The overflow state is true when m->count == m->size.
 */
static bool seq_overflow(struct seq_file *m)
{
	return m->count == m->size;
}

static void seq_set_overflow(struct seq_file *m)
{
	m->count = m->size;
}

static void *seq_buf_alloc(unsigned long size)
{
	void *buf;
	gfp_t gfp = GFP_KERNEL;

<<<<<<< HEAD
	/*
	 * For high order allocations, use __GFP_NORETRY to avoid oom-killing -
	 * it's better to fall back to vmalloc() than to kill things.  For small
	 * allocations, just use GFP_KERNEL which will oom kill, thus no need
	 * for vmalloc fallback.
	 */
	if (size > PAGE_SIZE)
		gfp |= __GFP_NORETRY | __GFP_NOWARN;
	buf = kmalloc(size, gfp);
=======
	if (unlikely(size > MAX_RW_COUNT))
		return NULL;

	buf = kmalloc(size, GFP_KERNEL | __GFP_NOWARN);
>>>>>>> 0d4171b5
	if (!buf && size > PAGE_SIZE)
		buf = vmalloc(size);
	return buf;
}

/**
 *	seq_open -	initialize sequential file
 *	@file: file we initialize
 *	@op: method table describing the sequence
 *
 *	seq_open() sets @file, associating it with a sequence described
 *	by @op.  @op->start() sets the iterator up and returns the first
 *	element of sequence. @op->stop() shuts it down.  @op->next()
 *	returns the next element of sequence.  @op->show() prints element
 *	into the buffer.  In case of error ->start() and ->next() return
 *	ERR_PTR(error).  In the end of sequence they return %NULL. ->show()
 *	returns 0 in case of success and negative number in case of error.
 *	Returning SEQ_SKIP means "discard this element and move on".
 */
int seq_open(struct file *file, const struct seq_operations *op)
{
	struct seq_file *p = file->private_data;

	if (!p) {
		p = kmalloc(sizeof(*p), GFP_KERNEL);
		if (!p)
			return -ENOMEM;
		file->private_data = p;
	}
	memset(p, 0, sizeof(*p));
	mutex_init(&p->lock);
	p->op = op;

	// No refcounting: the lifetime of 'p' is constrained
	// to the lifetime of the file.
	p->file = file;

	/*
	 * Wrappers around seq_open(e.g. swaps_open) need to be
	 * aware of this. If they set f_version themselves, they
	 * should call seq_open first and then set f_version.
	 */
	file->f_version = 0;

	/*
	 * seq_files support lseek() and pread().  They do not implement
	 * write() at all, but we clear FMODE_PWRITE here for historical
	 * reasons.
	 *
	 * If a client of seq_files a) implements file.write() and b) wishes to
	 * support pwrite() then that client will need to implement its own
	 * file.open() which calls seq_open() and then sets FMODE_PWRITE.
	 */
	file->f_mode &= ~FMODE_PWRITE;
	return 0;
}
EXPORT_SYMBOL(seq_open);

static int traverse(struct seq_file *m, loff_t offset)
{
	loff_t pos = 0, index;
	int error = 0;
	void *p;

	m->version = 0;
	index = 0;
	m->count = m->from = 0;
	if (!offset) {
		m->index = index;
		return 0;
	}
	if (!m->buf) {
		m->buf = seq_buf_alloc(m->size = PAGE_SIZE);
		if (!m->buf)
			return -ENOMEM;
	}
	p = m->op->start(m, &index);
	while (p) {
		error = PTR_ERR(p);
		if (IS_ERR(p))
			break;
		error = m->op->show(m, p);
		if (error < 0)
			break;
		if (unlikely(error)) {
			error = 0;
			m->count = 0;
		}
		if (seq_overflow(m))
			goto Eoverflow;
		if (pos + m->count > offset) {
			m->from = offset - pos;
			m->count -= m->from;
			m->index = index;
			break;
		}
		pos += m->count;
		m->count = 0;
		if (pos == offset) {
			index++;
			m->index = index;
			break;
		}
		p = m->op->next(m, p, &index);
	}
	m->op->stop(m, p);
	m->index = index;
	return error;

Eoverflow:
	m->op->stop(m, p);
	kvfree(m->buf);
	m->count = 0;
	m->buf = seq_buf_alloc(m->size <<= 1);
	return !m->buf ? -ENOMEM : -EAGAIN;
}

/**
 *	seq_read -	->read() method for sequential files.
 *	@file: the file to read from
 *	@buf: the buffer to read to
 *	@size: the maximum number of bytes to read
 *	@ppos: the current position in the file
 *
 *	Ready-made ->f_op->read()
 */
ssize_t seq_read(struct file *file, char __user *buf, size_t size, loff_t *ppos)
{
	struct seq_file *m = file->private_data;
	size_t copied = 0;
	loff_t pos;
	size_t n;
	void *p;
	int err = 0;

	mutex_lock(&m->lock);

	/*
	 * seq_file->op->..m_start/m_stop/m_next may do special actions
	 * or optimisations based on the file->f_version, so we want to
	 * pass the file->f_version to those methods.
	 *
	 * seq_file->version is just copy of f_version, and seq_file
	 * methods can treat it simply as file version.
	 * It is copied in first and copied out after all operations.
	 * It is convenient to have it as  part of structure to avoid the
	 * need of passing another argument to all the seq_file methods.
	 */
	m->version = file->f_version;

	/* Don't assume *ppos is where we left it */
	if (unlikely(*ppos != m->read_pos)) {
		while ((err = traverse(m, *ppos)) == -EAGAIN)
			;
		if (err) {
			/* With prejudice... */
			m->read_pos = 0;
			m->version = 0;
			m->index = 0;
			m->count = 0;
			goto Done;
		} else {
			m->read_pos = *ppos;
		}
	}

	/* grab buffer if we didn't have one */
	if (!m->buf) {
		m->buf = seq_buf_alloc(m->size = PAGE_SIZE);
		if (!m->buf)
			goto Enomem;
	}
	/* if not empty - flush it first */
	if (m->count) {
		n = min(m->count, size);
		err = copy_to_user(buf, m->buf + m->from, n);
		if (err)
			goto Efault;
		m->count -= n;
		m->from += n;
		size -= n;
		buf += n;
		copied += n;
		if (!m->count) {
			m->from = 0;
			m->index++;
		}
		if (!size)
			goto Done;
	}
	/* we need at least one record in buffer */
	pos = m->index;
	p = m->op->start(m, &pos);
	while (1) {
		err = PTR_ERR(p);
		if (!p || IS_ERR(p))
			break;
		err = m->op->show(m, p);
		if (err < 0)
			break;
		if (unlikely(err))
			m->count = 0;
		if (unlikely(!m->count)) {
			p = m->op->next(m, p, &pos);
			m->index = pos;
			continue;
		}
		if (m->count < m->size)
			goto Fill;
		m->op->stop(m, p);
		kvfree(m->buf);
		m->count = 0;
		m->buf = seq_buf_alloc(m->size <<= 1);
		if (!m->buf)
			goto Enomem;
		m->version = 0;
		pos = m->index;
		p = m->op->start(m, &pos);
	}
	m->op->stop(m, p);
	m->count = 0;
	goto Done;
Fill:
	/* they want more? let's try to get some more */
	while (m->count < size) {
		size_t offs = m->count;
		loff_t next = pos;
		p = m->op->next(m, p, &next);
		if (!p || IS_ERR(p)) {
			err = PTR_ERR(p);
			break;
		}
		err = m->op->show(m, p);
		if (seq_overflow(m) || err) {
			m->count = offs;
			if (likely(err <= 0))
				break;
		}
		pos = next;
	}
	m->op->stop(m, p);
	n = min(m->count, size);
	err = copy_to_user(buf, m->buf, n);
	if (err)
		goto Efault;
	copied += n;
	m->count -= n;
	if (m->count)
		m->from = n;
	else
		pos++;
	m->index = pos;
Done:
	if (!copied)
		copied = err;
	else {
		*ppos += copied;
		m->read_pos += copied;
	}
	file->f_version = m->version;
	mutex_unlock(&m->lock);
	return copied;
Enomem:
	err = -ENOMEM;
	goto Done;
Efault:
	err = -EFAULT;
	goto Done;
}
EXPORT_SYMBOL(seq_read);

/**
 *	seq_lseek -	->llseek() method for sequential files.
 *	@file: the file in question
 *	@offset: new position
 *	@whence: 0 for absolute, 1 for relative position
 *
 *	Ready-made ->f_op->llseek()
 */
loff_t seq_lseek(struct file *file, loff_t offset, int whence)
{
	struct seq_file *m = file->private_data;
	loff_t retval = -EINVAL;

	mutex_lock(&m->lock);
	m->version = file->f_version;
	switch (whence) {
	case SEEK_CUR:
		offset += file->f_pos;
	case SEEK_SET:
		if (offset < 0)
			break;
		retval = offset;
		if (offset != m->read_pos) {
			while ((retval = traverse(m, offset)) == -EAGAIN)
				;
			if (retval) {
				/* with extreme prejudice... */
				file->f_pos = 0;
				m->read_pos = 0;
				m->version = 0;
				m->index = 0;
				m->count = 0;
			} else {
				m->read_pos = offset;
				retval = file->f_pos = offset;
			}
		} else {
			file->f_pos = offset;
		}
	}
	file->f_version = m->version;
	mutex_unlock(&m->lock);
	return retval;
}
EXPORT_SYMBOL(seq_lseek);

/**
 *	seq_release -	free the structures associated with sequential file.
 *	@file: file in question
 *	@inode: its inode
 *
 *	Frees the structures associated with sequential file; can be used
 *	as ->f_op->release() if you don't have private data to destroy.
 */
int seq_release(struct inode *inode, struct file *file)
{
	struct seq_file *m = file->private_data;
	kvfree(m->buf);
	kfree(m);
	return 0;
}
EXPORT_SYMBOL(seq_release);

/**
 *	seq_escape -	print string into buffer, escaping some characters
 *	@m:	target buffer
 *	@s:	string
 *	@esc:	set of characters that need escaping
 *
 *	Puts string into buffer, replacing each occurrence of character from
 *	@esc with usual octal escape.  Returns 0 in case of success, -1 - in
 *	case of overflow.
 */
int seq_escape(struct seq_file *m, const char *s, const char *esc)
{
	char *end = m->buf + m->size;
        char *p;
	char c;

        for (p = m->buf + m->count; (c = *s) != '\0' && p < end; s++) {
		if (!strchr(esc, c)) {
			*p++ = c;
			continue;
		}
		if (p + 3 < end) {
			*p++ = '\\';
			*p++ = '0' + ((c & 0300) >> 6);
			*p++ = '0' + ((c & 070) >> 3);
			*p++ = '0' + (c & 07);
			continue;
		}
		seq_set_overflow(m);
		return -1;
        }
	m->count = p - m->buf;
        return 0;
}
EXPORT_SYMBOL(seq_escape);

int seq_vprintf(struct seq_file *m, const char *f, va_list args)
{
	int len;

	if (m->count < m->size) {
		len = vsnprintf(m->buf + m->count, m->size - m->count, f, args);
		if (m->count + len < m->size) {
			m->count += len;
			return 0;
		}
	}
	seq_set_overflow(m);
	return -1;
}
EXPORT_SYMBOL(seq_vprintf);

int seq_printf(struct seq_file *m, const char *f, ...)
{
	int ret;
	va_list args;

	va_start(args, f);
	ret = seq_vprintf(m, f, args);
	va_end(args);

	return ret;
}
EXPORT_SYMBOL(seq_printf);

/**
 *	mangle_path -	mangle and copy path to buffer beginning
 *	@s: buffer start
 *	@p: beginning of path in above buffer
 *	@esc: set of characters that need escaping
 *
 *      Copy the path from @p to @s, replacing each occurrence of character from
 *      @esc with usual octal escape.
 *      Returns pointer past last written character in @s, or NULL in case of
 *      failure.
 */
char *mangle_path(char *s, const char *p, const char *esc)
{
	while (s <= p) {
		char c = *p++;
		if (!c) {
			return s;
		} else if (!strchr(esc, c)) {
			*s++ = c;
		} else if (s + 4 > p) {
			break;
		} else {
			*s++ = '\\';
			*s++ = '0' + ((c & 0300) >> 6);
			*s++ = '0' + ((c & 070) >> 3);
			*s++ = '0' + (c & 07);
		}
	}
	return NULL;
}
EXPORT_SYMBOL(mangle_path);

/**
 * seq_path - seq_file interface to print a pathname
 * @m: the seq_file handle
 * @path: the struct path to print
 * @esc: set of characters to escape in the output
 *
 * return the absolute path of 'path', as represented by the
 * dentry / mnt pair in the path parameter.
 */
int seq_path(struct seq_file *m, const struct path *path, const char *esc)
{
	char *buf;
	size_t size = seq_get_buf(m, &buf);
	int res = -1;

	if (size) {
		char *p = d_path(path, buf, size);
		if (!IS_ERR(p)) {
			char *end = mangle_path(buf, p, esc);
			if (end)
				res = end - buf;
		}
	}
	seq_commit(m, res);

	return res;
}
EXPORT_SYMBOL(seq_path);

/*
 * Same as seq_path, but relative to supplied root.
 */
int seq_path_root(struct seq_file *m, const struct path *path,
		  const struct path *root, const char *esc)
{
	char *buf;
	size_t size = seq_get_buf(m, &buf);
	int res = -ENAMETOOLONG;

	if (size) {
		char *p;

		p = __d_path(path, root, buf, size);
		if (!p)
			return SEQ_SKIP;
		res = PTR_ERR(p);
		if (!IS_ERR(p)) {
			char *end = mangle_path(buf, p, esc);
			if (end)
				res = end - buf;
			else
				res = -ENAMETOOLONG;
		}
	}
	seq_commit(m, res);

	return res < 0 && res != -ENAMETOOLONG ? res : 0;
}

/*
 * returns the path of the 'dentry' from the root of its filesystem.
 */
int seq_dentry(struct seq_file *m, struct dentry *dentry, const char *esc)
{
	char *buf;
	size_t size = seq_get_buf(m, &buf);
	int res = -1;

	if (size) {
		char *p = dentry_path(dentry, buf, size);
		if (!IS_ERR(p)) {
			char *end = mangle_path(buf, p, esc);
			if (end)
				res = end - buf;
		}
	}
	seq_commit(m, res);

	return res;
}

int seq_bitmap(struct seq_file *m, const unsigned long *bits,
				   unsigned int nr_bits)
{
	if (m->count < m->size) {
		int len = bitmap_scnprintf(m->buf + m->count,
				m->size - m->count, bits, nr_bits);
		if (m->count + len < m->size) {
			m->count += len;
			return 0;
		}
	}
	seq_set_overflow(m);
	return -1;
}
EXPORT_SYMBOL(seq_bitmap);

int seq_bitmap_list(struct seq_file *m, const unsigned long *bits,
		unsigned int nr_bits)
{
	if (m->count < m->size) {
		int len = bitmap_scnlistprintf(m->buf + m->count,
				m->size - m->count, bits, nr_bits);
		if (m->count + len < m->size) {
			m->count += len;
			return 0;
		}
	}
	seq_set_overflow(m);
	return -1;
}
EXPORT_SYMBOL(seq_bitmap_list);

static void *single_start(struct seq_file *p, loff_t *pos)
{
	return NULL + (*pos == 0);
}

static void *single_next(struct seq_file *p, void *v, loff_t *pos)
{
	++*pos;
	return NULL;
}

static void single_stop(struct seq_file *p, void *v)
{
}

int single_open(struct file *file, int (*show)(struct seq_file *, void *),
		void *data)
{
	struct seq_operations *op = kmalloc(sizeof(*op), GFP_KERNEL);
	int res = -ENOMEM;

	if (op) {
		op->start = single_start;
		op->next = single_next;
		op->stop = single_stop;
		op->show = show;
		res = seq_open(file, op);
		if (!res)
			((struct seq_file *)file->private_data)->private = data;
		else
			kfree(op);
	}
	return res;
}
EXPORT_SYMBOL(single_open);

int single_open_size(struct file *file, int (*show)(struct seq_file *, void *),
		void *data, size_t size)
{
	char *buf = seq_buf_alloc(size);
	int ret;
	if (!buf)
		return -ENOMEM;
	ret = single_open(file, show, data);
	if (ret) {
		kvfree(buf);
		return ret;
	}
	((struct seq_file *)file->private_data)->buf = buf;
	((struct seq_file *)file->private_data)->size = size;
	return 0;
}
EXPORT_SYMBOL(single_open_size);

int single_release(struct inode *inode, struct file *file)
{
	const struct seq_operations *op = ((struct seq_file *)file->private_data)->op;
	int res = seq_release(inode, file);
	kfree(op);
	return res;
}
EXPORT_SYMBOL(single_release);

int seq_release_private(struct inode *inode, struct file *file)
{
	struct seq_file *seq = file->private_data;

	kfree(seq->private);
	seq->private = NULL;
	return seq_release(inode, file);
}
EXPORT_SYMBOL(seq_release_private);

void *__seq_open_private(struct file *f, const struct seq_operations *ops,
		int psize)
{
	int rc;
	void *private;
	struct seq_file *seq;

	private = kzalloc(psize, GFP_KERNEL);
	if (private == NULL)
		goto out;

	rc = seq_open(f, ops);
	if (rc < 0)
		goto out_free;

	seq = f->private_data;
	seq->private = private;
	return private;

out_free:
	kfree(private);
out:
	return NULL;
}
EXPORT_SYMBOL(__seq_open_private);

int seq_open_private(struct file *filp, const struct seq_operations *ops,
		int psize)
{
	return __seq_open_private(filp, ops, psize) ? 0 : -ENOMEM;
}
EXPORT_SYMBOL(seq_open_private);

int seq_putc(struct seq_file *m, char c)
{
	if (m->count < m->size) {
		m->buf[m->count++] = c;
		return 0;
	}
	return -1;
}
EXPORT_SYMBOL(seq_putc);

int seq_puts(struct seq_file *m, const char *s)
{
	int len = strlen(s);
	if (m->count + len < m->size) {
		memcpy(m->buf + m->count, s, len);
		m->count += len;
		return 0;
	}
	seq_set_overflow(m);
	return -1;
}
EXPORT_SYMBOL(seq_puts);

/*
 * A helper routine for putting decimal numbers without rich format of printf().
 * only 'unsigned long long' is supported.
 * This routine will put one byte delimiter + number into seq_file.
 * This routine is very quick when you show lots of numbers.
 * In usual cases, it will be better to use seq_printf(). It's easier to read.
 */
int seq_put_decimal_ull(struct seq_file *m, char delimiter,
			unsigned long long num)
{
	int len;

	if (m->count + 2 >= m->size) /* we'll write 2 bytes at least */
		goto overflow;

	if (delimiter)
		m->buf[m->count++] = delimiter;

	if (num < 10) {
		m->buf[m->count++] = num + '0';
		return 0;
	}

	len = num_to_str(m->buf + m->count, m->size - m->count, num);
	if (!len)
		goto overflow;
	m->count += len;
	return 0;
overflow:
	seq_set_overflow(m);
	return -1;
}
EXPORT_SYMBOL(seq_put_decimal_ull);

int seq_put_decimal_ll(struct seq_file *m, char delimiter,
			long long num)
{
	if (num < 0) {
		if (m->count + 3 >= m->size) {
			seq_set_overflow(m);
			return -1;
		}
		if (delimiter)
			m->buf[m->count++] = delimiter;
		num = -num;
		delimiter = '-';
	}
	return seq_put_decimal_ull(m, delimiter, num);

}
EXPORT_SYMBOL(seq_put_decimal_ll);

/**
 * seq_write - write arbitrary data to buffer
 * @seq: seq_file identifying the buffer to which data should be written
 * @data: data address
 * @len: number of bytes
 *
 * Return 0 on success, non-zero otherwise.
 */
int seq_write(struct seq_file *seq, const void *data, size_t len)
{
	if (seq->count + len < seq->size) {
		memcpy(seq->buf + seq->count, data, len);
		seq->count += len;
		return 0;
	}
	seq_set_overflow(seq);
	return -1;
}
EXPORT_SYMBOL(seq_write);

/**
 * seq_pad - write padding spaces to buffer
 * @m: seq_file identifying the buffer to which data should be written
 * @c: the byte to append after padding if non-zero
 */
void seq_pad(struct seq_file *m, char c)
{
	int size = m->pad_until - m->count;
	if (size > 0)
		seq_printf(m, "%*s", size, "");
	if (c)
		seq_putc(m, c);
}
EXPORT_SYMBOL(seq_pad);

struct list_head *seq_list_start(struct list_head *head, loff_t pos)
{
	struct list_head *lh;

	list_for_each(lh, head)
		if (pos-- == 0)
			return lh;

	return NULL;
}
EXPORT_SYMBOL(seq_list_start);

struct list_head *seq_list_start_head(struct list_head *head, loff_t pos)
{
	if (!pos)
		return head;

	return seq_list_start(head, pos - 1);
}
EXPORT_SYMBOL(seq_list_start_head);

struct list_head *seq_list_next(void *v, struct list_head *head, loff_t *ppos)
{
	struct list_head *lh;

	lh = ((struct list_head *)v)->next;
	++*ppos;
	return lh == head ? NULL : lh;
}
EXPORT_SYMBOL(seq_list_next);

/**
 * seq_hlist_start - start an iteration of a hlist
 * @head: the head of the hlist
 * @pos:  the start position of the sequence
 *
 * Called at seq_file->op->start().
 */
struct hlist_node *seq_hlist_start(struct hlist_head *head, loff_t pos)
{
	struct hlist_node *node;

	hlist_for_each(node, head)
		if (pos-- == 0)
			return node;
	return NULL;
}
EXPORT_SYMBOL(seq_hlist_start);

/**
 * seq_hlist_start_head - start an iteration of a hlist
 * @head: the head of the hlist
 * @pos:  the start position of the sequence
 *
 * Called at seq_file->op->start(). Call this function if you want to
 * print a header at the top of the output.
 */
struct hlist_node *seq_hlist_start_head(struct hlist_head *head, loff_t pos)
{
	if (!pos)
		return SEQ_START_TOKEN;

	return seq_hlist_start(head, pos - 1);
}
EXPORT_SYMBOL(seq_hlist_start_head);

/**
 * seq_hlist_next - move to the next position of the hlist
 * @v:    the current iterator
 * @head: the head of the hlist
 * @ppos: the current position
 *
 * Called at seq_file->op->next().
 */
struct hlist_node *seq_hlist_next(void *v, struct hlist_head *head,
				  loff_t *ppos)
{
	struct hlist_node *node = v;

	++*ppos;
	if (v == SEQ_START_TOKEN)
		return head->first;
	else
		return node->next;
}
EXPORT_SYMBOL(seq_hlist_next);

/**
 * seq_hlist_start_rcu - start an iteration of a hlist protected by RCU
 * @head: the head of the hlist
 * @pos:  the start position of the sequence
 *
 * Called at seq_file->op->start().
 *
 * This list-traversal primitive may safely run concurrently with
 * the _rcu list-mutation primitives such as hlist_add_head_rcu()
 * as long as the traversal is guarded by rcu_read_lock().
 */
struct hlist_node *seq_hlist_start_rcu(struct hlist_head *head,
				       loff_t pos)
{
	struct hlist_node *node;

	__hlist_for_each_rcu(node, head)
		if (pos-- == 0)
			return node;
	return NULL;
}
EXPORT_SYMBOL(seq_hlist_start_rcu);

/**
 * seq_hlist_start_head_rcu - start an iteration of a hlist protected by RCU
 * @head: the head of the hlist
 * @pos:  the start position of the sequence
 *
 * Called at seq_file->op->start(). Call this function if you want to
 * print a header at the top of the output.
 *
 * This list-traversal primitive may safely run concurrently with
 * the _rcu list-mutation primitives such as hlist_add_head_rcu()
 * as long as the traversal is guarded by rcu_read_lock().
 */
struct hlist_node *seq_hlist_start_head_rcu(struct hlist_head *head,
					    loff_t pos)
{
	if (!pos)
		return SEQ_START_TOKEN;

	return seq_hlist_start_rcu(head, pos - 1);
}
EXPORT_SYMBOL(seq_hlist_start_head_rcu);

/**
 * seq_hlist_next_rcu - move to the next position of the hlist protected by RCU
 * @v:    the current iterator
 * @head: the head of the hlist
 * @ppos: the current position
 *
 * Called at seq_file->op->next().
 *
 * This list-traversal primitive may safely run concurrently with
 * the _rcu list-mutation primitives such as hlist_add_head_rcu()
 * as long as the traversal is guarded by rcu_read_lock().
 */
struct hlist_node *seq_hlist_next_rcu(void *v,
				      struct hlist_head *head,
				      loff_t *ppos)
{
	struct hlist_node *node = v;

	++*ppos;
	if (v == SEQ_START_TOKEN)
		return rcu_dereference(head->first);
	else
		return rcu_dereference(node->next);
}
EXPORT_SYMBOL(seq_hlist_next_rcu);

/**
 * seq_hlist_start_precpu - start an iteration of a percpu hlist array
 * @head: pointer to percpu array of struct hlist_heads
 * @cpu:  pointer to cpu "cursor"
 * @pos:  start position of sequence
 *
 * Called at seq_file->op->start().
 */
struct hlist_node *
seq_hlist_start_percpu(struct hlist_head __percpu *head, int *cpu, loff_t pos)
{
	struct hlist_node *node;

	for_each_possible_cpu(*cpu) {
		hlist_for_each(node, per_cpu_ptr(head, *cpu)) {
			if (pos-- == 0)
				return node;
		}
	}
	return NULL;
}
EXPORT_SYMBOL(seq_hlist_start_percpu);

/**
 * seq_hlist_next_percpu - move to the next position of the percpu hlist array
 * @v:    pointer to current hlist_node
 * @head: pointer to percpu array of struct hlist_heads
 * @cpu:  pointer to cpu "cursor"
 * @pos:  start position of sequence
 *
 * Called at seq_file->op->next().
 */
struct hlist_node *
seq_hlist_next_percpu(void *v, struct hlist_head __percpu *head,
			int *cpu, loff_t *pos)
{
	struct hlist_node *node = v;

	++*pos;

	if (node->next)
		return node->next;

	for (*cpu = cpumask_next(*cpu, cpu_possible_mask); *cpu < nr_cpu_ids;
	     *cpu = cpumask_next(*cpu, cpu_possible_mask)) {
		struct hlist_head *bucket = per_cpu_ptr(head, *cpu);

		if (!hlist_empty(bucket))
			return bucket->first;
	}
	return NULL;
}
EXPORT_SYMBOL(seq_hlist_next_percpu);<|MERGE_RESOLUTION|>--- conflicted
+++ resolved
@@ -38,7 +38,9 @@
 	void *buf;
 	gfp_t gfp = GFP_KERNEL;
 
-<<<<<<< HEAD
+	if (unlikely(size > MAX_RW_COUNT))
+		return NULL;
+
 	/*
 	 * For high order allocations, use __GFP_NORETRY to avoid oom-killing -
 	 * it's better to fall back to vmalloc() than to kill things.  For small
@@ -48,12 +50,6 @@
 	if (size > PAGE_SIZE)
 		gfp |= __GFP_NORETRY | __GFP_NOWARN;
 	buf = kmalloc(size, gfp);
-=======
-	if (unlikely(size > MAX_RW_COUNT))
-		return NULL;
-
-	buf = kmalloc(size, GFP_KERNEL | __GFP_NOWARN);
->>>>>>> 0d4171b5
 	if (!buf && size > PAGE_SIZE)
 		buf = vmalloc(size);
 	return buf;
