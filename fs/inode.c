/*
 * (C) 1997 Linus Torvalds
 * (C) 1999 Andrea Arcangeli <andrea@suse.de> (dynamic inode allocation)
 */
#include <linux/export.h>
#include <linux/fs.h>
#include <linux/mm.h>
#include <linux/backing-dev.h>
#include <linux/hash.h>
#include <linux/swap.h>
#include <linux/security.h>
#include <linux/cdev.h>
#include <linux/bootmem.h>
#include <linux/fsnotify.h>
#include <linux/mount.h>
#include <linux/posix_acl.h>
#include <linux/prefetch.h>
#include <linux/buffer_head.h> /* for inode_has_buffers */
#include <linux/ratelimit.h>
#include <linux/list_lru.h>
#include <trace/events/writeback.h>
#include "internal.h"

/*
 * Inode locking rules:
 *
 * inode->i_lock protects:
 *   inode->i_state, inode->i_hash, __iget()
 * Inode LRU list locks protect:
 *   inode->i_sb->s_inode_lru, inode->i_lru
 * inode_sb_list_lock protects:
 *   sb->s_inodes, inode->i_sb_list
 * bdi->wb.list_lock protects:
 *   bdi->wb.b_{dirty,io,more_io,dirty_time}, inode->i_wb_list
 * inode_hash_lock protects:
 *   inode_hashtable, inode->i_hash
 *
 * Lock ordering:
 *
 * inode_sb_list_lock
 *   inode->i_lock
 *     Inode LRU list locks
 *
 * bdi->wb.list_lock
 *   inode->i_lock
 *
 * inode_hash_lock
 *   inode_sb_list_lock
 *   inode->i_lock
 *
 * iunique_lock
 *   inode_hash_lock
 */

static unsigned int i_hash_mask __read_mostly;
static unsigned int i_hash_shift __read_mostly;
static struct hlist_head *inode_hashtable __read_mostly;
static __cacheline_aligned_in_smp DEFINE_SPINLOCK(inode_hash_lock);

__cacheline_aligned_in_smp DEFINE_SPINLOCK(inode_sb_list_lock);

/*
 * Empty aops. Can be used for the cases where the user does not
 * define any of the address_space operations.
 */
const struct address_space_operations empty_aops = {
};
EXPORT_SYMBOL(empty_aops);

/*
 * Statistics gathering..
 */
struct inodes_stat_t inodes_stat;

static DEFINE_PER_CPU(unsigned long, nr_inodes);
static DEFINE_PER_CPU(unsigned long, nr_unused);

static struct kmem_cache *inode_cachep __read_mostly;

static long get_nr_inodes(void)
{
	int i;
	long sum = 0;
	for_each_possible_cpu(i)
		sum += per_cpu(nr_inodes, i);
	return sum < 0 ? 0 : sum;
}

static inline long get_nr_inodes_unused(void)
{
	int i;
	long sum = 0;
	for_each_possible_cpu(i)
		sum += per_cpu(nr_unused, i);
	return sum < 0 ? 0 : sum;
}

long get_nr_dirty_inodes(void)
{
	/* not actually dirty inodes, but a wild approximation */
	long nr_dirty = get_nr_inodes() - get_nr_inodes_unused();
	return nr_dirty > 0 ? nr_dirty : 0;
}

/*
 * Handle nr_inode sysctl
 */
#ifdef CONFIG_SYSCTL
int proc_nr_inodes(struct ctl_table *table, int write,
		   void __user *buffer, size_t *lenp, loff_t *ppos)
{
	inodes_stat.nr_inodes = get_nr_inodes();
	inodes_stat.nr_unused = get_nr_inodes_unused();
	return proc_doulongvec_minmax(table, write, buffer, lenp, ppos);
}
#endif

/**
 * inode_init_always - perform inode structure intialisation
 * @sb: superblock inode belongs to
 * @inode: inode to initialise
 *
 * These are initializations that need to be done on every inode
 * allocation as the fields are not initialised by slab allocation.
 */
int inode_init_always(struct super_block *sb, struct inode *inode)
{
	static const struct inode_operations empty_iops;
	static const struct file_operations empty_fops;
	struct address_space *const mapping = &inode->i_data;

	inode->i_sb = sb;
	inode->i_blkbits = sb->s_blocksize_bits;
	inode->i_flags = 0;
	atomic64_set(&inode->i_sequence, 0);
	atomic_set(&inode->i_count, 1);
	inode->i_op = &empty_iops;
	inode->i_fop = &empty_fops;
	inode->__i_nlink = 1;
	inode->i_opflags = 0;
	i_uid_write(inode, 0);
	i_gid_write(inode, 0);
	atomic_set(&inode->i_writecount, 0);
	inode->i_size = 0;
	inode->i_blocks = 0;
	inode->i_bytes = 0;
	inode->i_generation = 0;
#ifdef CONFIG_QUOTA
	memset(&inode->i_dquot, 0, sizeof(inode->i_dquot));
#endif
	inode->i_pipe = NULL;
	inode->i_bdev = NULL;
	inode->i_cdev = NULL;
	inode->i_rdev = 0;
	inode->dirtied_when = 0;

	if (security_inode_alloc(inode))
		goto out;
	spin_lock_init(&inode->i_lock);
	lockdep_set_class(&inode->i_lock, &sb->s_type->i_lock_key);

	mutex_init(&inode->i_mutex);
	lockdep_set_class(&inode->i_mutex, &sb->s_type->i_mutex_key);

	atomic_set(&inode->i_dio_count, 0);

	mapping->a_ops = &empty_aops;
	mapping->host = inode;
	mapping->flags = 0;
	atomic_set(&mapping->i_mmap_writable, 0);
#ifdef CONFIG_RBIN
	if ((sb->s_flags & MS_RDONLY) && !shmem_mapping(mapping))
		mapping_set_gfp_mask(mapping, GFP_HIGHUSER_MOVABLE |
					__GFP_RBIN);
	else
		mapping_set_gfp_mask(mapping, GFP_HIGHUSER_MOVABLE);
#else
	mapping_set_gfp_mask(mapping, GFP_HIGHUSER_MOVABLE);
#endif
	mapping->private_data = NULL;
	mapping->backing_dev_info = &default_backing_dev_info;
	mapping->writeback_index = 0;
#if defined(CONFIG_MMC_DW_FMP_ECRYPT_FS) || defined(CONFIG_UFS_FMP_ECRYPT_FS)
	mapping->iv = NULL;
	mapping->key = NULL;
	mapping->key_length = 0;
	mapping->alg = NULL;
	mapping->sensitive_data_index = 0;
	mapping->hash_tfm = NULL;
#ifdef CONFIG_CRYPTO_FIPS
	mapping->cc_enable = 0;
#endif
	mapping->use_fmp = 0;
	mapping->plain_text = 0;
#endif
#ifdef CONFIG_SDP
	mapping->userid = 0;
#endif

	/*
	 * If the block_device provides a backing_dev_info for client
	 * inodes then use that.  Otherwise the inode share the bdev's
	 * backing_dev_info.
	 */
	if (sb->s_bdev) {
		struct backing_dev_info *bdi;

		bdi = sb->s_bdev->bd_inode->i_mapping->backing_dev_info;
		mapping->backing_dev_info = bdi;
	}
	inode->i_private = NULL;
	inode->i_mapping = mapping;
	INIT_HLIST_HEAD(&inode->i_dentry);	/* buggered by rcu freeing */
#ifdef CONFIG_FS_POSIX_ACL
	inode->i_acl = inode->i_default_acl = ACL_NOT_CACHED;
#endif

#ifdef CONFIG_FSNOTIFY
	inode->i_fsnotify_mask = 0;
#endif

	this_cpu_inc(nr_inodes);

	return 0;
out:
	return -ENOMEM;
}
EXPORT_SYMBOL(inode_init_always);

static struct inode *alloc_inode(struct super_block *sb)
{
	struct inode *inode;

	if (sb->s_op->alloc_inode)
		inode = sb->s_op->alloc_inode(sb);
	else
		inode = kmem_cache_alloc(inode_cachep, GFP_KERNEL);

	if (!inode)
		return NULL;

	if (unlikely(inode_init_always(sb, inode))) {
		if (inode->i_sb->s_op->destroy_inode)
			inode->i_sb->s_op->destroy_inode(inode);
		else
			kmem_cache_free(inode_cachep, inode);
		return NULL;
	}

	return inode;
}

void free_inode_nonrcu(struct inode *inode)
{
	kmem_cache_free(inode_cachep, inode);
}
EXPORT_SYMBOL(free_inode_nonrcu);

void __destroy_inode(struct inode *inode)
{
	BUG_ON(inode_has_buffers(inode));
	security_inode_free(inode);
	fsnotify_inode_delete(inode);
	if (!inode->i_nlink) {
		WARN_ON(atomic_long_read(&inode->i_sb->s_remove_count) == 0);
		atomic_long_dec(&inode->i_sb->s_remove_count);
	}

#ifdef CONFIG_FS_POSIX_ACL
	if (inode->i_acl && inode->i_acl != ACL_NOT_CACHED)
		posix_acl_release(inode->i_acl);
	if (inode->i_default_acl && inode->i_default_acl != ACL_NOT_CACHED)
		posix_acl_release(inode->i_default_acl);
#endif
	this_cpu_dec(nr_inodes);
}
EXPORT_SYMBOL(__destroy_inode);

static void i_callback(struct rcu_head *head)
{
	struct inode *inode = container_of(head, struct inode, i_rcu);
	kmem_cache_free(inode_cachep, inode);
}

static void destroy_inode(struct inode *inode)
{
	BUG_ON(!list_empty(&inode->i_lru));
	__destroy_inode(inode);
	if (inode->i_sb->s_op->destroy_inode)
		inode->i_sb->s_op->destroy_inode(inode);
	else
		call_rcu(&inode->i_rcu, i_callback);
}

/**
 * drop_nlink - directly drop an inode's link count
 * @inode: inode
 *
 * This is a low-level filesystem helper to replace any
 * direct filesystem manipulation of i_nlink.  In cases
 * where we are attempting to track writes to the
 * filesystem, a decrement to zero means an imminent
 * write when the file is truncated and actually unlinked
 * on the filesystem.
 */
void drop_nlink(struct inode *inode)
{
	WARN_ON(inode->i_nlink == 0);
	inode->__i_nlink--;
	if (!inode->i_nlink)
		atomic_long_inc(&inode->i_sb->s_remove_count);
}
EXPORT_SYMBOL(drop_nlink);

/**
 * clear_nlink - directly zero an inode's link count
 * @inode: inode
 *
 * This is a low-level filesystem helper to replace any
 * direct filesystem manipulation of i_nlink.  See
 * drop_nlink() for why we care about i_nlink hitting zero.
 */
void clear_nlink(struct inode *inode)
{
	if (inode->i_nlink) {
		inode->__i_nlink = 0;
		atomic_long_inc(&inode->i_sb->s_remove_count);
	}
}
EXPORT_SYMBOL(clear_nlink);

/**
 * set_nlink - directly set an inode's link count
 * @inode: inode
 * @nlink: new nlink (should be non-zero)
 *
 * This is a low-level filesystem helper to replace any
 * direct filesystem manipulation of i_nlink.
 */
void set_nlink(struct inode *inode, unsigned int nlink)
{
	if (!nlink) {
		clear_nlink(inode);
	} else {
		/* Yes, some filesystems do change nlink from zero to one */
		if (inode->i_nlink == 0)
			atomic_long_dec(&inode->i_sb->s_remove_count);

		inode->__i_nlink = nlink;
	}
}
EXPORT_SYMBOL(set_nlink);

/**
 * inc_nlink - directly increment an inode's link count
 * @inode: inode
 *
 * This is a low-level filesystem helper to replace any
 * direct filesystem manipulation of i_nlink.  Currently,
 * it is only here for parity with dec_nlink().
 */
void inc_nlink(struct inode *inode)
{
	if (unlikely(inode->i_nlink == 0)) {
		WARN_ON(!(inode->i_state & I_LINKABLE));
		atomic_long_dec(&inode->i_sb->s_remove_count);
	}

	inode->__i_nlink++;
}
EXPORT_SYMBOL(inc_nlink);

void address_space_init_once(struct address_space *mapping)
{
	memset(mapping, 0, sizeof(*mapping));
	INIT_RADIX_TREE(&mapping->page_tree, GFP_ATOMIC);
	spin_lock_init(&mapping->tree_lock);
	mutex_init(&mapping->i_mmap_mutex);
	INIT_LIST_HEAD(&mapping->private_list);
	spin_lock_init(&mapping->private_lock);
	mapping->i_mmap = RB_ROOT;
	INIT_LIST_HEAD(&mapping->i_mmap_nonlinear);
}
EXPORT_SYMBOL(address_space_init_once);

/*
 * These are initializations that only need to be done
 * once, because the fields are idempotent across use
 * of the inode, so let the slab aware of that.
 */
void inode_init_once(struct inode *inode)
{
	memset(inode, 0, sizeof(*inode));
	INIT_HLIST_NODE(&inode->i_hash);
	INIT_LIST_HEAD(&inode->i_devices);
	INIT_LIST_HEAD(&inode->i_wb_list);
	INIT_LIST_HEAD(&inode->i_lru);
	address_space_init_once(&inode->i_data);
	i_size_ordered_init(inode);
#ifdef CONFIG_FSNOTIFY
	INIT_HLIST_HEAD(&inode->i_fsnotify_marks);
#endif
}
EXPORT_SYMBOL(inode_init_once);

static void init_once(void *foo)
{
	struct inode *inode = (struct inode *) foo;

	inode_init_once(inode);
}

/*
 * inode->i_lock must be held
 */
void __iget(struct inode *inode)
{
	atomic_inc(&inode->i_count);
}

/*
 * get additional reference to inode; caller must already hold one.
 */
void ihold(struct inode *inode)
{
	WARN_ON(atomic_inc_return(&inode->i_count) < 2);
}
EXPORT_SYMBOL(ihold);

static void inode_lru_list_add(struct inode *inode)
{
	if (list_lru_add(&inode->i_sb->s_inode_lru, &inode->i_lru))
		this_cpu_inc(nr_unused);
}

/*
 * Add inode to LRU if needed (inode is unused and clean).
 *
 * Needs inode->i_lock held.
 */
void inode_add_lru(struct inode *inode)
{
	if (!(inode->i_state & (I_DIRTY_ALL | I_SYNC |
				I_FREEING | I_WILL_FREE)) &&
	    !atomic_read(&inode->i_count) && inode->i_sb->s_flags & MS_ACTIVE)
		inode_lru_list_add(inode);
}


static void inode_lru_list_del(struct inode *inode)
{

	if (list_lru_del(&inode->i_sb->s_inode_lru, &inode->i_lru))
		this_cpu_dec(nr_unused);
}

/**
 * inode_sb_list_add - add inode to the superblock list of inodes
 * @inode: inode to add
 */
void inode_sb_list_add(struct inode *inode)
{
	spin_lock(&inode_sb_list_lock);
	list_add(&inode->i_sb_list, &inode->i_sb->s_inodes);
	spin_unlock(&inode_sb_list_lock);
}
EXPORT_SYMBOL_GPL(inode_sb_list_add);

static inline void inode_sb_list_del(struct inode *inode)
{
	if (!list_empty(&inode->i_sb_list)) {
		spin_lock(&inode_sb_list_lock);
		list_del_init(&inode->i_sb_list);
		spin_unlock(&inode_sb_list_lock);
	}
}

static unsigned long hash(struct super_block *sb, unsigned long hashval)
{
	unsigned long tmp;

	tmp = (hashval * (unsigned long)sb) ^ (GOLDEN_RATIO_PRIME + hashval) /
			L1_CACHE_BYTES;
	tmp = tmp ^ ((tmp ^ GOLDEN_RATIO_PRIME) >> i_hash_shift);
	return tmp & i_hash_mask;
}

/**
 *	__insert_inode_hash - hash an inode
 *	@inode: unhashed inode
 *	@hashval: unsigned long value used to locate this object in the
 *		inode_hashtable.
 *
 *	Add an inode to the inode hash for this superblock.
 */
void __insert_inode_hash(struct inode *inode, unsigned long hashval)
{
	struct hlist_head *b = inode_hashtable + hash(inode->i_sb, hashval);

	spin_lock(&inode_hash_lock);
	spin_lock(&inode->i_lock);
	hlist_add_head(&inode->i_hash, b);
	spin_unlock(&inode->i_lock);
	spin_unlock(&inode_hash_lock);
}
EXPORT_SYMBOL(__insert_inode_hash);

/**
 *	__remove_inode_hash - remove an inode from the hash
 *	@inode: inode to unhash
 *
 *	Remove an inode from the superblock.
 */
void __remove_inode_hash(struct inode *inode)
{
	spin_lock(&inode_hash_lock);
	spin_lock(&inode->i_lock);
	hlist_del_init(&inode->i_hash);
	spin_unlock(&inode->i_lock);
	spin_unlock(&inode_hash_lock);
}
EXPORT_SYMBOL(__remove_inode_hash);

void clear_inode(struct inode *inode)
{
	might_sleep();
	/*
	 * We have to cycle tree_lock here because reclaim can be still in the
	 * process of removing the last page (in __delete_from_page_cache())
	 * and we must not free mapping under it.
	 */
	spin_lock_irq(&inode->i_data.tree_lock);
	BUG_ON(inode->i_data.nrpages);
	BUG_ON(inode->i_data.nrshadows);
	spin_unlock_irq(&inode->i_data.tree_lock);
	BUG_ON(!list_empty(&inode->i_data.private_list));
	BUG_ON(!(inode->i_state & I_FREEING));
	BUG_ON(inode->i_state & I_CLEAR);
	/* don't need i_lock here, no concurrent mods to i_state */
	inode->i_state = I_FREEING | I_CLEAR;
}
EXPORT_SYMBOL(clear_inode);

/*
 * Free the inode passed in, removing it from the lists it is still connected
 * to. We remove any pages still attached to the inode and wait for any IO that
 * is still in progress before finally destroying the inode.
 *
 * An inode must already be marked I_FREEING so that we avoid the inode being
 * moved back onto lists if we race with other code that manipulates the lists
 * (e.g. writeback_single_inode). The caller is responsible for setting this.
 *
 * An inode must already be removed from the LRU list before being evicted from
 * the cache. This should occur atomically with setting the I_FREEING state
 * flag, so no inodes here should ever be on the LRU when being evicted.
 */
static void evict(struct inode *inode)
{
	const struct super_operations *op = inode->i_sb->s_op;

	BUG_ON(!(inode->i_state & I_FREEING));
	BUG_ON(!list_empty(&inode->i_lru));

	if (!list_empty(&inode->i_wb_list))
		inode_wb_list_del(inode);

	inode_sb_list_del(inode);

	/*
	 * Wait for flusher thread to be done with the inode so that filesystem
	 * does not start destroying it while writeback is still running. Since
	 * the inode has I_FREEING set, flusher thread won't start new work on
	 * the inode.  We just have to wait for running writeback to finish.
	 */
	inode_wait_for_writeback(inode);

	if (op->evict_inode) {
		op->evict_inode(inode);
	} else {
		truncate_inode_pages_final(&inode->i_data);
		clear_inode(inode);
	}
	if (S_ISBLK(inode->i_mode) && inode->i_bdev)
		bd_forget(inode);
	if (S_ISCHR(inode->i_mode) && inode->i_cdev)
		cd_forget(inode);

	remove_inode_hash(inode);

	spin_lock(&inode->i_lock);
	wake_up_bit(&inode->i_state, __I_NEW);
	BUG_ON(inode->i_state != (I_FREEING | I_CLEAR));
	spin_unlock(&inode->i_lock);

	destroy_inode(inode);
}

/*
 * dispose_list - dispose of the contents of a local list
 * @head: the head of the list to free
 *
 * Dispose-list gets a local list with local inodes in it, so it doesn't
 * need to worry about list corruption and SMP locks.
 */
static void dispose_list(struct list_head *head)
{
	while (!list_empty(head)) {
		struct inode *inode;

		inode = list_first_entry(head, struct inode, i_lru);
		list_del_init(&inode->i_lru);

		evict(inode);
	}
}

/**
 * evict_inodes	- evict all evictable inodes for a superblock
 * @sb:		superblock to operate on
 *
 * Make sure that no inodes with zero refcount are retained.  This is
 * called by superblock shutdown after having MS_ACTIVE flag removed,
 * so any inode reaching zero refcount during or after that call will
 * be immediately evicted.
 */
void evict_inodes(struct super_block *sb)
{
	struct inode *inode, *next;
	LIST_HEAD(dispose);

	spin_lock(&inode_sb_list_lock);
	list_for_each_entry_safe(inode, next, &sb->s_inodes, i_sb_list) {
		if (atomic_read(&inode->i_count))
			continue;

		spin_lock(&inode->i_lock);
		if (inode->i_state & (I_NEW | I_FREEING | I_WILL_FREE)) {
			spin_unlock(&inode->i_lock);
			continue;
		}

		inode->i_state |= I_FREEING;
		inode_lru_list_del(inode);
		spin_unlock(&inode->i_lock);
		list_add(&inode->i_lru, &dispose);
	}
	spin_unlock(&inode_sb_list_lock);

	dispose_list(&dispose);
}
EXPORT_SYMBOL_GPL(evict_inodes);

/**
 * invalidate_inodes	- attempt to free all inodes on a superblock
 * @sb:		superblock to operate on
 * @kill_dirty: flag to guide handling of dirty inodes
 *
 * Attempts to free all inodes for a given superblock.  If there were any
 * busy inodes return a non-zero value, else zero.
 * If @kill_dirty is set, discard dirty inodes too, otherwise treat
 * them as busy.
 */
int invalidate_inodes(struct super_block *sb, bool kill_dirty)
{
	int busy = 0;
	struct inode *inode, *next;
	LIST_HEAD(dispose);

	spin_lock(&inode_sb_list_lock);
	list_for_each_entry_safe(inode, next, &sb->s_inodes, i_sb_list) {
		spin_lock(&inode->i_lock);
		if (inode->i_state & (I_NEW | I_FREEING | I_WILL_FREE)) {
			spin_unlock(&inode->i_lock);
			continue;
		}
		if (inode->i_state & I_DIRTY_ALL && !kill_dirty) {
			spin_unlock(&inode->i_lock);
			busy = 1;
			continue;
		}
		if (atomic_read(&inode->i_count)) {
			spin_unlock(&inode->i_lock);
			busy = 1;
			continue;
		}

		inode->i_state |= I_FREEING;
		inode_lru_list_del(inode);
		spin_unlock(&inode->i_lock);
		list_add(&inode->i_lru, &dispose);
	}
	spin_unlock(&inode_sb_list_lock);

	dispose_list(&dispose);

	return busy;
}

/*
 * Isolate the inode from the LRU in preparation for freeing it.
 *
 * Any inodes which are pinned purely because of attached pagecache have their
 * pagecache removed.  If the inode has metadata buffers attached to
 * mapping->private_list then try to remove them.
 *
 * If the inode has the I_REFERENCED flag set, then it means that it has been
 * used recently - the flag is set in iput_final(). When we encounter such an
 * inode, clear the flag and move it to the back of the LRU so it gets another
 * pass through the LRU before it gets reclaimed. This is necessary because of
 * the fact we are doing lazy LRU updates to minimise lock contention so the
 * LRU does not have strict ordering. Hence we don't want to reclaim inodes
 * with this flag set because they are the inodes that are out of order.
 */
static enum lru_status
inode_lru_isolate(struct list_head *item, spinlock_t *lru_lock, void *arg)
{
	struct list_head *freeable = arg;
	struct inode	*inode = container_of(item, struct inode, i_lru);

	/*
	 * we are inverting the lru lock/inode->i_lock here, so use a trylock.
	 * If we fail to get the lock, just skip it.
	 */
	if (!spin_trylock(&inode->i_lock))
		return LRU_SKIP;

	/*
	 * Referenced or dirty inodes are still in use. Give them another pass
	 * through the LRU as we canot reclaim them now.
	 */
	if (atomic_read(&inode->i_count) ||
	    (inode->i_state & ~I_REFERENCED)) {
		list_del_init(&inode->i_lru);
		spin_unlock(&inode->i_lock);
		this_cpu_dec(nr_unused);
		return LRU_REMOVED;
	}

	/* recently referenced inodes get one more pass */
	if (inode->i_state & I_REFERENCED) {
		inode->i_state &= ~I_REFERENCED;
		spin_unlock(&inode->i_lock);
		return LRU_ROTATE;
	}

	if (inode_has_buffers(inode) || inode->i_data.nrpages) {
		__iget(inode);
		spin_unlock(&inode->i_lock);
		spin_unlock(lru_lock);
		if (remove_inode_buffers(inode)) {
			unsigned long reap;
			reap = invalidate_mapping_pages(&inode->i_data, 0, -1);
			if (current_is_kswapd())
				__count_vm_events(KSWAPD_INODESTEAL, reap);
			else
				__count_vm_events(PGINODESTEAL, reap);
			if (current->reclaim_state)
				current->reclaim_state->reclaimed_slab += reap;
		}
		iput(inode);
		spin_lock(lru_lock);
		return LRU_RETRY;
	}

	WARN_ON(inode->i_state & I_NEW);
	inode->i_state |= I_FREEING;
	list_move(&inode->i_lru, freeable);
	spin_unlock(&inode->i_lock);

	this_cpu_dec(nr_unused);
	return LRU_REMOVED;
}

/*
 * Walk the superblock inode LRU for freeable inodes and attempt to free them.
 * This is called from the superblock shrinker function with a number of inodes
 * to trim from the LRU. Inodes to be freed are moved to a temporary list and
 * then are freed outside inode_lock by dispose_list().
 */
long prune_icache_sb(struct super_block *sb, unsigned long nr_to_scan,
		     int nid)
{
	LIST_HEAD(freeable);
	long freed;

	freed = list_lru_walk_node(&sb->s_inode_lru, nid, inode_lru_isolate,
				       &freeable, &nr_to_scan);
	dispose_list(&freeable);
	return freed;
}

static void __wait_on_freeing_inode(struct inode *inode);
/*
 * Called with the inode lock held.
 */
static struct inode *find_inode(struct super_block *sb,
				struct hlist_head *head,
				int (*test)(struct inode *, void *),
				void *data)
{
	struct inode *inode = NULL;

repeat:
	hlist_for_each_entry(inode, head, i_hash) {
		if (inode->i_sb != sb)
			continue;
		if (!test(inode, data))
			continue;
		spin_lock(&inode->i_lock);
		if (inode->i_state & (I_FREEING|I_WILL_FREE)) {
			__wait_on_freeing_inode(inode);
			goto repeat;
		}
		__iget(inode);
		spin_unlock(&inode->i_lock);
		return inode;
	}
	return NULL;
}

/*
 * find_inode_fast is the fast path version of find_inode, see the comment at
 * iget_locked for details.
 */
static struct inode *find_inode_fast(struct super_block *sb,
				struct hlist_head *head, unsigned long ino)
{
	struct inode *inode = NULL;

repeat:
	hlist_for_each_entry(inode, head, i_hash) {
		if (inode->i_ino != ino)
			continue;
		if (inode->i_sb != sb)
			continue;
		spin_lock(&inode->i_lock);
		if (inode->i_state & (I_FREEING|I_WILL_FREE)) {
			__wait_on_freeing_inode(inode);
			goto repeat;
		}
		__iget(inode);
		spin_unlock(&inode->i_lock);
		return inode;
	}
	return NULL;
}

/*
 * Each cpu owns a range of LAST_INO_BATCH numbers.
 * 'shared_last_ino' is dirtied only once out of LAST_INO_BATCH allocations,
 * to renew the exhausted range.
 *
 * This does not significantly increase overflow rate because every CPU can
 * consume at most LAST_INO_BATCH-1 unused inode numbers. So there is
 * NR_CPUS*(LAST_INO_BATCH-1) wastage. At 4096 and 1024, this is ~0.1% of the
 * 2^32 range, and is a worst-case. Even a 50% wastage would only increase
 * overflow rate by 2x, which does not seem too significant.
 *
 * On a 32bit, non LFS stat() call, glibc will generate an EOVERFLOW
 * error if st_ino won't fit in target struct field. Use 32bit counter
 * here to attempt to avoid that.
 */
#define LAST_INO_BATCH 1024
static DEFINE_PER_CPU(unsigned int, last_ino);

unsigned int get_next_ino(void)
{
	unsigned int *p = &get_cpu_var(last_ino);
	unsigned int res = *p;

#ifdef CONFIG_SMP
	if (unlikely((res & (LAST_INO_BATCH-1)) == 0)) {
		static atomic_t shared_last_ino;
		int next = atomic_add_return(LAST_INO_BATCH, &shared_last_ino);

		res = next - LAST_INO_BATCH;
	}
#endif

	*p = ++res;
	put_cpu_var(last_ino);
	return res;
}
EXPORT_SYMBOL(get_next_ino);

/**
 *	new_inode_pseudo 	- obtain an inode
 *	@sb: superblock
 *
 *	Allocates a new inode for given superblock.
 *	Inode wont be chained in superblock s_inodes list
 *	This means :
 *	- fs can't be unmount
 *	- quotas, fsnotify, writeback can't work
 */
struct inode *new_inode_pseudo(struct super_block *sb)
{
	struct inode *inode = alloc_inode(sb);

	if (inode) {
		spin_lock(&inode->i_lock);
		inode->i_state = 0;
		spin_unlock(&inode->i_lock);
		INIT_LIST_HEAD(&inode->i_sb_list);
	}
	return inode;
}

/**
 *	new_inode 	- obtain an inode
 *	@sb: superblock
 *
 *	Allocates a new inode for given superblock. The default gfp_mask
 *	for allocations related to inode->i_mapping is GFP_HIGHUSER_MOVABLE.
 *	If HIGHMEM pages are unsuitable or it is known that pages allocated
 *	for the page cache are not reclaimable or migratable,
 *	mapping_set_gfp_mask() must be called with suitable flags on the
 *	newly created inode's mapping
 *
 */
struct inode *new_inode(struct super_block *sb)
{
	struct inode *inode;

	spin_lock_prefetch(&inode_sb_list_lock);

	inode = new_inode_pseudo(sb);
	if (inode)
		inode_sb_list_add(inode);
	return inode;
}
EXPORT_SYMBOL(new_inode);

#ifdef CONFIG_DEBUG_LOCK_ALLOC
void lockdep_annotate_inode_mutex_key(struct inode *inode)
{
	if (S_ISDIR(inode->i_mode)) {
		struct file_system_type *type = inode->i_sb->s_type;

		/* Set new key only if filesystem hasn't already changed it */
		if (lockdep_match_class(&inode->i_mutex, &type->i_mutex_key)) {
			/*
			 * ensure nobody is actually holding i_mutex
			 */
			mutex_destroy(&inode->i_mutex);
			mutex_init(&inode->i_mutex);
			lockdep_set_class(&inode->i_mutex,
					  &type->i_mutex_dir_key);
		}
	}
}
EXPORT_SYMBOL(lockdep_annotate_inode_mutex_key);
#endif

/**
 * unlock_new_inode - clear the I_NEW state and wake up any waiters
 * @inode:	new inode to unlock
 *
 * Called when the inode is fully initialised to clear the new state of the
 * inode and wake up anyone waiting for the inode to finish initialisation.
 */
void unlock_new_inode(struct inode *inode)
{
	lockdep_annotate_inode_mutex_key(inode);
	spin_lock(&inode->i_lock);
	WARN_ON(!(inode->i_state & I_NEW));
	inode->i_state &= ~I_NEW;
	smp_mb();
	wake_up_bit(&inode->i_state, __I_NEW);
	spin_unlock(&inode->i_lock);
}
EXPORT_SYMBOL(unlock_new_inode);

/**
 * lock_two_nondirectories - take two i_mutexes on non-directory objects
 *
 * Lock any non-NULL argument that is not a directory.
 * Zero, one or two objects may be locked by this function.
 *
 * @inode1: first inode to lock
 * @inode2: second inode to lock
 */
void lock_two_nondirectories(struct inode *inode1, struct inode *inode2)
{
	if (inode1 > inode2)
		swap(inode1, inode2);

	if (inode1 && !S_ISDIR(inode1->i_mode))
		mutex_lock(&inode1->i_mutex);
	if (inode2 && !S_ISDIR(inode2->i_mode) && inode2 != inode1)
		mutex_lock_nested(&inode2->i_mutex, I_MUTEX_NONDIR2);
}
EXPORT_SYMBOL(lock_two_nondirectories);

/**
 * unlock_two_nondirectories - release locks from lock_two_nondirectories()
 * @inode1: first inode to unlock
 * @inode2: second inode to unlock
 */
void unlock_two_nondirectories(struct inode *inode1, struct inode *inode2)
{
	if (inode1 && !S_ISDIR(inode1->i_mode))
		mutex_unlock(&inode1->i_mutex);
	if (inode2 && !S_ISDIR(inode2->i_mode) && inode2 != inode1)
		mutex_unlock(&inode2->i_mutex);
}
EXPORT_SYMBOL(unlock_two_nondirectories);

/**
 * iget5_locked - obtain an inode from a mounted file system
 * @sb:		super block of file system
 * @hashval:	hash value (usually inode number) to get
 * @test:	callback used for comparisons between inodes
 * @set:	callback used to initialize a new struct inode
 * @data:	opaque data pointer to pass to @test and @set
 *
 * Search for the inode specified by @hashval and @data in the inode cache,
 * and if present it is return it with an increased reference count. This is
 * a generalized version of iget_locked() for file systems where the inode
 * number is not sufficient for unique identification of an inode.
 *
 * If the inode is not in cache, allocate a new inode and return it locked,
 * hashed, and with the I_NEW flag set. The file system gets to fill it in
 * before unlocking it via unlock_new_inode().
 *
 * Note both @test and @set are called with the inode_hash_lock held, so can't
 * sleep.
 */
struct inode *iget5_locked(struct super_block *sb, unsigned long hashval,
		int (*test)(struct inode *, void *),
		int (*set)(struct inode *, void *), void *data)
{
	struct hlist_head *head = inode_hashtable + hash(sb, hashval);
	struct inode *inode;

	spin_lock(&inode_hash_lock);
	inode = find_inode(sb, head, test, data);
	spin_unlock(&inode_hash_lock);

	if (inode) {
		wait_on_inode(inode);
		return inode;
	}

	inode = alloc_inode(sb);
	if (inode) {
		struct inode *old;

		spin_lock(&inode_hash_lock);
		/* We released the lock, so.. */
		old = find_inode(sb, head, test, data);
		if (!old) {
			if (set(inode, data))
				goto set_failed;

			spin_lock(&inode->i_lock);
			inode->i_state = I_NEW;
			hlist_add_head(&inode->i_hash, head);
			spin_unlock(&inode->i_lock);
			inode_sb_list_add(inode);
			spin_unlock(&inode_hash_lock);

			/* Return the locked inode with I_NEW set, the
			 * caller is responsible for filling in the contents
			 */
			return inode;
		}

		/*
		 * Uhhuh, somebody else created the same inode under
		 * us. Use the old inode instead of the one we just
		 * allocated.
		 */
		spin_unlock(&inode_hash_lock);
		destroy_inode(inode);
		inode = old;
		wait_on_inode(inode);
	}
	return inode;

set_failed:
	spin_unlock(&inode_hash_lock);
	destroy_inode(inode);
	return NULL;
}
EXPORT_SYMBOL(iget5_locked);

/**
 * iget_locked - obtain an inode from a mounted file system
 * @sb:		super block of file system
 * @ino:	inode number to get
 *
 * Search for the inode specified by @ino in the inode cache and if present
 * return it with an increased reference count. This is for file systems
 * where the inode number is sufficient for unique identification of an inode.
 *
 * If the inode is not in cache, allocate a new inode and return it locked,
 * hashed, and with the I_NEW flag set.  The file system gets to fill it in
 * before unlocking it via unlock_new_inode().
 */
struct inode *iget_locked(struct super_block *sb, unsigned long ino)
{
	struct hlist_head *head = inode_hashtable + hash(sb, ino);
	struct inode *inode;

	spin_lock(&inode_hash_lock);
	inode = find_inode_fast(sb, head, ino);
	spin_unlock(&inode_hash_lock);
	if (inode) {
		wait_on_inode(inode);
		return inode;
	}

	inode = alloc_inode(sb);
	if (inode) {
		struct inode *old;

		spin_lock(&inode_hash_lock);
		/* We released the lock, so.. */
		old = find_inode_fast(sb, head, ino);
		if (!old) {
			inode->i_ino = ino;
			spin_lock(&inode->i_lock);
			inode->i_state = I_NEW;
			hlist_add_head(&inode->i_hash, head);
			spin_unlock(&inode->i_lock);
			inode_sb_list_add(inode);
			spin_unlock(&inode_hash_lock);

			/* Return the locked inode with I_NEW set, the
			 * caller is responsible for filling in the contents
			 */
			return inode;
		}

		/*
		 * Uhhuh, somebody else created the same inode under
		 * us. Use the old inode instead of the one we just
		 * allocated.
		 */
		spin_unlock(&inode_hash_lock);
		destroy_inode(inode);
		inode = old;
		wait_on_inode(inode);
	}
	return inode;
}
EXPORT_SYMBOL(iget_locked);

/*
 * search the inode cache for a matching inode number.
 * If we find one, then the inode number we are trying to
 * allocate is not unique and so we should not use it.
 *
 * Returns 1 if the inode number is unique, 0 if it is not.
 */
static int test_inode_iunique(struct super_block *sb, unsigned long ino)
{
	struct hlist_head *b = inode_hashtable + hash(sb, ino);
	struct inode *inode;

	spin_lock(&inode_hash_lock);
	hlist_for_each_entry(inode, b, i_hash) {
		if (inode->i_ino == ino && inode->i_sb == sb) {
			spin_unlock(&inode_hash_lock);
			return 0;
		}
	}
	spin_unlock(&inode_hash_lock);

	return 1;
}

/**
 *	iunique - get a unique inode number
 *	@sb: superblock
 *	@max_reserved: highest reserved inode number
 *
 *	Obtain an inode number that is unique on the system for a given
 *	superblock. This is used by file systems that have no natural
 *	permanent inode numbering system. An inode number is returned that
 *	is higher than the reserved limit but unique.
 *
 *	BUGS:
 *	With a large number of inodes live on the file system this function
 *	currently becomes quite slow.
 */
ino_t iunique(struct super_block *sb, ino_t max_reserved)
{
	/*
	 * On a 32bit, non LFS stat() call, glibc will generate an EOVERFLOW
	 * error if st_ino won't fit in target struct field. Use 32bit counter
	 * here to attempt to avoid that.
	 */
	static DEFINE_SPINLOCK(iunique_lock);
	static unsigned int counter;
	ino_t res;

	spin_lock(&iunique_lock);
	do {
		if (counter <= max_reserved)
			counter = max_reserved + 1;
		res = counter++;
	} while (!test_inode_iunique(sb, res));
	spin_unlock(&iunique_lock);

	return res;
}
EXPORT_SYMBOL(iunique);

struct inode *igrab(struct inode *inode)
{
	spin_lock(&inode->i_lock);
	if (!(inode->i_state & (I_FREEING|I_WILL_FREE))) {
		__iget(inode);
		spin_unlock(&inode->i_lock);
	} else {
		spin_unlock(&inode->i_lock);
		/*
		 * Handle the case where s_op->clear_inode is not been
		 * called yet, and somebody is calling igrab
		 * while the inode is getting freed.
		 */
		inode = NULL;
	}
	return inode;
}
EXPORT_SYMBOL(igrab);

/**
 * ilookup5_nowait - search for an inode in the inode cache
 * @sb:		super block of file system to search
 * @hashval:	hash value (usually inode number) to search for
 * @test:	callback used for comparisons between inodes
 * @data:	opaque data pointer to pass to @test
 *
 * Search for the inode specified by @hashval and @data in the inode cache.
 * If the inode is in the cache, the inode is returned with an incremented
 * reference count.
 *
 * Note: I_NEW is not waited upon so you have to be very careful what you do
 * with the returned inode.  You probably should be using ilookup5() instead.
 *
 * Note2: @test is called with the inode_hash_lock held, so can't sleep.
 */
struct inode *ilookup5_nowait(struct super_block *sb, unsigned long hashval,
		int (*test)(struct inode *, void *), void *data)
{
	struct hlist_head *head = inode_hashtable + hash(sb, hashval);
	struct inode *inode;

	spin_lock(&inode_hash_lock);
	inode = find_inode(sb, head, test, data);
	spin_unlock(&inode_hash_lock);

	return inode;
}
EXPORT_SYMBOL(ilookup5_nowait);

/**
 * ilookup5 - search for an inode in the inode cache
 * @sb:		super block of file system to search
 * @hashval:	hash value (usually inode number) to search for
 * @test:	callback used for comparisons between inodes
 * @data:	opaque data pointer to pass to @test
 *
 * Search for the inode specified by @hashval and @data in the inode cache,
 * and if the inode is in the cache, return the inode with an incremented
 * reference count.  Waits on I_NEW before returning the inode.
 * returned with an incremented reference count.
 *
 * This is a generalized version of ilookup() for file systems where the
 * inode number is not sufficient for unique identification of an inode.
 *
 * Note: @test is called with the inode_hash_lock held, so can't sleep.
 */
struct inode *ilookup5(struct super_block *sb, unsigned long hashval,
		int (*test)(struct inode *, void *), void *data)
{
	struct inode *inode = ilookup5_nowait(sb, hashval, test, data);

	if (inode)
		wait_on_inode(inode);
	return inode;
}
EXPORT_SYMBOL(ilookup5);

/**
 * ilookup - search for an inode in the inode cache
 * @sb:		super block of file system to search
 * @ino:	inode number to search for
 *
 * Search for the inode @ino in the inode cache, and if the inode is in the
 * cache, the inode is returned with an incremented reference count.
 */
struct inode *ilookup(struct super_block *sb, unsigned long ino)
{
	struct hlist_head *head = inode_hashtable + hash(sb, ino);
	struct inode *inode;

	spin_lock(&inode_hash_lock);
	inode = find_inode_fast(sb, head, ino);
	spin_unlock(&inode_hash_lock);

	if (inode)
		wait_on_inode(inode);
	return inode;
}
EXPORT_SYMBOL(ilookup);

int insert_inode_locked(struct inode *inode)
{
	struct super_block *sb = inode->i_sb;
	ino_t ino = inode->i_ino;
	struct hlist_head *head = inode_hashtable + hash(sb, ino);

	while (1) {
		struct inode *old = NULL;
		spin_lock(&inode_hash_lock);
		hlist_for_each_entry(old, head, i_hash) {
			if (old->i_ino != ino)
				continue;
			if (old->i_sb != sb)
				continue;
			spin_lock(&old->i_lock);
			if (old->i_state & (I_FREEING|I_WILL_FREE)) {
				spin_unlock(&old->i_lock);
				continue;
			}
			break;
		}
		if (likely(!old)) {
			spin_lock(&inode->i_lock);
			inode->i_state |= I_NEW;
			hlist_add_head(&inode->i_hash, head);
			spin_unlock(&inode->i_lock);
			spin_unlock(&inode_hash_lock);
			return 0;
		}
		__iget(old);
		spin_unlock(&old->i_lock);
		spin_unlock(&inode_hash_lock);
		wait_on_inode(old);
		if (unlikely(!inode_unhashed(old))) {
			iput(old);
			return -EBUSY;
		}
		iput(old);
	}
}
EXPORT_SYMBOL(insert_inode_locked);

int insert_inode_locked4(struct inode *inode, unsigned long hashval,
		int (*test)(struct inode *, void *), void *data)
{
	struct super_block *sb = inode->i_sb;
	struct hlist_head *head = inode_hashtable + hash(sb, hashval);

	while (1) {
		struct inode *old = NULL;

		spin_lock(&inode_hash_lock);
		hlist_for_each_entry(old, head, i_hash) {
			if (old->i_sb != sb)
				continue;
			if (!test(old, data))
				continue;
			spin_lock(&old->i_lock);
			if (old->i_state & (I_FREEING|I_WILL_FREE)) {
				spin_unlock(&old->i_lock);
				continue;
			}
			break;
		}
		if (likely(!old)) {
			spin_lock(&inode->i_lock);
			inode->i_state |= I_NEW;
			hlist_add_head(&inode->i_hash, head);
			spin_unlock(&inode->i_lock);
			spin_unlock(&inode_hash_lock);
			return 0;
		}
		__iget(old);
		spin_unlock(&old->i_lock);
		spin_unlock(&inode_hash_lock);
		wait_on_inode(old);
		if (unlikely(!inode_unhashed(old))) {
			iput(old);
			return -EBUSY;
		}
		iput(old);
	}
}
EXPORT_SYMBOL(insert_inode_locked4);


int generic_delete_inode(struct inode *inode)
{
	return 1;
}
EXPORT_SYMBOL(generic_delete_inode);

/*
 * Called when we're dropping the last reference
 * to an inode.
 *
 * Call the FS "drop_inode()" function, defaulting to
 * the legacy UNIX filesystem behaviour.  If it tells
 * us to evict inode, do so.  Otherwise, retain inode
 * in cache if fs is alive, sync and evict if fs is
 * shutting down.
 */
static void iput_final(struct inode *inode)
{
	struct super_block *sb = inode->i_sb;
	const struct super_operations *op = inode->i_sb->s_op;
	int drop;

	WARN_ON(inode->i_state & I_NEW);

	if (op->drop_inode)
		drop = op->drop_inode(inode);
	else
		drop = generic_drop_inode(inode);

#if defined(CONFIG_MMC_DW_FMP_ECRYPT_FS) || defined(CONFIG_UFS_FMP_ECRYPT_FS)
	if (!drop && (sb->s_flags & MS_ACTIVE) && !inode->i_mapping->key) {
#else
	if (!drop && (sb->s_flags & MS_ACTIVE)) {
#endif
		inode->i_state |= I_REFERENCED;
		inode_add_lru(inode);
		spin_unlock(&inode->i_lock);
		return;
	}

	if (!drop) {
		inode->i_state |= I_WILL_FREE;
		spin_unlock(&inode->i_lock);
		write_inode_now(inode, 1);
		spin_lock(&inode->i_lock);
		WARN_ON(inode->i_state & I_NEW);
		inode->i_state &= ~I_WILL_FREE;
	}

	inode->i_state |= I_FREEING;
	if (!list_empty(&inode->i_lru))
		inode_lru_list_del(inode);
	spin_unlock(&inode->i_lock);

	evict(inode);
}

/**
 *	iput	- put an inode
 *	@inode: inode to put
 *
 *	Puts an inode, dropping its usage count. If the inode use count hits
 *	zero, the inode is then freed and may also be destroyed.
 *
 *	Consequently, iput() can sleep.
 */
void iput(struct inode *inode)
{
	if (!inode)
		return;
	BUG_ON(inode->i_state & I_CLEAR);
retry:
	if (atomic_dec_and_lock(&inode->i_count, &inode->i_lock)) {
		if (inode->i_nlink && (inode->i_state & I_DIRTY_TIME)) {
			atomic_inc(&inode->i_count);
			inode->i_state &= ~I_DIRTY_TIME;
			spin_unlock(&inode->i_lock);
			trace_writeback_lazytime_iput(inode);
			mark_inode_dirty_sync(inode);
			goto retry;
		}
		iput_final(inode);
	}
}
EXPORT_SYMBOL(iput);

/**
 *	bmap	- find a block number in a file
 *	@inode: inode of file
 *	@block: block to find
 *
 *	Returns the block number on the device holding the inode that
 *	is the disk block number for the block of the file requested.
 *	That is, asked for block 4 of inode 1 the function will return the
 *	disk block relative to the disk start that holds that block of the
 *	file.
 */
sector_t bmap(struct inode *inode, sector_t block)
{
	sector_t res = 0;
	if (inode->i_mapping->a_ops->bmap)
		res = inode->i_mapping->a_ops->bmap(inode->i_mapping, block);
	return res;
}
EXPORT_SYMBOL(bmap);

/*
 * With relative atime, only update atime if the previous atime is
 * earlier than either the ctime or mtime or if at least a day has
 * passed since the last atime update.
 */
static int relatime_need_update(struct vfsmount *mnt, struct inode *inode,
			     struct timespec now)
{

	if (!(mnt->mnt_flags & MNT_RELATIME))
		return 1;
	/*
	 * Is mtime younger than atime? If yes, update atime:
	 */
	if (timespec_compare(&inode->i_mtime, &inode->i_atime) >= 0)
		return 1;
	/*
	 * Is ctime younger than atime? If yes, update atime:
	 */
	if (timespec_compare(&inode->i_ctime, &inode->i_atime) >= 0)
		return 1;

	/*
	 * Is the previous atime value older than a day? If yes,
	 * update atime:
	 */
	if ((long)(now.tv_sec - inode->i_atime.tv_sec) >= 24*60*60)
		return 1;
	/*
	 * Good, we can skip the atime update:
	 */
	return 0;
}

int generic_update_time(struct inode *inode, struct timespec *time, int flags)
{
	int iflags = I_DIRTY_TIME;

	if (flags & S_ATIME)
		inode->i_atime = *time;
	if (flags & S_VERSION)
		inode_inc_iversion(inode);
	if (flags & S_CTIME)
		inode->i_ctime = *time;
	if (flags & S_MTIME)
		inode->i_mtime = *time;

	if (!(inode->i_sb->s_flags & MS_LAZYTIME) || (flags & S_VERSION))
		iflags |= I_DIRTY_SYNC;
	__mark_inode_dirty(inode, iflags);
	return 0;
}
EXPORT_SYMBOL(generic_update_time);

/*
 * This does the actual work of updating an inodes time or version.  Must have
 * had called mnt_want_write() before calling this.
 */
static int update_time(struct inode *inode, struct timespec *time, int flags)
{
	int (*update_time)(struct inode *, struct timespec *, int);

	update_time = inode->i_op->update_time ? inode->i_op->update_time :
		generic_update_time;

	return update_time(inode, time, flags);
}

/**
 *	touch_atime	-	update the access time
 *	@path: the &struct path to update
 *
 *	Update the accessed time on an inode and mark it for writeback.
 *	This function automatically handles read only file systems and media,
 *	as well as the "noatime" flag and inode specific "noatime" markers.
 */
void touch_atime(const struct path *path)
{
	struct vfsmount *mnt = path->mnt;
	struct inode *inode = path->dentry->d_inode;
	struct timespec now;

	if (inode->i_flags & S_NOATIME)
		return;
	if (IS_NOATIME(inode))
		return;
	if ((inode->i_sb->s_flags & MS_NODIRATIME) && S_ISDIR(inode->i_mode))
		return;

	if (mnt->mnt_flags & MNT_NOATIME)
		return;
	if ((mnt->mnt_flags & MNT_NODIRATIME) && S_ISDIR(inode->i_mode))
		return;

	now = current_fs_time(inode->i_sb);

	if (!relatime_need_update(mnt, inode, now))
		return;

	if (timespec_equal(&inode->i_atime, &now))
		return;

	if (!sb_start_write_trylock(inode->i_sb))
		return;

	if (__mnt_want_write(mnt))
		goto skip_update;
	/*
	 * File systems can error out when updating inodes if they need to
	 * allocate new space to modify an inode (such is the case for
	 * Btrfs), but since we touch atime while walking down the path we
	 * really don't care if we failed to update the atime of the file,
	 * so just ignore the return value.
	 * We may also fail on filesystems that have the ability to make parts
	 * of the fs read only, e.g. subvolumes in Btrfs.
	 */
	update_time(inode, &now, S_ATIME);
	__mnt_drop_write(mnt);
skip_update:
	sb_end_write(inode->i_sb);
}
EXPORT_SYMBOL(touch_atime);

/*
 * The logic we want is
 *
 *	if suid or (sgid and xgrp)
 *		remove privs
 */
int should_remove_suid(struct dentry *dentry)
{
	umode_t mode = dentry->d_inode->i_mode;
	int kill = 0;

	/* suid always must be killed */
	if (unlikely(mode & S_ISUID))
		kill = ATTR_KILL_SUID;

	/*
	 * sgid without any exec bits is just a mandatory locking mark; leave
	 * it alone.  If some exec bits are set, it's a real sgid; kill it.
	 */
	if (unlikely((mode & S_ISGID) && (mode & S_IXGRP)))
		kill |= ATTR_KILL_SGID;

	if (unlikely(kill && !capable(CAP_FSETID) && S_ISREG(mode)))
		return kill;

	return 0;
}
EXPORT_SYMBOL(should_remove_suid);

static int __remove_suid(struct vfsmount *mnt, struct dentry *dentry, int kill)
{
	struct iattr newattrs;

	newattrs.ia_valid = ATTR_FORCE | kill;
	/*
	 * Note we call this on write, so notify_change will not
	 * encounter any conflicting delegations:
	 */
	return notify_change2(mnt, dentry, &newattrs, NULL);
}

int file_remove_suid(struct file *file)
{
	struct dentry *dentry = file->f_path.dentry;
	struct inode *inode = dentry->d_inode;
	int killsuid;
	int killpriv;
	int error = 0;

	/*
	 * Fast path for nothing security related.
	 * As well for non-regular files, e.g. blkdev inodes.
	 * For example, blkdev_write_iter() might get here
	 * trying to remove privs which it is not allowed to.
	 */
	if (IS_NOSEC(inode) || !S_ISREG(inode->i_mode))
		return 0;

	killsuid = should_remove_suid(dentry);
	killpriv = security_inode_need_killpriv(dentry);

	if (killpriv < 0)
		return killpriv;
	if (killpriv)
		error = security_inode_killpriv(dentry);
	if (!error && killsuid)
		error = __remove_suid(file->f_path.mnt, dentry, killsuid);
	if (!error)
		inode_has_no_xattr(inode);

	return error;
}
EXPORT_SYMBOL(file_remove_suid);

/**
 *	file_update_time	-	update mtime and ctime time
 *	@file: file accessed
 *
 *	Update the mtime and ctime members of an inode and mark the inode
 *	for writeback.  Note that this function is meant exclusively for
 *	usage in the file write path of filesystems, and filesystems may
 *	choose to explicitly ignore update via this function with the
 *	S_NOCMTIME inode flag, e.g. for network filesystem where these
 *	timestamps are handled by the server.  This can return an error for
 *	file systems who need to allocate space in order to update an inode.
 */

int file_update_time(struct file *file)
{
	struct inode *inode = file_inode(file);
	struct timespec now;
	int sync_it = 0;
	int ret;

	/* First try to exhaust all avenues to not sync */
	if (IS_NOCMTIME(inode))
		return 0;

	now = current_fs_time(inode->i_sb);
	if (!timespec_equal(&inode->i_mtime, &now))
		sync_it = S_MTIME;

	if (!timespec_equal(&inode->i_ctime, &now))
		sync_it |= S_CTIME;

	if (IS_I_VERSION(inode))
		sync_it |= S_VERSION;

	if (!sync_it)
		return 0;

	/* Finally allowed to write? Takes lock. */
	if (__mnt_want_write_file(file))
		return 0;

	ret = update_time(inode, &now, sync_it);
	__mnt_drop_write_file(file);

	return ret;
}
EXPORT_SYMBOL(file_update_time);

int inode_needs_sync(struct inode *inode)
{
	if (IS_SYNC(inode))
		return 1;
	if (S_ISDIR(inode->i_mode) && IS_DIRSYNC(inode))
		return 1;
	return 0;
}
EXPORT_SYMBOL(inode_needs_sync);

/*
 * If we try to find an inode in the inode hash while it is being
 * deleted, we have to wait until the filesystem completes its
 * deletion before reporting that it isn't found.  This function waits
 * until the deletion _might_ have completed.  Callers are responsible
 * to recheck inode state.
 *
 * It doesn't matter if I_NEW is not set initially, a call to
 * wake_up_bit(&inode->i_state, __I_NEW) after removing from the hash list
 * will DTRT.
 */
static void __wait_on_freeing_inode(struct inode *inode)
{
	wait_queue_head_t *wq;
	DEFINE_WAIT_BIT(wait, &inode->i_state, __I_NEW);
	wq = bit_waitqueue(&inode->i_state, __I_NEW);
	prepare_to_wait(wq, &wait.wait, TASK_UNINTERRUPTIBLE);
	spin_unlock(&inode->i_lock);
	spin_unlock(&inode_hash_lock);
	schedule();
	finish_wait(wq, &wait.wait);
	spin_lock(&inode_hash_lock);
}

static __initdata unsigned long ihash_entries;
static int __init set_ihash_entries(char *str)
{
	if (!str)
		return 0;
	ihash_entries = simple_strtoul(str, &str, 0);
	return 1;
}
__setup("ihash_entries=", set_ihash_entries);

/*
 * Initialize the waitqueues and inode hash table.
 */
void __init inode_init_early(void)
{
	unsigned int loop;

	/* If hashes are distributed across NUMA nodes, defer
	 * hash allocation until vmalloc space is available.
	 */
	if (hashdist)
		return;

	inode_hashtable =
		alloc_large_system_hash("Inode-cache",
					sizeof(struct hlist_head),
					ihash_entries,
					14,
					HASH_EARLY,
					&i_hash_shift,
					&i_hash_mask,
					0,
					0);

	for (loop = 0; loop < (1U << i_hash_shift); loop++)
		INIT_HLIST_HEAD(&inode_hashtable[loop]);
}

void __init inode_init(void)
{
	unsigned int loop;

	/* inode slab cache */
	inode_cachep = kmem_cache_create("inode_cache",
					 sizeof(struct inode),
					 0,
					 (SLAB_RECLAIM_ACCOUNT|SLAB_PANIC|
					 SLAB_MEM_SPREAD),
					 init_once);

	/* Hash may have been set up in inode_init_early */
	if (!hashdist)
		return;

	inode_hashtable =
		alloc_large_system_hash("Inode-cache",
					sizeof(struct hlist_head),
					ihash_entries,
					14,
					0,
					&i_hash_shift,
					&i_hash_mask,
					0,
					0);

	for (loop = 0; loop < (1U << i_hash_shift); loop++)
		INIT_HLIST_HEAD(&inode_hashtable[loop]);
}

void init_special_inode(struct inode *inode, umode_t mode, dev_t rdev)
{
	inode->i_mode = mode;
	if (S_ISCHR(mode)) {
		inode->i_fop = &def_chr_fops;
		inode->i_rdev = rdev;
	} else if (S_ISBLK(mode)) {
		inode->i_fop = &def_blk_fops;
		inode->i_rdev = rdev;
	} else if (S_ISFIFO(mode))
		inode->i_fop = &pipefifo_fops;
	else if (S_ISSOCK(mode))
		inode->i_fop = &bad_sock_fops;
	else
		printk(KERN_DEBUG "init_special_inode: bogus i_mode (%o) for"
				  " inode %s:%lu\n", mode, inode->i_sb->s_id,
				  inode->i_ino);
}
EXPORT_SYMBOL(init_special_inode);

/**
 * inode_init_owner - Init uid,gid,mode for new inode according to posix standards
 * @inode: New inode
 * @dir: Directory inode
 * @mode: mode of the new inode
 */
void inode_init_owner(struct inode *inode, const struct inode *dir,
			umode_t mode)
{
	inode->i_uid = current_fsuid();
	if (dir && dir->i_mode & S_ISGID) {
		inode->i_gid = dir->i_gid;

		/* Directories are special, and always inherit S_ISGID */
		if (S_ISDIR(mode))
			mode |= S_ISGID;
		else if ((mode & (S_ISGID | S_IXGRP)) == (S_ISGID | S_IXGRP) &&
<<<<<<< HEAD
			!in_group_p(inode->i_gid) &&
			!capable_wrt_inode_uidgid(dir, CAP_FSETID))
=======
			 !in_group_p(inode->i_gid) &&
			 !capable_wrt_inode_uidgid(dir, CAP_FSETID))
>>>>>>> 2e9b74ca
			mode &= ~S_ISGID;
	} else
		inode->i_gid = current_fsgid();
	inode->i_mode = mode;
}
EXPORT_SYMBOL(inode_init_owner);

/**
 * inode_owner_or_capable - check current task permissions to inode
 * @inode: inode being checked
 *
 * Return true if current either has CAP_FOWNER in a namespace with the
 * inode owner uid mapped, or owns the file.
 */
bool inode_owner_or_capable(const struct inode *inode)
{
	struct user_namespace *ns;

	if (uid_eq(current_fsuid(), inode->i_uid))
		return true;

	ns = current_user_ns();
	if (ns_capable(ns, CAP_FOWNER) && kuid_has_mapping(ns, inode->i_uid))
		return true;
	return false;
}
EXPORT_SYMBOL(inode_owner_or_capable);

/*
 * Direct i/o helper functions
 */
static void __inode_dio_wait(struct inode *inode)
{
	wait_queue_head_t *wq = bit_waitqueue(&inode->i_state, __I_DIO_WAKEUP);
	DEFINE_WAIT_BIT(q, &inode->i_state, __I_DIO_WAKEUP);

	do {
		prepare_to_wait(wq, &q.wait, TASK_UNINTERRUPTIBLE);
		if (atomic_read(&inode->i_dio_count))
			schedule();
	} while (atomic_read(&inode->i_dio_count));
	finish_wait(wq, &q.wait);
}

/**
 * inode_dio_wait - wait for outstanding DIO requests to finish
 * @inode: inode to wait for
 *
 * Waits for all pending direct I/O requests to finish so that we can
 * proceed with a truncate or equivalent operation.
 *
 * Must be called under a lock that serializes taking new references
 * to i_dio_count, usually by inode->i_mutex.
 */
void inode_dio_wait(struct inode *inode)
{
	if (atomic_read(&inode->i_dio_count))
		__inode_dio_wait(inode);
}
EXPORT_SYMBOL(inode_dio_wait);

/*
 * inode_dio_done - signal finish of a direct I/O requests
 * @inode: inode the direct I/O happens on
 *
 * This is called once we've finished processing a direct I/O request,
 * and is used to wake up callers waiting for direct I/O to be quiesced.
 */
void inode_dio_done(struct inode *inode)
{
	if (atomic_dec_and_test(&inode->i_dio_count))
		wake_up_bit(&inode->i_state, __I_DIO_WAKEUP);
}
EXPORT_SYMBOL(inode_dio_done);

/*
 * inode_set_flags - atomically set some inode flags
 *
 * Note: the caller should be holding i_mutex, or else be sure that
 * they have exclusive access to the inode structure (i.e., while the
 * inode is being instantiated).  The reason for the cmpxchg() loop
 * --- which wouldn't be necessary if all code paths which modify
 * i_flags actually followed this rule, is that there is at least one
 * code path which doesn't today --- for example,
 * __generic_file_aio_write() calls file_remove_suid() without holding
 * i_mutex --- so we use cmpxchg() out of an abundance of caution.
 *
 * In the long run, i_mutex is overkill, and we should probably look
 * at using the i_lock spinlock to protect i_flags, and then make sure
 * it is so documented in include/linux/fs.h and that all code follows
 * the locking convention!!
 */
void inode_set_flags(struct inode *inode, unsigned int flags,
		     unsigned int mask)
{
	unsigned int old_flags, new_flags;

	WARN_ON_ONCE(flags & ~mask);
	do {
		old_flags = ACCESS_ONCE(inode->i_flags);
		new_flags = (old_flags & ~mask) | flags;
	} while (unlikely(cmpxchg(&inode->i_flags, old_flags,
				  new_flags) != old_flags));
}
EXPORT_SYMBOL(inode_set_flags);

void inode_nohighmem(struct inode *inode)
{
	mapping_set_gfp_mask(inode->i_mapping, GFP_USER);
}
EXPORT_SYMBOL(inode_nohighmem);

/*
 * Generic function to check FS_IOC_SETFLAGS values and reject any invalid
 * configurations.
 *
 * Note: the caller should be holding i_mutex, or else be sure that they have
 * exclusive access to the inode structure.
 */
int vfs_ioc_setflags_prepare(struct inode *inode, unsigned int oldflags,
			     unsigned int flags)
{
	/*
	 * The IMMUTABLE and APPEND_ONLY flags can only be changed by
	 * the relevant capability.
	 *
	 * This test looks nicer. Thanks to Pauline Middelink
	 */
	if ((flags ^ oldflags) & (FS_APPEND_FL | FS_IMMUTABLE_FL) &&
	    !capable(CAP_LINUX_IMMUTABLE))
		return -EPERM;

	return 0;
}
EXPORT_SYMBOL(vfs_ioc_setflags_prepare);<|MERGE_RESOLUTION|>--- conflicted
+++ resolved
@@ -1885,13 +1885,8 @@
 		if (S_ISDIR(mode))
 			mode |= S_ISGID;
 		else if ((mode & (S_ISGID | S_IXGRP)) == (S_ISGID | S_IXGRP) &&
-<<<<<<< HEAD
 			!in_group_p(inode->i_gid) &&
 			!capable_wrt_inode_uidgid(dir, CAP_FSETID))
-=======
-			 !in_group_p(inode->i_gid) &&
-			 !capable_wrt_inode_uidgid(dir, CAP_FSETID))
->>>>>>> 2e9b74ca
 			mode &= ~S_ISGID;
 	} else
 		inode->i_gid = current_fsgid();
