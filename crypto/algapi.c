/*
 * Cryptographic API for algorithms (i.e., low-level API).
 *
 * Copyright (c) 2006 Herbert Xu <herbert@gondor.apana.org.au>
 *
 * This program is free software; you can redistribute it and/or modify it
 * under the terms of the GNU General Public License as published by the Free
 * Software Foundation; either version 2 of the License, or (at your option)
 * any later version.
 *
 */

#include <linux/err.h>
#include <linux/errno.h>
#include <linux/init.h>
#include <linux/kernel.h>
#include <linux/list.h>
#include <linux/module.h>
#include <linux/rtnetlink.h>
#include <linux/slab.h>
#include <linux/string.h>

#include "internal.h"

static LIST_HEAD(crypto_template_list);

static inline int crypto_set_driver_name(struct crypto_alg *alg)
{
	static const char suffix[] = "-generic";
	char *driver_name = alg->cra_driver_name;
	int len;

	if (*driver_name)
		return 0;

	len = strlcpy(driver_name, alg->cra_name, CRYPTO_MAX_ALG_NAME);
	if (len + sizeof(suffix) > CRYPTO_MAX_ALG_NAME)
		return -ENAMETOOLONG;

	memcpy(driver_name + len, suffix, sizeof(suffix));
	return 0;
}

static int crypto_check_alg(struct crypto_alg *alg)
{
#ifdef CONFIG_CRYPTO_FIPS
	if (unlikely(in_fips_err())) {
		printk(KERN_ERR
			"crypto_check_alg failed due to FIPS error: %s",
			alg->cra_name);
		return -EACCES;
	}
#endif
	
	if (alg->cra_alignmask & (alg->cra_alignmask + 1))
		return -EINVAL;

	if (alg->cra_blocksize > PAGE_SIZE / 8)
		return -EINVAL;

	if (alg->cra_priority < 0)
		return -EINVAL;

	return crypto_set_driver_name(alg);
}

static void crypto_destroy_instance(struct crypto_alg *alg)
{
	struct crypto_instance *inst = (void *)alg;
	struct crypto_template *tmpl = inst->tmpl;

	tmpl->free(inst);
	crypto_tmpl_put(tmpl);
}

static struct list_head *crypto_more_spawns(struct crypto_alg *alg,
					    struct list_head *stack,
					    struct list_head *top,
					    struct list_head *secondary_spawns)
{
	struct crypto_spawn *spawn, *n;

	if (list_empty(stack))
		return NULL;

	spawn = list_first_entry(stack, struct crypto_spawn, list);
	n = list_entry(spawn->list.next, struct crypto_spawn, list);

	if (spawn->alg && &n->list != stack && !n->alg)
		n->alg = (n->list.next == stack) ? alg :
			 &list_entry(n->list.next, struct crypto_spawn,
				     list)->inst->alg;

	list_move(&spawn->list, secondary_spawns);

	return &n->list == stack ? top : &n->inst->alg.cra_users;
}

static void crypto_remove_spawn(struct crypto_spawn *spawn,
				struct list_head *list)
{
	struct crypto_instance *inst = spawn->inst;
	struct crypto_template *tmpl = inst->tmpl;

	if (crypto_is_dead(&inst->alg))
		return;

	inst->alg.cra_flags |= CRYPTO_ALG_DEAD;
	if (hlist_unhashed(&inst->list))
		return;

	if (!tmpl || !crypto_tmpl_get(tmpl))
		return;

	crypto_notify(CRYPTO_MSG_ALG_UNREGISTER, &inst->alg);
	list_move(&inst->alg.cra_list, list);
	hlist_del(&inst->list);
	inst->alg.cra_destroy = crypto_destroy_instance;

	BUG_ON(!list_empty(&inst->alg.cra_users));
}

void crypto_remove_spawns(struct crypto_alg *alg, struct list_head *list,
			  struct crypto_alg *nalg)
{
	u32 new_type = (nalg ?: alg)->cra_flags;
	struct crypto_spawn *spawn, *n;
	LIST_HEAD(secondary_spawns);
	struct list_head *spawns;
	LIST_HEAD(stack);
	LIST_HEAD(top);

	spawns = &alg->cra_users;
	list_for_each_entry_safe(spawn, n, spawns, list) {
		if ((spawn->alg->cra_flags ^ new_type) & spawn->mask)
			continue;

		list_move(&spawn->list, &top);
	}

	spawns = &top;
	do {
		while (!list_empty(spawns)) {
			struct crypto_instance *inst;

			spawn = list_first_entry(spawns, struct crypto_spawn,
						 list);
			inst = spawn->inst;

			BUG_ON(&inst->alg == alg);

			list_move(&spawn->list, &stack);

			if (&inst->alg == nalg)
				break;

			spawn->alg = NULL;
			spawns = &inst->alg.cra_users;

			/*
			 * We may encounter an unregistered instance here, since
			 * an instance's spawns are set up prior to the instance
			 * being registered.  An unregistered instance will have
			 * NULL ->cra_users.next, since ->cra_users isn't
			 * properly initialized until registration.  But an
			 * unregistered instance cannot have any users, so treat
			 * it the same as ->cra_users being empty.
			 */
			if (spawns->next == NULL)
				break;
		}
	} while ((spawns = crypto_more_spawns(alg, &stack, &top,
					      &secondary_spawns)));

	list_for_each_entry_safe(spawn, n, &secondary_spawns, list) {
		if (spawn->alg)
			list_move(&spawn->list, &spawn->alg->cra_users);
		else
			crypto_remove_spawn(spawn, list);
	}
}
EXPORT_SYMBOL_GPL(crypto_remove_spawns);

static struct crypto_larval *__crypto_register_alg(struct crypto_alg *alg)
{
	struct crypto_alg *q;
	struct crypto_larval *larval;
	int ret = -EAGAIN;

	if (crypto_is_dead(alg))
		goto err;

	INIT_LIST_HEAD(&alg->cra_users);

	/* No cheating! */
	alg->cra_flags &= ~CRYPTO_ALG_TESTED;

	ret = -EEXIST;

	atomic_set(&alg->cra_refcnt, 1);
	list_for_each_entry(q, &crypto_alg_list, cra_list) {
		if (q == alg)
			goto err;

		if (crypto_is_moribund(q))
			continue;

		if (crypto_is_larval(q)) {
			if (!strcmp(alg->cra_driver_name, q->cra_driver_name))
				goto err;
			continue;
		}

		if (!strcmp(q->cra_driver_name, alg->cra_name) ||
		    !strcmp(q->cra_name, alg->cra_driver_name))
			goto err;
	}

	larval = crypto_larval_alloc(alg->cra_name,
				     alg->cra_flags | CRYPTO_ALG_TESTED, 0);
	if (IS_ERR(larval))
		goto out;

	ret = -ENOENT;
	larval->adult = crypto_mod_get(alg);
	if (!larval->adult)
		goto free_larval;

	atomic_set(&larval->alg.cra_refcnt, 1);
	memcpy(larval->alg.cra_driver_name, alg->cra_driver_name,
	       CRYPTO_MAX_ALG_NAME);
	larval->alg.cra_priority = alg->cra_priority;

	list_add(&alg->cra_list, &crypto_alg_list);
	list_add(&larval->alg.cra_list, &crypto_alg_list);

out:
	return larval;

free_larval:
	kfree(larval);
err:
	larval = ERR_PTR(ret);
	goto out;
}

void crypto_alg_tested(const char *name, int err)
{
	struct crypto_larval *test;
	struct crypto_alg *alg;
	struct crypto_alg *q;
	LIST_HEAD(list);

	down_write(&crypto_alg_sem);
	list_for_each_entry(q, &crypto_alg_list, cra_list) {
		if (crypto_is_moribund(q) || !crypto_is_larval(q))
			continue;

		test = (struct crypto_larval *)q;

		if (!strcmp(q->cra_driver_name, name))
			goto found;
	}

	printk(KERN_ERR "alg: Unexpected test result for %s: %d\n", name, err);
	goto unlock;

found:
	q->cra_flags |= CRYPTO_ALG_DEAD;
	alg = test->adult;

#ifndef CONFIG_CRYPTO_FIPS
	if (err || list_empty(&alg->cra_list))
		goto complete;
#else
	/* change@dtl.ksingh - starts
	 * Self-test failure is not reported when it fails for HMAC
	 * as it runs in a tertiary thread. Hence appropirate failure
	 * notification must be sent to prevent 60sec thread sleep
	 */
	if (err || list_empty(&alg->cra_list)) {
		list_for_each_entry(q, &crypto_alg_list, cra_list) {
			if (q == alg) {
				continue;
			}

			if (crypto_is_moribund(q)) {
				continue;
			}

			if (crypto_is_larval(q)) {
				struct crypto_larval *larval = (void *)q;
				if (strcmp(alg->cra_name, q->cra_name) &&
						strcmp(alg->cra_driver_name, q->cra_name)) {
					continue;
				}

				larval->adult = alg;
				complete_all(&larval->completion);
				continue;
			}
		}

		goto complete;
	}
#endif
	// change@dtl.ksingh - ends

	if (err || list_empty(&alg->cra_list))
		goto complete;

	alg->cra_flags |= CRYPTO_ALG_TESTED;

	list_for_each_entry(q, &crypto_alg_list, cra_list) {
		if (q == alg)
			continue;

		if (crypto_is_moribund(q))
			continue;

		if (crypto_is_larval(q)) {
			struct crypto_larval *larval = (void *)q;

			/*
			 * Check to see if either our generic name or
			 * specific name can satisfy the name requested
			 * by the larval entry q.
			 */
			if (strcmp(alg->cra_name, q->cra_name) &&
			    strcmp(alg->cra_driver_name, q->cra_name))
				continue;

			if (larval->adult)
				continue;
			if ((q->cra_flags ^ alg->cra_flags) & larval->mask)
				continue;
			if (!crypto_mod_get(alg))
				continue;

			larval->adult = alg;
			continue;
		}

		if (strcmp(alg->cra_name, q->cra_name))
			continue;

		if (strcmp(alg->cra_driver_name, q->cra_driver_name) &&
		    q->cra_priority > alg->cra_priority)
			continue;

		crypto_remove_spawns(q, &list, alg);
	}

complete:
	complete_all(&test->completion);

unlock:
	up_write(&crypto_alg_sem);

	crypto_remove_final(&list);
}
EXPORT_SYMBOL_GPL(crypto_alg_tested);

void crypto_remove_final(struct list_head *list)
{
	struct crypto_alg *alg;
	struct crypto_alg *n;

	list_for_each_entry_safe(alg, n, list, cra_list) {
		list_del_init(&alg->cra_list);
		crypto_alg_put(alg);
	}
}
EXPORT_SYMBOL_GPL(crypto_remove_final);

static void crypto_wait_for_test(struct crypto_larval *larval)
{
	int err;

	err = crypto_probing_notify(CRYPTO_MSG_ALG_REGISTER, larval->adult);
	if (err != NOTIFY_STOP) {
		if (WARN_ON(err != NOTIFY_DONE))
			goto out;
		crypto_alg_tested(larval->alg.cra_driver_name, 0);
	}

	err = wait_for_completion_killable(&larval->completion);
	WARN_ON(err);

out:
	crypto_larval_kill(&larval->alg);
}

int crypto_register_alg(struct crypto_alg *alg)
{
	struct crypto_larval *larval;
	int err;

<<<<<<< HEAD
#ifdef CONFIG_CRYPTO_FIPS
	if (unlikely(in_fips_err())) {
		printk(KERN_ERR
			"Unable to registrer alg: %s because of FIPS ERROR\n"
			, alg->cra_name);
		return -EACCES;
	}
#endif

=======
	alg->cra_flags &= ~CRYPTO_ALG_DEAD;
>>>>>>> 2e9b74ca
	err = crypto_check_alg(alg);
	if (err)
		return err;

	down_write(&crypto_alg_sem);
	larval = __crypto_register_alg(alg);
	up_write(&crypto_alg_sem);

	if (IS_ERR(larval))
		return PTR_ERR(larval);

	crypto_wait_for_test(larval);
	return 0;
}
EXPORT_SYMBOL_GPL(crypto_register_alg);

static int crypto_remove_alg(struct crypto_alg *alg, struct list_head *list)
{
	if (unlikely(list_empty(&alg->cra_list)))
		return -ENOENT;

	alg->cra_flags |= CRYPTO_ALG_DEAD;

	crypto_notify(CRYPTO_MSG_ALG_UNREGISTER, alg);
	list_del_init(&alg->cra_list);
	crypto_remove_spawns(alg, list, NULL);

	return 0;
}

int crypto_unregister_alg(struct crypto_alg *alg)
{
	int ret;
	LIST_HEAD(list);

	down_write(&crypto_alg_sem);
	ret = crypto_remove_alg(alg, &list);
	up_write(&crypto_alg_sem);

	if (ret)
		return ret;

	BUG_ON(atomic_read(&alg->cra_refcnt) != 1);
	if (alg->cra_destroy)
		alg->cra_destroy(alg);

	crypto_remove_final(&list);
	return 0;
}
EXPORT_SYMBOL_GPL(crypto_unregister_alg);

int crypto_register_algs(struct crypto_alg *algs, int count)
{
	int i, ret;

	for (i = 0; i < count; i++) {
		ret = crypto_register_alg(&algs[i]);
		if (ret)
			goto err;
	}

	return 0;

err:
	for (--i; i >= 0; --i)
		crypto_unregister_alg(&algs[i]);

	return ret;
}
EXPORT_SYMBOL_GPL(crypto_register_algs);

int crypto_unregister_algs(struct crypto_alg *algs, int count)
{
	int i, ret;

	for (i = 0; i < count; i++) {
		ret = crypto_unregister_alg(&algs[i]);
		if (ret)
			pr_err("Failed to unregister %s %s: %d\n",
			       algs[i].cra_driver_name, algs[i].cra_name, ret);
	}

	return 0;
}
EXPORT_SYMBOL_GPL(crypto_unregister_algs);

int crypto_register_template(struct crypto_template *tmpl)
{
	struct crypto_template *q;
	int err = -EEXIST;

#ifdef CONFIG_CRYPTO_FIPS
	if (unlikely(in_fips_err()))
		return -EACCES;
#endif

	down_write(&crypto_alg_sem);

	//crypto_check_module_sig(tmpl->module);

	list_for_each_entry(q, &crypto_template_list, list) {
		if (q == tmpl)
			goto out;
	}

	list_add(&tmpl->list, &crypto_template_list);
	crypto_notify(CRYPTO_MSG_TMPL_REGISTER, tmpl);
	err = 0;
out:
	up_write(&crypto_alg_sem);
	return err;
}
EXPORT_SYMBOL_GPL(crypto_register_template);

void crypto_unregister_template(struct crypto_template *tmpl)
{
	struct crypto_instance *inst;
	struct hlist_node *n;
	struct hlist_head *list;
	LIST_HEAD(users);

	down_write(&crypto_alg_sem);

	BUG_ON(list_empty(&tmpl->list));
	list_del_init(&tmpl->list);

	list = &tmpl->instances;
	hlist_for_each_entry(inst, list, list) {
		int err = crypto_remove_alg(&inst->alg, &users);
		BUG_ON(err);
	}

	crypto_notify(CRYPTO_MSG_TMPL_UNREGISTER, tmpl);

	up_write(&crypto_alg_sem);

	hlist_for_each_entry_safe(inst, n, list, list) {
		BUG_ON(atomic_read(&inst->alg.cra_refcnt) != 1);
		tmpl->free(inst);
	}
	crypto_remove_final(&users);
}
EXPORT_SYMBOL_GPL(crypto_unregister_template);

static struct crypto_template *__crypto_lookup_template(const char *name)
{
	struct crypto_template *q, *tmpl = NULL;

	down_read(&crypto_alg_sem);
	list_for_each_entry(q, &crypto_template_list, list) {
		if (strcmp(q->name, name))
			continue;
		if (unlikely(!crypto_tmpl_get(q)))
			continue;

		tmpl = q;
		break;
	}
	up_read(&crypto_alg_sem);

	return tmpl;
}

struct crypto_template *crypto_lookup_template(const char *name)
{
#ifdef CONFIG_CRYPTO_FIPS
	if (unlikely(in_fips_err())) {
		printk(KERN_ERR
			"crypto_lookup failed due to FIPS error: %s", name);
		return ERR_PTR(-EACCES);
	}
#endif
	return try_then_request_module(__crypto_lookup_template(name),
				       "crypto-%s", name);
}
EXPORT_SYMBOL_GPL(crypto_lookup_template);

int crypto_register_instance(struct crypto_template *tmpl,
			     struct crypto_instance *inst)
{
	struct crypto_larval *larval;
	int err;

#ifdef CONFIG_CRYPTO_FIPS
	if (unlikely(in_fips_err()))
		return -EACCES;
#endif

	err = crypto_check_alg(&inst->alg);
	if (err)
		goto err;

	inst->alg.cra_module = tmpl->module;
	inst->alg.cra_flags |= CRYPTO_ALG_INSTANCE;

	down_write(&crypto_alg_sem);

	larval = __crypto_register_alg(&inst->alg);
	if (IS_ERR(larval))
		goto unlock;

	hlist_add_head(&inst->list, &tmpl->instances);
	inst->tmpl = tmpl;

unlock:
	up_write(&crypto_alg_sem);

	err = PTR_ERR(larval);
	if (IS_ERR(larval))
		goto err;

	crypto_wait_for_test(larval);
	err = 0;

err:
	return err;
}
EXPORT_SYMBOL_GPL(crypto_register_instance);

int crypto_unregister_instance(struct crypto_alg *alg)
{
	int err;
	struct crypto_instance *inst = (void *)alg;
	struct crypto_template *tmpl = inst->tmpl;
	LIST_HEAD(users);

	if (!(alg->cra_flags & CRYPTO_ALG_INSTANCE))
		return -EINVAL;

	BUG_ON(atomic_read(&alg->cra_refcnt) != 1);

	down_write(&crypto_alg_sem);

	hlist_del_init(&inst->list);
	err = crypto_remove_alg(alg, &users);

	up_write(&crypto_alg_sem);

	if (err)
		return err;

	tmpl->free(inst);
	crypto_remove_final(&users);

	return 0;
}
EXPORT_SYMBOL_GPL(crypto_unregister_instance);

int crypto_init_spawn(struct crypto_spawn *spawn, struct crypto_alg *alg,
		      struct crypto_instance *inst, u32 mask)
{
	int err = -EAGAIN;

#ifdef CONFIG_CRYPTO_FIPS
	if (unlikely(in_fips_err()))
		return -EACCES;
#endif

	spawn->inst = inst;
	spawn->mask = mask;

	down_write(&crypto_alg_sem);
	if (!crypto_is_moribund(alg)) {
		list_add(&spawn->list, &alg->cra_users);
		spawn->alg = alg;
		err = 0;
	}
	up_write(&crypto_alg_sem);

	return err;
}
EXPORT_SYMBOL_GPL(crypto_init_spawn);

int crypto_init_spawn2(struct crypto_spawn *spawn, struct crypto_alg *alg,
		       struct crypto_instance *inst,
		       const struct crypto_type *frontend)
{
	int err = -EINVAL;

	if ((alg->cra_flags ^ frontend->type) & frontend->maskset)
		goto out;

	spawn->frontend = frontend;
	err = crypto_init_spawn(spawn, alg, inst, frontend->maskset);

out:
	return err;
}
EXPORT_SYMBOL_GPL(crypto_init_spawn2);

void crypto_drop_spawn(struct crypto_spawn *spawn)
{
	down_write(&crypto_alg_sem);
	if (spawn->alg)
		list_del(&spawn->list);
	up_write(&crypto_alg_sem);
}
EXPORT_SYMBOL_GPL(crypto_drop_spawn);

static struct crypto_alg *crypto_spawn_alg(struct crypto_spawn *spawn)
{
	struct crypto_alg *alg;

	down_read(&crypto_alg_sem);
	alg = spawn->alg;
	if (alg && !crypto_mod_get(alg)) {
		alg->cra_flags |= CRYPTO_ALG_DYING;
		alg = NULL;
	}
	up_read(&crypto_alg_sem);

	return alg ?: ERR_PTR(-EAGAIN);
}

struct crypto_tfm *crypto_spawn_tfm(struct crypto_spawn *spawn, u32 type,
				    u32 mask)
{
	struct crypto_alg *alg;
	struct crypto_tfm *tfm;

	alg = crypto_spawn_alg(spawn);
	if (IS_ERR(alg))
		return ERR_CAST(alg);

	tfm = ERR_PTR(-EINVAL);
	if (unlikely((alg->cra_flags ^ type) & mask))
		goto out_put_alg;

	tfm = __crypto_alloc_tfm(alg, type, mask);
	if (IS_ERR(tfm))
		goto out_put_alg;

	return tfm;

out_put_alg:
	crypto_mod_put(alg);
	return tfm;
}
EXPORT_SYMBOL_GPL(crypto_spawn_tfm);

void *crypto_spawn_tfm2(struct crypto_spawn *spawn)
{
	struct crypto_alg *alg;
	struct crypto_tfm *tfm;

	alg = crypto_spawn_alg(spawn);
	if (IS_ERR(alg))
		return ERR_CAST(alg);

	tfm = crypto_create_tfm(alg, spawn->frontend);
	if (IS_ERR(tfm))
		goto out_put_alg;

	return tfm;

out_put_alg:
	crypto_mod_put(alg);
	return tfm;
}
EXPORT_SYMBOL_GPL(crypto_spawn_tfm2);

int crypto_register_notifier(struct notifier_block *nb)
{
	return blocking_notifier_chain_register(&crypto_chain, nb);
}
EXPORT_SYMBOL_GPL(crypto_register_notifier);

int crypto_unregister_notifier(struct notifier_block *nb)
{
	return blocking_notifier_chain_unregister(&crypto_chain, nb);
}
EXPORT_SYMBOL_GPL(crypto_unregister_notifier);

struct crypto_attr_type *crypto_get_attr_type(struct rtattr **tb)
{
	struct rtattr *rta = tb[0];
	struct crypto_attr_type *algt;

	if (!rta)
		return ERR_PTR(-ENOENT);
	if (RTA_PAYLOAD(rta) < sizeof(*algt))
		return ERR_PTR(-EINVAL);
	if (rta->rta_type != CRYPTOA_TYPE)
		return ERR_PTR(-EINVAL);

	algt = RTA_DATA(rta);

	return algt;
}
EXPORT_SYMBOL_GPL(crypto_get_attr_type);

int crypto_check_attr_type(struct rtattr **tb, u32 type)
{
	struct crypto_attr_type *algt;

	algt = crypto_get_attr_type(tb);
	if (IS_ERR(algt))
		return PTR_ERR(algt);

	if ((algt->type ^ type) & algt->mask)
		return -EINVAL;

	return 0;
}
EXPORT_SYMBOL_GPL(crypto_check_attr_type);

const char *crypto_attr_alg_name(struct rtattr *rta)
{
	struct crypto_attr_alg *alga;

	if (!rta)
		return ERR_PTR(-ENOENT);
	if (RTA_PAYLOAD(rta) < sizeof(*alga))
		return ERR_PTR(-EINVAL);
	if (rta->rta_type != CRYPTOA_ALG)
		return ERR_PTR(-EINVAL);

	alga = RTA_DATA(rta);
	alga->name[CRYPTO_MAX_ALG_NAME - 1] = 0;

	return alga->name;
}
EXPORT_SYMBOL_GPL(crypto_attr_alg_name);

struct crypto_alg *crypto_attr_alg2(struct rtattr *rta,
				    const struct crypto_type *frontend,
				    u32 type, u32 mask)
{
	const char *name;

	name = crypto_attr_alg_name(rta);
	if (IS_ERR(name))
		return ERR_CAST(name);

	return crypto_find_alg(name, frontend, type, mask);
}
EXPORT_SYMBOL_GPL(crypto_attr_alg2);

int crypto_attr_u32(struct rtattr *rta, u32 *num)
{
	struct crypto_attr_u32 *nu32;

	if (!rta)
		return -ENOENT;
	if (RTA_PAYLOAD(rta) < sizeof(*nu32))
		return -EINVAL;
	if (rta->rta_type != CRYPTOA_U32)
		return -EINVAL;

	nu32 = RTA_DATA(rta);
	*num = nu32->num;

	return 0;
}
EXPORT_SYMBOL_GPL(crypto_attr_u32);

void *crypto_alloc_instance2(const char *name, struct crypto_alg *alg,
			     unsigned int head)
{
	struct crypto_instance *inst;
	char *p;
	int err;

#ifdef CONFIG_CRYPTO_FIPS
	if (unlikely(in_fips_err()))
		return ERR_PTR(-EACCES);
#endif

	p = kzalloc(head + sizeof(*inst) + sizeof(struct crypto_spawn),
		    GFP_KERNEL);
	if (!p)
		return ERR_PTR(-ENOMEM);

	inst = (void *)(p + head);

	err = -ENAMETOOLONG;
	if (snprintf(inst->alg.cra_name, CRYPTO_MAX_ALG_NAME, "%s(%s)", name,
		     alg->cra_name) >= CRYPTO_MAX_ALG_NAME)
		goto err_free_inst;

	if (snprintf(inst->alg.cra_driver_name, CRYPTO_MAX_ALG_NAME, "%s(%s)",
		     name, alg->cra_driver_name) >= CRYPTO_MAX_ALG_NAME)
		goto err_free_inst;

	return p;

err_free_inst:
	kfree(p);
	return ERR_PTR(err);
}
EXPORT_SYMBOL_GPL(crypto_alloc_instance2);

struct crypto_instance *crypto_alloc_instance(const char *name,
					      struct crypto_alg *alg)
{
	struct crypto_instance *inst;
	struct crypto_spawn *spawn;
	int err;

#ifdef CONFIG_CRYPTO_FIPS
	if (unlikely(in_fips_err()))
		return ERR_PTR(-EACCES);
#endif

	inst = crypto_alloc_instance2(name, alg, 0);
	if (IS_ERR(inst))
		goto out;

	spawn = crypto_instance_ctx(inst);
	err = crypto_init_spawn(spawn, alg, inst,
				CRYPTO_ALG_TYPE_MASK | CRYPTO_ALG_ASYNC);

	if (err)
		goto err_free_inst;

	return inst;

err_free_inst:
	kfree(inst);
	inst = ERR_PTR(err);

out:
	return inst;
}
EXPORT_SYMBOL_GPL(crypto_alloc_instance);

void crypto_init_queue(struct crypto_queue *queue, unsigned int max_qlen)
{
	INIT_LIST_HEAD(&queue->list);
	queue->backlog = &queue->list;
	queue->qlen = 0;
	queue->max_qlen = max_qlen;
}
EXPORT_SYMBOL_GPL(crypto_init_queue);

int crypto_enqueue_request(struct crypto_queue *queue,
			   struct crypto_async_request *request)
{
	int err = -EINPROGRESS;

#ifdef CONFIG_CRYPTO_FIPS
	if (unlikely(in_fips_err()))
		return -EACCES;
#endif

	if (unlikely(queue->qlen >= queue->max_qlen)) {
		err = -EBUSY;
		if (!(request->flags & CRYPTO_TFM_REQ_MAY_BACKLOG))
			goto out;
		if (queue->backlog == &queue->list)
			queue->backlog = &request->list;
	}

	queue->qlen++;
	list_add_tail(&request->list, &queue->list);

out:
	return err;
}
EXPORT_SYMBOL_GPL(crypto_enqueue_request);

void *__crypto_dequeue_request(struct crypto_queue *queue, unsigned int offset)
{
	struct list_head *request;

	if (unlikely(!queue->qlen))
		return NULL;

	queue->qlen--;

	if (queue->backlog != &queue->list)
		queue->backlog = queue->backlog->next;

	request = queue->list.next;
	list_del(request);

	return (char *)list_entry(request, struct crypto_async_request, list) -
	       offset;
}
EXPORT_SYMBOL_GPL(__crypto_dequeue_request);

struct crypto_async_request *crypto_dequeue_request(struct crypto_queue *queue)
{
	return __crypto_dequeue_request(queue, 0);
}
EXPORT_SYMBOL_GPL(crypto_dequeue_request);

int crypto_tfm_in_queue(struct crypto_queue *queue, struct crypto_tfm *tfm)
{
	struct crypto_async_request *req;

	list_for_each_entry(req, &queue->list, list) {
		if (req->tfm == tfm)
			return 1;
	}

	return 0;
}
EXPORT_SYMBOL_GPL(crypto_tfm_in_queue);

static inline void crypto_inc_byte(u8 *a, unsigned int size)
{
	u8 *b = (a + size);
	u8 c;

	for (; size; size--) {
		c = *--b + 1;
		*b = c;
		if (c)
			break;
	}
}

void crypto_inc(u8 *a, unsigned int size)
{
	__be32 *b = (__be32 *)(a + size);
	u32 c;

	for (; size >= 4; size -= 4) {
		c = be32_to_cpu(*--b) + 1;
		*b = cpu_to_be32(c);
		if (c)
			return;
	}

	crypto_inc_byte(a, size);
}
EXPORT_SYMBOL_GPL(crypto_inc);

static inline void crypto_xor_byte(u8 *a, const u8 *b, unsigned int size)
{
	for (; size; size--)
		*a++ ^= *b++;
}

void crypto_xor(u8 *dst, const u8 *src, unsigned int size)
{
	u32 *a = (u32 *)dst;
	u32 *b = (u32 *)src;

	for (; size >= 4; size -= 4)
		*a++ ^= *b++;

	crypto_xor_byte((u8 *)a, (u8 *)b, size);
}
EXPORT_SYMBOL_GPL(crypto_xor);

static int __init crypto_algapi_init(void)
{
#ifndef CONFIG_CRYPTO_FIPS
	crypto_init_proc();
#else
	//Moved to testmgr
#endif
	return 0;
}

static void __exit crypto_algapi_exit(void)
{
#ifndef CONFIG_CRYPTO_FIPS
	crypto_exit_proc();
#else
	//Moved to testmgr
#endif
}

module_init(crypto_algapi_init);
module_exit(crypto_algapi_exit);

MODULE_LICENSE("GPL");
MODULE_DESCRIPTION("Cryptographic algorithms API");<|MERGE_RESOLUTION|>--- conflicted
+++ resolved
@@ -51,6 +51,7 @@
 		return -EACCES;
 	}
 #endif
+
 	
 	if (alg->cra_alignmask & (alg->cra_alignmask + 1))
 		return -EINVAL;
@@ -396,7 +397,8 @@
 	struct crypto_larval *larval;
 	int err;
 
-<<<<<<< HEAD
+	alg->cra_flags &= ~CRYPTO_ALG_DEAD;
+
 #ifdef CONFIG_CRYPTO_FIPS
 	if (unlikely(in_fips_err())) {
 		printk(KERN_ERR
@@ -406,9 +408,6 @@
 	}
 #endif
 
-=======
-	alg->cra_flags &= ~CRYPTO_ALG_DEAD;
->>>>>>> 2e9b74ca
 	err = crypto_check_alg(alg);
 	if (err)
 		return err;
