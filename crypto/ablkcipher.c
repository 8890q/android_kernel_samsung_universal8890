--- conflicted
+++ resolved
@@ -80,6 +80,7 @@
 static inline void ablkcipher_done_slow(struct ablkcipher_walk *walk,
 					unsigned int n)
 {
+
 	for (;;) {
 		unsigned int len_this_page = scatterwalk_pagelen(&walk->out);
 
@@ -91,6 +92,7 @@
 		n -= len_this_page;
 		scatterwalk_start(&walk->out, scatterwalk_sg_next(walk->out.sg));
 	}
+
 }
 
 static inline void ablkcipher_done_fast(struct ablkcipher_walk *walk,
@@ -98,6 +100,7 @@
 {
 	scatterwalk_advance(&walk->in, n);
 	scatterwalk_advance(&walk->out, n);
+
 }
 
 static int ablkcipher_walk_next(struct ablkcipher_request *req,
@@ -110,22 +113,19 @@
 	unsigned int n; /* bytes processed */
 	bool more;
 
-<<<<<<< HEAD
+	if (unlikely(err < 0))
+		goto finish;
 #ifdef CONFIG_CRYPTO_FIPS
 	if (unlikely(in_fips_err()))
 		return -EACCES;
 #endif
 
-	if (likely(err >= 0)) {
-		unsigned int n = walk->nbytes - err;
-=======
-	if (unlikely(err < 0))
-		goto finish;
->>>>>>> 2e9b74ca
+
 
 	n = walk->nbytes - err;
 	walk->total -= n;
 	more = (walk->total != 0);
+
 
 	if (likely(!(walk->flags & ABLKCIPHER_WALK_SLOW))) {
 		ablkcipher_done_fast(walk, n);
@@ -141,6 +141,7 @@
 	scatterwalk_done(&walk->in, 0, more);
 	scatterwalk_done(&walk->out, 1, more);
 
+
 	if (more) {
 		crypto_yield(req->base.flags);
 		return ablkcipher_walk_next(req, walk);
@@ -151,6 +152,7 @@
 	if (walk->iv != req->info)
 		memcpy(req->info, walk->iv, tfm->crt_ablkcipher.ivsize);
 	kfree(walk->iv_buffer);
+
 	return err;
 }
 EXPORT_SYMBOL_GPL(ablkcipher_walk_done);
