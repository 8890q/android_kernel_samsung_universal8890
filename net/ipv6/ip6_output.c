/*
 *	IPv6 output functions
 *	Linux INET6 implementation
 *
 *	Authors:
 *	Pedro Roque		<roque@di.fc.ul.pt>
 *
 *	Based on linux/net/ipv4/ip_output.c
 *
 *	This program is free software; you can redistribute it and/or
 *      modify it under the terms of the GNU General Public License
 *      as published by the Free Software Foundation; either version
 *      2 of the License, or (at your option) any later version.
 *
 *	Changes:
 *	A.N.Kuznetsov	:	airthmetics in fragmentation.
 *				extension headers are implemented.
 *				route changes now work.
 *				ip6_forward does not confuse sniffers.
 *				etc.
 *
 *      H. von Brand    :       Added missing #include <linux/string.h>
 *	Imran Patel	:	frag id should be in NBO
 *      Kazunori MIYAZAWA @USAGI
 *			:       add ip6_append_data and related functions
 *				for datagram xmit
 */

#include <linux/errno.h>
#include <linux/kernel.h>
#include <linux/string.h>
#include <linux/socket.h>
#include <linux/net.h>
#include <linux/netdevice.h>
#include <linux/if_arp.h>
#include <linux/in6.h>
#include <linux/tcp.h>
#include <linux/route.h>
#include <linux/module.h>
#include <linux/slab.h>

#include <linux/netfilter.h>
#include <linux/netfilter_ipv6.h>

#include <net/sock.h>
#include <net/snmp.h>

#include <net/ipv6.h>
#include <net/ndisc.h>
#include <net/protocol.h>
#include <net/ip6_route.h>
#include <net/addrconf.h>
#include <net/rawv6.h>
#include <net/icmp.h>
#include <net/xfrm.h>
#include <net/checksum.h>
#include <linux/mroute6.h>

static int ip6_finish_output2(struct sk_buff *skb)
{
	struct dst_entry *dst = skb_dst(skb);
	struct net_device *dev = dst->dev;
	struct neighbour *neigh;
	struct in6_addr *nexthop;
	int ret;

	skb->protocol = htons(ETH_P_IPV6);
	skb->dev = dev;

	if (ipv6_addr_is_multicast(&ipv6_hdr(skb)->daddr)) {
		struct inet6_dev *idev = ip6_dst_idev(skb_dst(skb));

		if (!(dev->flags & IFF_LOOPBACK) && sk_mc_loop(skb->sk) &&
		    ((mroute6_socket(dev_net(dev), skb) &&
		     !(IP6CB(skb)->flags & IP6SKB_FORWARDED)) ||
		     ipv6_chk_mcast_addr(dev, &ipv6_hdr(skb)->daddr,
					 &ipv6_hdr(skb)->saddr))) {
			struct sk_buff *newskb = skb_clone(skb, GFP_ATOMIC);

			/* Do not check for IFF_ALLMULTI; multicast routing
			   is not supported in any case.
			 */
			if (newskb)
				NF_HOOK(NFPROTO_IPV6, NF_INET_POST_ROUTING,
					newskb, NULL, newskb->dev,
					dev_loopback_xmit);

			if (ipv6_hdr(skb)->hop_limit == 0) {
				IP6_INC_STATS(dev_net(dev), idev,
					      IPSTATS_MIB_OUTDISCARDS);
				kfree_skb(skb);
				return 0;
			}
		}

		IP6_UPD_PO_STATS(dev_net(dev), idev, IPSTATS_MIB_OUTMCAST,
				skb->len);

		if (IPV6_ADDR_MC_SCOPE(&ipv6_hdr(skb)->daddr) <=
		    IPV6_ADDR_SCOPE_NODELOCAL &&
		    !(dev->flags & IFF_LOOPBACK)) {
			kfree_skb(skb);
			return 0;
		}
	}

	rcu_read_lock_bh();
	nexthop = rt6_nexthop((struct rt6_info *)dst);
	neigh = __ipv6_neigh_lookup_noref(dst->dev, nexthop);
	if (unlikely(!neigh))
		neigh = __neigh_create(&nd_tbl, nexthop, dst->dev, false);
	if (!IS_ERR(neigh)) {
		ret = dst_neigh_output(dst, neigh, skb);
		rcu_read_unlock_bh();
		return ret;
	}
	rcu_read_unlock_bh();

	IP6_INC_STATS(dev_net(dst->dev),
		      ip6_dst_idev(dst), IPSTATS_MIB_OUTNOROUTES);
	kfree_skb(skb);
	return -EINVAL;
}

static int ip6_finish_output(struct sk_buff *skb)
{
	if ((skb->len > ip6_skb_dst_mtu(skb) && !skb_is_gso(skb)) ||
	    dst_allfrag(skb_dst(skb)) ||
	    (IP6CB(skb)->frag_max_size && skb->len > IP6CB(skb)->frag_max_size))
		return ip6_fragment(skb, ip6_finish_output2);
	else
		return ip6_finish_output2(skb);
}

int ip6_output(struct sock *sk, struct sk_buff *skb)
{
	struct net_device *dev = skb_dst(skb)->dev;
	struct inet6_dev *idev = ip6_dst_idev(skb_dst(skb));
	if (unlikely(idev->cnf.disable_ipv6)) {
		IP6_INC_STATS(dev_net(dev), idev,
			      IPSTATS_MIB_OUTDISCARDS);
		kfree_skb(skb);
		return 0;
	}

	return NF_HOOK_COND(NFPROTO_IPV6, NF_INET_POST_ROUTING, skb, NULL, dev,
			    ip6_finish_output,
			    !(IP6CB(skb)->flags & IP6SKB_REROUTED));
}

/*
 *	xmit an sk_buff (used by TCP, SCTP and DCCP)
 */

int ip6_xmit(struct sock *sk, struct sk_buff *skb, struct flowi6 *fl6,
	     struct ipv6_txoptions *opt, int tclass)
{
	struct net *net = sock_net(sk);
	struct ipv6_pinfo *np = inet6_sk(sk);
	struct in6_addr *first_hop = &fl6->daddr;
	struct dst_entry *dst = skb_dst(skb);
	unsigned int head_room;
	struct ipv6hdr *hdr;
	u8  proto = fl6->flowi6_proto;
	int seg_len = skb->len;
	int hlimit = -1;
	u32 mtu;

	head_room = sizeof(struct ipv6hdr) + LL_RESERVED_SPACE(dst->dev);
	if (opt)
		head_room += opt->opt_nflen + opt->opt_flen;

	if (unlikely(skb_headroom(skb) < head_room)) {
		struct sk_buff *skb2 = skb_realloc_headroom(skb, head_room);
		if (!skb2) {
			IP6_INC_STATS(net, ip6_dst_idev(skb_dst(skb)),
				      IPSTATS_MIB_OUTDISCARDS);
			kfree_skb(skb);
			return -ENOBUFS;
		}
		if (skb->sk)
			skb_set_owner_w(skb2, skb->sk);
		consume_skb(skb);
		skb = skb2;
	}

	if (opt) {
		seg_len += opt->opt_nflen + opt->opt_flen;

		if (opt->opt_flen)
			ipv6_push_frag_opts(skb, opt, &proto);

		if (opt->opt_nflen)
			ipv6_push_nfrag_opts(skb, opt, &proto, &first_hop);
	}

	skb_push(skb, sizeof(struct ipv6hdr));
	skb_reset_network_header(skb);
	hdr = ipv6_hdr(skb);

	/*
	 *	Fill in the IPv6 header
	 */
	if (np)
		hlimit = np->hop_limit;
	if (hlimit < 0)
		hlimit = ip6_dst_hoplimit(dst);

	ip6_flow_hdr(hdr, tclass, ip6_make_flowlabel(net, skb, fl6->flowlabel,
						     np->autoflowlabel));

	hdr->payload_len = htons(seg_len);
	hdr->nexthdr = proto;
	hdr->hop_limit = hlimit;

	hdr->saddr = fl6->saddr;
	hdr->daddr = *first_hop;

	skb->protocol = htons(ETH_P_IPV6);
	skb->priority = sk->sk_priority;
	skb->mark = sk->sk_mark;

	mtu = dst_mtu(dst);
	if ((skb->len <= mtu) || skb->ignore_df || skb_is_gso(skb)) {
		IP6_UPD_PO_STATS(net, ip6_dst_idev(skb_dst(skb)),
			      IPSTATS_MIB_OUT, skb->len);
		return NF_HOOK(NFPROTO_IPV6, NF_INET_LOCAL_OUT, skb, NULL,
			       dst->dev, dst_output);
	}

	skb->dev = dst->dev;
	ipv6_local_error(sk, EMSGSIZE, fl6, mtu);
	IP6_INC_STATS(net, ip6_dst_idev(skb_dst(skb)), IPSTATS_MIB_FRAGFAILS);
	kfree_skb(skb);
	return -EMSGSIZE;
}
EXPORT_SYMBOL(ip6_xmit);

static int ip6_call_ra_chain(struct sk_buff *skb, int sel)
{
	struct ip6_ra_chain *ra;
	struct sock *last = NULL;

	read_lock(&ip6_ra_lock);
	for (ra = ip6_ra_chain; ra; ra = ra->next) {
		struct sock *sk = ra->sk;
		if (sk && ra->sel == sel &&
		    (!sk->sk_bound_dev_if ||
		     sk->sk_bound_dev_if == skb->dev->ifindex)) {
			if (last) {
				struct sk_buff *skb2 = skb_clone(skb, GFP_ATOMIC);
				if (skb2)
					rawv6_rcv(last, skb2);
			}
			last = sk;
		}
	}

	if (last) {
		rawv6_rcv(last, skb);
		read_unlock(&ip6_ra_lock);
		return 1;
	}
	read_unlock(&ip6_ra_lock);
	return 0;
}

static int ip6_forward_proxy_check(struct sk_buff *skb)
{
	struct ipv6hdr *hdr = ipv6_hdr(skb);
	u8 nexthdr = hdr->nexthdr;
	__be16 frag_off;
	int offset;

	if (ipv6_ext_hdr(nexthdr)) {
		offset = ipv6_skip_exthdr(skb, sizeof(*hdr), &nexthdr, &frag_off);
		if (offset < 0)
			return 0;
	} else
		offset = sizeof(struct ipv6hdr);

	if (nexthdr == IPPROTO_ICMPV6) {
		struct icmp6hdr *icmp6;

		if (!pskb_may_pull(skb, (skb_network_header(skb) +
					 offset + 1 - skb->data)))
			return 0;

		icmp6 = (struct icmp6hdr *)(skb_network_header(skb) + offset);

		switch (icmp6->icmp6_type) {
		case NDISC_ROUTER_SOLICITATION:
		case NDISC_ROUTER_ADVERTISEMENT:
		case NDISC_NEIGHBOUR_SOLICITATION:
		case NDISC_NEIGHBOUR_ADVERTISEMENT:
		case NDISC_REDIRECT:
			/* For reaction involving unicast neighbor discovery
			 * message destined to the proxied address, pass it to
			 * input function.
			 */
			return 1;
		default:
			break;
		}
	}

	/*
	 * The proxying router can't forward traffic sent to a link-local
	 * address, so signal the sender and discard the packet. This
	 * behavior is clarified by the MIPv6 specification.
	 */
	if (ipv6_addr_type(&hdr->daddr) & IPV6_ADDR_LINKLOCAL) {
		dst_link_failure(skb);
		return -1;
	}

	return 0;
}

static inline int ip6_forward_finish(struct sk_buff *skb)
{
	struct dst_entry *dst = skb_dst(skb);
	struct net *net = dev_net(dst->dev);

	IP6_INC_STATS_BH(net, ip6_dst_idev(dst), IPSTATS_MIB_OUTFORWDATAGRAMS);
	IP6_ADD_STATS_BH(net, ip6_dst_idev(dst), IPSTATS_MIB_OUTOCTETS, skb->len);

	return dst_output(skb);
}

static unsigned int ip6_dst_mtu_forward(const struct dst_entry *dst)
{
	unsigned int mtu;
	struct inet6_dev *idev;

	if (dst_metric_locked(dst, RTAX_MTU)) {
		mtu = dst_metric_raw(dst, RTAX_MTU);
		if (mtu)
			return mtu;
	}

	mtu = IPV6_MIN_MTU;
	rcu_read_lock();
	idev = __in6_dev_get(dst->dev);
	if (idev)
		mtu = idev->cnf.mtu6;
	rcu_read_unlock();

	return mtu;
}

static bool ip6_pkt_too_big(const struct sk_buff *skb, unsigned int mtu)
{
	if (skb->len <= mtu)
		return false;

	/* ipv6 conntrack defrag sets max_frag_size + ignore_df */
	if (IP6CB(skb)->frag_max_size && IP6CB(skb)->frag_max_size > mtu)
		return true;

	if (skb->ignore_df)
		return false;

	if (skb_is_gso(skb) && skb_gso_network_seglen(skb) <= mtu)
		return false;

	return true;
}

int ip6_forward(struct sk_buff *skb)
{
	struct dst_entry *dst = skb_dst(skb);
	struct ipv6hdr *hdr = ipv6_hdr(skb);
	struct inet6_skb_parm *opt = IP6CB(skb);
	struct net *net = dev_net(dst->dev);
	u32 mtu;

	if (net->ipv6.devconf_all->forwarding == 0)
		goto error;

	if (skb->pkt_type != PACKET_HOST)
		goto drop;

	if (unlikely(skb->sk))
		goto drop;

	if (skb_warn_if_lro(skb))
		goto drop;

	if (!xfrm6_policy_check(NULL, XFRM_POLICY_FWD, skb)) {
		IP6_INC_STATS_BH(net, ip6_dst_idev(dst),
				 IPSTATS_MIB_INDISCARDS);
		goto drop;
	}

	skb_forward_csum(skb);

	/*
	 *	We DO NOT make any processing on
	 *	RA packets, pushing them to user level AS IS
	 *	without ane WARRANTY that application will be able
	 *	to interpret them. The reason is that we
	 *	cannot make anything clever here.
	 *
	 *	We are not end-node, so that if packet contains
	 *	AH/ESP, we cannot make anything.
	 *	Defragmentation also would be mistake, RA packets
	 *	cannot be fragmented, because there is no warranty
	 *	that different fragments will go along one path. --ANK
	 */
	if (unlikely(opt->flags & IP6SKB_ROUTERALERT)) {
		if (ip6_call_ra_chain(skb, ntohs(opt->ra)))
			return 0;
	}

	/*
	 *	check and decrement ttl
	 */
	if (hdr->hop_limit <= 1) {
		/* Force OUTPUT device used as source address */
		skb->dev = dst->dev;
		icmpv6_send(skb, ICMPV6_TIME_EXCEED, ICMPV6_EXC_HOPLIMIT, 0);
		IP6_INC_STATS_BH(net, ip6_dst_idev(dst),
				 IPSTATS_MIB_INHDRERRORS);

		kfree_skb(skb);
		return -ETIMEDOUT;
	}

	/* XXX: idev->cnf.proxy_ndp? */
	if (net->ipv6.devconf_all->proxy_ndp &&
	    pneigh_lookup(&nd_tbl, net, &hdr->daddr, skb->dev, 0)) {
		int proxied = ip6_forward_proxy_check(skb);
		if (proxied > 0)
			return ip6_input(skb);
		else if (proxied < 0) {
			IP6_INC_STATS_BH(net, ip6_dst_idev(dst),
					 IPSTATS_MIB_INDISCARDS);
			goto drop;
		}
	}

	if (!xfrm6_route_forward(skb)) {
		IP6_INC_STATS_BH(net, ip6_dst_idev(dst),
				 IPSTATS_MIB_INDISCARDS);
		goto drop;
	}
	dst = skb_dst(skb);

	/* IPv6 specs say nothing about it, but it is clear that we cannot
	   send redirects to source routed frames.
	   We don't send redirects to frames decapsulated from IPsec.
	 */
	if (skb->dev == dst->dev && opt->srcrt == 0 && !skb_sec_path(skb)) {
		struct in6_addr *target = NULL;
		struct inet_peer *peer;
		struct rt6_info *rt;

		/*
		 *	incoming and outgoing devices are the same
		 *	send a redirect.
		 */

		rt = (struct rt6_info *) dst;
		if (rt->rt6i_flags & RTF_GATEWAY)
			target = &rt->rt6i_gateway;
		else
			target = &hdr->daddr;

		peer = inet_getpeer_v6(net->ipv6.peers, &hdr->daddr, 1);

		/* Limit redirects both by destination (here)
		   and by source (inside ndisc_send_redirect)
		 */
		if (inet_peer_xrlim_allow(peer, 1*HZ))
			ndisc_send_redirect(skb, target);
		if (peer)
			inet_putpeer(peer);
	} else {
		int addrtype = ipv6_addr_type(&hdr->saddr);

		/* This check is security critical. */
		if (addrtype == IPV6_ADDR_ANY ||
		    addrtype & (IPV6_ADDR_MULTICAST | IPV6_ADDR_LOOPBACK))
			goto error;
		if (addrtype & IPV6_ADDR_LINKLOCAL) {
			icmpv6_send(skb, ICMPV6_DEST_UNREACH,
				    ICMPV6_NOT_NEIGHBOUR, 0);
			goto error;
		}
	}

	mtu = ip6_dst_mtu_forward(dst);
	if (mtu < IPV6_MIN_MTU)
		mtu = IPV6_MIN_MTU;

	if (ip6_pkt_too_big(skb, mtu)) {
		/* Again, force OUTPUT device used as source address */
		skb->dev = dst->dev;
		icmpv6_send(skb, ICMPV6_PKT_TOOBIG, 0, mtu);
		IP6_INC_STATS_BH(net, ip6_dst_idev(dst),
				 IPSTATS_MIB_INTOOBIGERRORS);
		IP6_INC_STATS_BH(net, ip6_dst_idev(dst),
				 IPSTATS_MIB_FRAGFAILS);
		kfree_skb(skb);
		return -EMSGSIZE;
	}

	if (skb_cow(skb, dst->dev->hard_header_len)) {
		IP6_INC_STATS_BH(net, ip6_dst_idev(dst),
				 IPSTATS_MIB_OUTDISCARDS);
		goto drop;
	}

	hdr = ipv6_hdr(skb);

	/* Mangling hops number delayed to point after skb COW */

	hdr->hop_limit--;

	return NF_HOOK(NFPROTO_IPV6, NF_INET_FORWARD, skb, skb->dev, dst->dev,
		       ip6_forward_finish);

error:
	IP6_INC_STATS_BH(net, ip6_dst_idev(dst), IPSTATS_MIB_INADDRERRORS);
drop:
	kfree_skb(skb);
	return -EINVAL;
}

static void ip6_copy_metadata(struct sk_buff *to, struct sk_buff *from)
{
	to->pkt_type = from->pkt_type;
	to->priority = from->priority;
	to->protocol = from->protocol;
	skb_dst_drop(to);
	skb_dst_set(to, dst_clone(skb_dst(from)));
	to->dev = from->dev;
	to->mark = from->mark;

	skb_copy_hash(to, from);

#ifdef CONFIG_NET_SCHED
	to->tc_index = from->tc_index;
#endif
	nf_copy(to, from);
	skb_copy_secmark(to, from);
}

int ip6_fragment(struct sk_buff *skb, int (*output)(struct sk_buff *))
{
	struct sk_buff *frag;
	struct rt6_info *rt = (struct rt6_info *)skb_dst(skb);
	struct ipv6_pinfo *np = skb->sk && !dev_recursion_level() ?
				inet6_sk(skb->sk) : NULL;
	struct ipv6hdr *tmp_hdr;
	struct frag_hdr *fh;
	unsigned int mtu, hlen, left, len;
	int hroom, troom;
	__be32 frag_id;
	int ptr, offset = 0, err = 0;
	u8 *prevhdr, nexthdr = 0;
	struct net *net = dev_net(skb_dst(skb)->dev);

	err = ip6_find_1stfragopt(skb, &prevhdr);
	if (err < 0)
		goto fail;
	hlen = err;
	nexthdr = *prevhdr;

	mtu = ip6_skb_dst_mtu(skb);

	/* We must not fragment if the socket is set to force MTU discovery
	 * or if the skb it not generated by a local socket.
	 */
	if (unlikely(!skb->ignore_df && skb->len > mtu) ||
		     (IP6CB(skb)->frag_max_size &&
		      IP6CB(skb)->frag_max_size > mtu)) {
		if (skb->sk && dst_allfrag(skb_dst(skb)))
			sk_nocaps_add(skb->sk, NETIF_F_GSO_MASK);

		skb->dev = skb_dst(skb)->dev;
		icmpv6_send(skb, ICMPV6_PKT_TOOBIG, 0, mtu);
		IP6_INC_STATS(net, ip6_dst_idev(skb_dst(skb)),
			      IPSTATS_MIB_FRAGFAILS);
		kfree_skb(skb);
		return -EMSGSIZE;
	}

	if (np && np->frag_size < mtu) {
		if (np->frag_size)
			mtu = np->frag_size;
	}
	mtu -= hlen + sizeof(struct frag_hdr);

	frag_id = ipv6_select_ident(net, &ipv6_hdr(skb)->daddr,
				    &ipv6_hdr(skb)->saddr);

	if (skb_has_frag_list(skb)) {
		int first_len = skb_pagelen(skb);
		struct sk_buff *frag2;

		if (first_len - hlen > mtu ||
		    ((first_len - hlen) & 7) ||
		    skb_cloned(skb))
			goto slow_path;

		skb_walk_frags(skb, frag) {
			/* Correct geometry. */
			if (frag->len > mtu ||
			    ((frag->len & 7) && frag->next) ||
			    skb_headroom(frag) < hlen)
				goto slow_path_clean;

			/* Partially cloned skb? */
			if (skb_shared(frag))
				goto slow_path_clean;

			BUG_ON(frag->sk);
			if (skb->sk) {
				frag->sk = skb->sk;
				frag->destructor = sock_wfree;
			}
			skb->truesize -= frag->truesize;
		}

		err = 0;
		offset = 0;
		frag = skb_shinfo(skb)->frag_list;
		skb_frag_list_init(skb);
		/* BUILD HEADER */

		*prevhdr = NEXTHDR_FRAGMENT;
		tmp_hdr = kmemdup(skb_network_header(skb), hlen, GFP_ATOMIC);
		if (!tmp_hdr) {
			return -ENOMEM;
		}

		__skb_pull(skb, hlen);
		fh = (struct frag_hdr *)__skb_push(skb, sizeof(struct frag_hdr));
		__skb_push(skb, hlen);
		skb_reset_network_header(skb);
		memcpy(skb_network_header(skb), tmp_hdr, hlen);

		fh->nexthdr = nexthdr;
		fh->reserved = 0;
		fh->frag_off = htons(IP6_MF);
		fh->identification = frag_id;

		first_len = skb_pagelen(skb);
		skb->data_len = first_len - skb_headlen(skb);
		skb->len = first_len;
		ipv6_hdr(skb)->payload_len = htons(first_len -
						   sizeof(struct ipv6hdr));

		dst_hold(&rt->dst);

		for (;;) {
			/* Prepare header of the next frame,
			 * before previous one went down. */
			if (frag) {
				frag->ip_summed = CHECKSUM_NONE;
				skb_reset_transport_header(frag);
				fh = (struct frag_hdr *)__skb_push(frag, sizeof(struct frag_hdr));
				__skb_push(frag, hlen);
				skb_reset_network_header(frag);
				memcpy(skb_network_header(frag), tmp_hdr,
				       hlen);
				offset += skb->len - hlen - sizeof(struct frag_hdr);
				fh->nexthdr = nexthdr;
				fh->reserved = 0;
				fh->frag_off = htons(offset);
				if (frag->next != NULL)
					fh->frag_off |= htons(IP6_MF);
				fh->identification = frag_id;
				ipv6_hdr(frag)->payload_len =
						htons(frag->len -
						      sizeof(struct ipv6hdr));
				ip6_copy_metadata(frag, skb);
			}

			err = output(skb);
			if (!err)
				IP6_INC_STATS(net, ip6_dst_idev(&rt->dst),
					      IPSTATS_MIB_FRAGCREATES);

			if (err || !frag)
				break;

			skb = frag;
			frag = skb->next;
			skb->next = NULL;
		}

		kfree(tmp_hdr);

		if (err == 0) {
			IP6_INC_STATS(net, ip6_dst_idev(&rt->dst),
				      IPSTATS_MIB_FRAGOKS);
			ip6_rt_put(rt);
			return 0;
		}

		kfree_skb_list(frag);

		IP6_INC_STATS(net, ip6_dst_idev(&rt->dst),
			      IPSTATS_MIB_FRAGFAILS);
		ip6_rt_put(rt);
		return err;

slow_path_clean:
		skb_walk_frags(skb, frag2) {
			if (frag2 == frag)
				break;
			frag2->sk = NULL;
			frag2->destructor = NULL;
			skb->truesize += frag2->truesize;
		}
	}

slow_path:
	if ((skb->ip_summed == CHECKSUM_PARTIAL) &&
	    skb_checksum_help(skb))
		goto fail;

	left = skb->len - hlen;		/* Space per frame */
	ptr = hlen;			/* Where to start from */

	/*
	 *	Fragment the datagram.
	 */

	hroom = LL_RESERVED_SPACE(rt->dst.dev);
	troom = rt->dst.dev->needed_tailroom;

	/*
	 *	Keep copying data until we run out.
	 */
	while (left > 0)	{
		u8 *fragnexthdr_offset;

		len = left;
		/* IF: it doesn't fit, use 'mtu' - the data space left */
		if (len > mtu)
			len = mtu;
		/* IF: we are not sending up to and including the packet end
		   then align the next start on an eight byte boundary */
		if (len < left)	{
			len &= ~7;
		}
		/*
		 *	Allocate buffer.
		 */

		if ((frag = alloc_skb(len + hlen + sizeof(struct frag_hdr) +
				      hroom + troom, GFP_ATOMIC)) == NULL) {
			NETDEBUG(KERN_INFO "IPv6: frag: no memory for new fragment!\n");
			err = -ENOMEM;
			goto fail;
		}

		/*
		 *	Set up data on packet
		 */

		ip6_copy_metadata(frag, skb);
		skb_reserve(frag, hroom);
		skb_put(frag, len + hlen + sizeof(struct frag_hdr));
		skb_reset_network_header(frag);
		fh = (struct frag_hdr *)(skb_network_header(frag) + hlen);
		frag->transport_header = (frag->network_header + hlen +
					  sizeof(struct frag_hdr));

		/*
		 *	Charge the memory for the fragment to any owner
		 *	it might possess
		 */
		if (skb->sk)
			skb_set_owner_w(frag, skb->sk);

		/*
		 *	Copy the packet header into the new buffer.
		 */
		skb_copy_from_linear_data(skb, skb_network_header(frag), hlen);

		fragnexthdr_offset = skb_network_header(frag);
		fragnexthdr_offset += prevhdr - skb_network_header(skb);
		*fragnexthdr_offset = NEXTHDR_FRAGMENT;

		/*
		 *	Build fragment header.
		 */
		fh->nexthdr = nexthdr;
		fh->reserved = 0;
		fh->identification = frag_id;

		/*
		 *	Copy a block of the IP datagram.
		 */
		BUG_ON(skb_copy_bits(skb, ptr, skb_transport_header(frag),
				     len));
		left -= len;

		fh->frag_off = htons(offset);
		if (left > 0)
			fh->frag_off |= htons(IP6_MF);
		ipv6_hdr(frag)->payload_len = htons(frag->len -
						    sizeof(struct ipv6hdr));

		ptr += len;
		offset += len;

		/*
		 *	Put this fragment into the sending queue.
		 */
		err = output(frag);
		if (err)
			goto fail;

		IP6_INC_STATS(net, ip6_dst_idev(skb_dst(skb)),
			      IPSTATS_MIB_FRAGCREATES);
	}
	IP6_INC_STATS(net, ip6_dst_idev(skb_dst(skb)),
		      IPSTATS_MIB_FRAGOKS);
	consume_skb(skb);
	return err;

fail:
	IP6_INC_STATS(net, ip6_dst_idev(skb_dst(skb)),
		      IPSTATS_MIB_FRAGFAILS);
	kfree_skb(skb);
	return err;
}

static inline int ip6_rt_check(const struct rt6key *rt_key,
			       const struct in6_addr *fl_addr,
			       const struct in6_addr *addr_cache)
{
	return (rt_key->plen != 128 || !ipv6_addr_equal(fl_addr, &rt_key->addr)) &&
		(addr_cache == NULL || !ipv6_addr_equal(fl_addr, addr_cache));
}

static struct dst_entry *ip6_sk_dst_check(struct sock *sk,
					  struct dst_entry *dst,
					  const struct flowi6 *fl6)
{
	struct ipv6_pinfo *np = inet6_sk(sk);
	struct rt6_info *rt;

	if (!dst)
		goto out;

	if (dst->ops->family != AF_INET6) {
		dst_release(dst);
		return NULL;
	}

	rt = (struct rt6_info *)dst;
	/* Yes, checking route validity in not connected
	 * case is not very simple. Take into account,
	 * that we do not support routing by source, TOS,
	 * and MSG_DONTROUTE		--ANK (980726)
	 *
	 * 1. ip6_rt_check(): If route was host route,
	 *    check that cached destination is current.
	 *    If it is network route, we still may
	 *    check its validity using saved pointer
	 *    to the last used address: daddr_cache.
	 *    We do not want to save whole address now,
	 *    (because main consumer of this service
	 *    is tcp, which has not this problem),
	 *    so that the last trick works only on connected
	 *    sockets.
	 * 2. oif also should be the same.
	 */
	if (ip6_rt_check(&rt->rt6i_dst, &fl6->daddr, np->daddr_cache) ||
#ifdef CONFIG_IPV6_SUBTREES
	    ip6_rt_check(&rt->rt6i_src, &fl6->saddr, np->saddr_cache) ||
#endif
	    (fl6->flowi6_oif && fl6->flowi6_oif != dst->dev->ifindex)) {
		dst_release(dst);
		dst = NULL;
	}

out:
	return dst;
}

static int ip6_dst_lookup_tail(struct sock *sk,
			       struct dst_entry **dst, struct flowi6 *fl6)
{
	struct net *net = sock_net(sk);
#ifdef CONFIG_IPV6_OPTIMISTIC_DAD
	struct neighbour *n;
	struct rt6_info *rt;
#endif
	int err;
	int flags = 0;

	if (*dst == NULL)
		*dst = ip6_route_output(net, sk, fl6);

	if ((err = (*dst)->error))
		goto out_err_release;

	if (ipv6_addr_any(&fl6->saddr)) {
		struct rt6_info *rt = (struct rt6_info *) *dst;
		err = ip6_route_get_saddr(net, rt, &fl6->daddr,
					  sk ? inet6_sk(sk)->srcprefs : 0,
					  &fl6->saddr);
		if (err)
			goto out_err_release;

		if (fl6->flowi6_oif)
			flags |= RT6_LOOKUP_F_IFACE;
	}

#ifdef CONFIG_IPV6_OPTIMISTIC_DAD
	/*
	 * Here if the dst entry we've looked up
	 * has a neighbour entry that is in the INCOMPLETE
	 * state and the src address from the flow is
	 * marked as OPTIMISTIC, we release the found
	 * dst entry and replace it instead with the
	 * dst entry of the nexthop router
	 */
	rt = (struct rt6_info *) *dst;
	rcu_read_lock_bh();
	n = __ipv6_neigh_lookup_noref(rt->dst.dev, rt6_nexthop(rt));
	err = n && !(n->nud_state & NUD_VALID) ? -EINVAL : 0;
	rcu_read_unlock_bh();

	if (err) {
		struct inet6_ifaddr *ifp;
		struct flowi6 fl_gw6;
		int redirect;

		ifp = ipv6_get_ifaddr(net, &fl6->saddr,
				      (*dst)->dev, 1);

		redirect = (ifp && ifp->flags & IFA_F_OPTIMISTIC);
		if (ifp)
			in6_ifa_put(ifp);

		if (redirect) {
			/*
			 * We need to get the dst entry for the
			 * default router instead
			 */
			dst_release(*dst);
			memcpy(&fl_gw6, fl6, sizeof(struct flowi6));
			memset(&fl_gw6.daddr, 0, sizeof(struct in6_addr));
			*dst = ip6_route_output(net, sk, &fl_gw6);
			if ((err = (*dst)->error))
				goto out_err_release;
		}
	}
#endif
	if (ipv6_addr_v4mapped(&fl6->saddr) &&
	    !(ipv6_addr_v4mapped(&fl6->daddr) || ipv6_addr_any(&fl6->daddr))) {
		err = -EAFNOSUPPORT;
		goto out_err_release;
	}

	return 0;

out_err_release:
	if (err == -ENETUNREACH)
		IP6_INC_STATS(net, NULL, IPSTATS_MIB_OUTNOROUTES);
	dst_release(*dst);
	*dst = NULL;
	return err;
}

/**
 *	ip6_dst_lookup - perform route lookup on flow
 *	@sk: socket which provides route info
 *	@dst: pointer to dst_entry * for result
 *	@fl6: flow to lookup
 *
 *	This function performs a route lookup on the given flow.
 *
 *	It returns zero on success, or a standard errno code on error.
 */
int ip6_dst_lookup(struct sock *sk, struct dst_entry **dst, struct flowi6 *fl6)
{
	*dst = NULL;
	return ip6_dst_lookup_tail(sk, dst, fl6);
}
EXPORT_SYMBOL_GPL(ip6_dst_lookup);

/**
 *	ip6_dst_lookup_flow - perform route lookup on flow with ipsec
 *	@sk: socket which provides route info
 *	@fl6: flow to lookup
 *	@final_dst: final destination address for ipsec lookup
 *
 *	This function performs a route lookup on the given flow.
 *
 *	It returns a valid dst pointer on success, or a pointer encoded
 *	error code.
 */
struct dst_entry *ip6_dst_lookup_flow(struct net *net, struct sock *sk, struct flowi6 *fl6,
				      const struct in6_addr *final_dst)
{
	struct dst_entry *dst = NULL;
	int err;

	err = ip6_dst_lookup_tail(sk, &dst, fl6);
	if (err)
		return ERR_PTR(err);
	if (final_dst)
		fl6->daddr = *final_dst;

	return xfrm_lookup_route(net, dst, flowi6_to_flowi(fl6), sk, 0);
}
EXPORT_SYMBOL_GPL(ip6_dst_lookup_flow);

/**
 *	ip6_sk_dst_lookup_flow - perform socket cached route lookup on flow
 *	@sk: socket which provides the dst cache and route info
 *	@fl6: flow to lookup
 *	@final_dst: final destination address for ipsec lookup
 *
 *	This function performs a route lookup on the given flow with the
 *	possibility of using the cached route in the socket if it is valid.
 *	It will take the socket dst lock when operating on the dst cache.
 *	As a result, this function can only be used in process context.
 *
 *	It returns a valid dst pointer on success, or a pointer encoded
 *	error code.
 */
struct dst_entry *ip6_sk_dst_lookup_flow(struct sock *sk, struct flowi6 *fl6,
					 const struct in6_addr *final_dst)
{
	struct dst_entry *dst = sk_dst_check(sk, inet6_sk(sk)->dst_cookie);

	dst = ip6_sk_dst_check(sk, dst, fl6);
	if (!dst)
		dst = ip6_dst_lookup_flow(sock_net(sk), sk, fl6, final_dst);

	return dst;
}
EXPORT_SYMBOL_GPL(ip6_sk_dst_lookup_flow);

static inline int ip6_ufo_append_data(struct sock *sk,
			int getfrag(void *from, char *to, int offset, int len,
			int odd, struct sk_buff *skb),
			void *from, int length, int hh_len, int fragheaderlen,
			int exthdrlen, int transhdrlen, int mtu,
			unsigned int flags, const struct flowi6 *fl6)

{
	struct sk_buff *skb;
	int err;

	/* There is support for UDP large send offload by network
	 * device, so create one single skb packet containing complete
	 * udp datagram
	 */
	if ((skb = skb_peek_tail(&sk->sk_write_queue)) == NULL) {
		skb = sock_alloc_send_skb(sk,
			hh_len + fragheaderlen + transhdrlen + 20,
			(flags & MSG_DONTWAIT), &err);
		if (skb == NULL)
			return err;

		/* reserve space for Hardware header */
		skb_reserve(skb, hh_len);

		/* create space for UDP/IP header */
		skb_put(skb, fragheaderlen + transhdrlen);

		/* initialize network header pointer */
		skb_set_network_header(skb, exthdrlen);

		/* initialize protocol header pointer */
		skb->transport_header = skb->network_header + fragheaderlen;

		skb->protocol = htons(ETH_P_IPV6);
		skb->csum = 0;

		__skb_queue_tail(&sk->sk_write_queue, skb);
	} else if (skb_is_gso(skb)) {
		goto append;
	}

	skb->ip_summed = CHECKSUM_PARTIAL;
	/* Specify the length of each IPv6 datagram fragment.
	 * It has to be a multiple of 8.
	 */
	skb_shinfo(skb)->gso_size = (mtu - fragheaderlen -
				     sizeof(struct frag_hdr)) & ~7;
	skb_shinfo(skb)->gso_type = SKB_GSO_UDP;
	skb_shinfo(skb)->ip6_frag_id = ipv6_select_ident(sock_net(sk),
							 &fl6->daddr,
							 &fl6->saddr);

append:
	return skb_append_datato_frags(sk, skb, getfrag, from,
				       (length - transhdrlen));
}

static inline struct ipv6_opt_hdr *ip6_opt_dup(struct ipv6_opt_hdr *src,
					       gfp_t gfp)
{
	return src ? kmemdup(src, (src->hdrlen + 1) * 8, gfp) : NULL;
}

static inline struct ipv6_rt_hdr *ip6_rthdr_dup(struct ipv6_rt_hdr *src,
						gfp_t gfp)
{
	return src ? kmemdup(src, (src->hdrlen + 1) * 8, gfp) : NULL;
}

static void ip6_append_data_mtu(unsigned int *mtu,
				int *maxfraglen,
				unsigned int fragheaderlen,
				struct sk_buff *skb,
				struct rt6_info *rt,
				unsigned int orig_mtu)
{
	if (!(rt->dst.flags & DST_XFRM_TUNNEL)) {
		if (skb == NULL) {
			/* first fragment, reserve header_len */
			*mtu = orig_mtu - rt->dst.header_len;

		} else {
			/*
			 * this fragment is not first, the headers
			 * space is regarded as data space.
			 */
			*mtu = orig_mtu;
		}
		*maxfraglen = ((*mtu - fragheaderlen) & ~7)
			      + fragheaderlen - sizeof(struct frag_hdr);
	}
}

int ip6_append_data(struct sock *sk, int getfrag(void *from, char *to,
	int offset, int len, int odd, struct sk_buff *skb),
	void *from, int length, int transhdrlen,
	int hlimit, int tclass, struct ipv6_txoptions *opt, struct flowi6 *fl6,
	struct rt6_info *rt, unsigned int flags, int dontfrag)
{
	struct inet_sock *inet = inet_sk(sk);
	struct ipv6_pinfo *np = inet6_sk(sk);
	struct inet_cork *cork;
	struct sk_buff *skb, *skb_prev = NULL;
	unsigned int maxfraglen, fragheaderlen, mtu, orig_mtu, pmtu;
	int exthdrlen;
	int dst_exthdrlen;
	int hh_len;
	int copy;
	int err;
	int offset = 0;
	__u8 tx_flags = 0;
	u32 tskey = 0;

	if (flags&MSG_PROBE)
		return 0;
	cork = &inet->cork.base;
	if (skb_queue_empty(&sk->sk_write_queue)) {
		/*
		 * setup for corking
		 */
		if (opt) {
			if (WARN_ON(np->cork.opt))
				return -EINVAL;

			np->cork.opt = kzalloc(sizeof(*opt), sk->sk_allocation);
			if (unlikely(np->cork.opt == NULL))
				return -ENOBUFS;

			np->cork.opt->tot_len = sizeof(*opt);
			np->cork.opt->opt_flen = opt->opt_flen;
			np->cork.opt->opt_nflen = opt->opt_nflen;

			np->cork.opt->dst0opt = ip6_opt_dup(opt->dst0opt,
							    sk->sk_allocation);
			if (opt->dst0opt && !np->cork.opt->dst0opt)
				return -ENOBUFS;

			np->cork.opt->dst1opt = ip6_opt_dup(opt->dst1opt,
							    sk->sk_allocation);
			if (opt->dst1opt && !np->cork.opt->dst1opt)
				return -ENOBUFS;

			np->cork.opt->hopopt = ip6_opt_dup(opt->hopopt,
							   sk->sk_allocation);
			if (opt->hopopt && !np->cork.opt->hopopt)
				return -ENOBUFS;

			np->cork.opt->srcrt = ip6_rthdr_dup(opt->srcrt,
							    sk->sk_allocation);
			if (opt->srcrt && !np->cork.opt->srcrt)
				return -ENOBUFS;

			/* need source address above miyazawa*/
		}
		dst_hold(&rt->dst);
		cork->dst = &rt->dst;
		inet->cork.fl.u.ip6 = *fl6;
		np->cork.hop_limit = hlimit;
		np->cork.tclass = tclass;
		if (rt->dst.flags & DST_XFRM_TUNNEL)
			mtu = np->pmtudisc >= IPV6_PMTUDISC_PROBE ?
<<<<<<< HEAD
			      ACCESS_ONCE(rt->dst.dev->mtu) : dst_mtu(&rt->dst);
		else
			mtu = np->pmtudisc >= IPV6_PMTUDISC_PROBE ?
			      ACCESS_ONCE(rt->dst.dev->mtu) : dst_mtu(rt->dst.path);
=======
			      READ_ONCE(rt->dst.dev->mtu) : dst_mtu(&rt->dst);
		else
			mtu = np->pmtudisc >= IPV6_PMTUDISC_PROBE ?
			      READ_ONCE(rt->dst.dev->mtu) : dst_mtu(rt->dst.path);
>>>>>>> 2e9b74ca
		if (np->frag_size < mtu) {
			if (np->frag_size)
				mtu = np->frag_size;
		}
		if (mtu < IPV6_MIN_MTU)
			return -EINVAL;
		cork->fragsize = mtu;
		if (dst_allfrag(rt->dst.path))
			cork->flags |= IPCORK_ALLFRAG;
		cork->length = 0;
		exthdrlen = (opt ? opt->opt_flen : 0);
		length += exthdrlen;
		transhdrlen += exthdrlen;
		dst_exthdrlen = rt->dst.header_len - rt->rt6i_nfheader_len;
	} else {
		rt = (struct rt6_info *)cork->dst;
		fl6 = &inet->cork.fl.u.ip6;
		opt = np->cork.opt;
		transhdrlen = 0;
		exthdrlen = 0;
		dst_exthdrlen = 0;
		mtu = cork->fragsize;
	}
	orig_mtu = mtu;

	hh_len = LL_RESERVED_SPACE(rt->dst.dev);

	fragheaderlen = sizeof(struct ipv6hdr) + rt->rt6i_nfheader_len +
			(opt ? opt->opt_nflen : 0);
	maxfraglen = ((mtu - fragheaderlen) & ~7) + fragheaderlen -
		     sizeof(struct frag_hdr);

	if (mtu <= sizeof(struct ipv6hdr) + IPV6_MAXPLEN) {
		unsigned int maxnonfragsize, headersize;

		headersize = sizeof(struct ipv6hdr) +
			     (opt ? opt->opt_flen + opt->opt_nflen : 0) +
			     (dst_allfrag(&rt->dst) ?
			      sizeof(struct frag_hdr) : 0) +
			     rt->rt6i_nfheader_len;

		if (ip6_sk_ignore_df(sk))
			maxnonfragsize = sizeof(struct ipv6hdr) + IPV6_MAXPLEN;
		else
			maxnonfragsize = mtu;

		/* as per RFC 7112 section 5, the entire IPv6 Header Chain must fit
		 * the first fragment
		 */
		if (headersize + transhdrlen > mtu)
			goto emsgsize;

		/* dontfrag active */
		if ((cork->length + length > mtu - headersize) && dontfrag &&
		    (sk->sk_protocol == IPPROTO_UDP ||
		     sk->sk_protocol == IPPROTO_RAW)) {
			ipv6_local_rxpmtu(sk, fl6, mtu - headersize +
						   sizeof(struct ipv6hdr));
			goto emsgsize;
		}

		if (cork->length + length > maxnonfragsize - headersize) {
emsgsize:
			pmtu = max_t(int, mtu - headersize + sizeof(struct ipv6hdr), 0);
			ipv6_local_error(sk, EMSGSIZE, fl6, pmtu);
			return -EMSGSIZE;
		}
	}

	if (sk->sk_type == SOCK_DGRAM || sk->sk_type == SOCK_RAW) {
		sock_tx_timestamp(sk, &tx_flags);
		if (tx_flags & SKBTX_ANY_SW_TSTAMP &&
		    sk->sk_tsflags & SOF_TIMESTAMPING_OPT_ID)
			tskey = sk->sk_tskey++;
	}

	/*
	 * Let's try using as much space as possible.
	 * Use MTU if total length of the message fits into the MTU.
	 * Otherwise, we need to reserve fragment header and
	 * fragment alignment (= 8-15 octects, in total).
	 *
	 * Note that we may need to "move" the data from the tail of
	 * of the buffer to the new fragment when we split
	 * the message.
	 *
	 * FIXME: It may be fragmented into multiple chunks
	 *        at once if non-fragmentable extension headers
	 *        are too large.
	 * --yoshfuji
	 */

	skb = skb_peek_tail(&sk->sk_write_queue);
	cork->length += length;
	if ((skb && skb_is_gso(skb)) ||
	    (((length + fragheaderlen) > mtu) &&
	    (skb_queue_len(&sk->sk_write_queue) <= 1) &&
	    (sk->sk_protocol == IPPROTO_UDP) &&
	    (rt->dst.dev->features & NETIF_F_UFO) &&
	    (sk->sk_type == SOCK_DGRAM) && !udp_get_no_check6_tx(sk))) {
		err = ip6_ufo_append_data(sk, getfrag, from, length,
					  hh_len, fragheaderlen, exthdrlen,
					  transhdrlen, mtu, flags, fl6);
		if (err)
			goto error;
		return 0;
	}

	if (!skb)
		goto alloc_new_skb;

	while (length > 0) {
		/* Check if the remaining data fits into current packet. */
		copy = (cork->length <= mtu && !(cork->flags & IPCORK_ALLFRAG) ? mtu : maxfraglen) - skb->len;
		if (copy < length)
			copy = maxfraglen - skb->len;

		if (copy <= 0) {
			char *data;
			unsigned int datalen;
			unsigned int fraglen;
			unsigned int fraggap;
			unsigned int alloclen;
alloc_new_skb:
			/* There's no room in the current skb */
			if (skb)
				fraggap = skb->len - maxfraglen;
			else
				fraggap = 0;
			/* update mtu and maxfraglen if necessary */
			if (skb == NULL || skb_prev == NULL)
				ip6_append_data_mtu(&mtu, &maxfraglen,
						    fragheaderlen, skb, rt,
						    orig_mtu);

			skb_prev = skb;

			/*
			 * If remaining data exceeds the mtu,
			 * we know we need more fragment(s).
			 */
			datalen = length + fraggap;

			if (datalen > (cork->length <= mtu && !(cork->flags & IPCORK_ALLFRAG) ? mtu : maxfraglen) - fragheaderlen)
				datalen = maxfraglen - fragheaderlen - rt->dst.trailer_len;
			if ((flags & MSG_MORE) &&
			    !(rt->dst.dev->features&NETIF_F_SG))
				alloclen = mtu;
			else
				alloclen = datalen + fragheaderlen;

			alloclen += dst_exthdrlen;

			if (datalen != length + fraggap) {
				/*
				 * this is not the last fragment, the trailer
				 * space is regarded as data space.
				 */
				datalen += rt->dst.trailer_len;
			}

			alloclen += rt->dst.trailer_len;
			fraglen = datalen + fragheaderlen;

			/*
			 * We just reserve space for fragment header.
			 * Note: this may be overallocation if the message
			 * (without MSG_MORE) fits into the MTU.
			 */
			alloclen += sizeof(struct frag_hdr);

			copy = datalen - transhdrlen - fraggap;
			if (copy < 0) {
				err = -EINVAL;
				goto error;
			}
			if (transhdrlen) {
				skb = sock_alloc_send_skb(sk,
						alloclen + hh_len,
						(flags & MSG_DONTWAIT), &err);
			} else {
				skb = NULL;
				if (atomic_read(&sk->sk_wmem_alloc) <=
				    2 * sk->sk_sndbuf)
					skb = sock_wmalloc(sk,
							   alloclen + hh_len, 1,
							   sk->sk_allocation);
				if (unlikely(skb == NULL))
					err = -ENOBUFS;
			}
			if (skb == NULL)
				goto error;
			/*
			 *	Fill in the control structures
			 */
			skb->protocol = htons(ETH_P_IPV6);
			skb->ip_summed = CHECKSUM_NONE;
			skb->csum = 0;
			/* reserve for fragmentation and ipsec header */
			skb_reserve(skb, hh_len + sizeof(struct frag_hdr) +
				    dst_exthdrlen);

			/* Only the initial fragment is time stamped */
			skb_shinfo(skb)->tx_flags = tx_flags;
			tx_flags = 0;
			skb_shinfo(skb)->tskey = tskey;
			tskey = 0;

			/*
			 *	Find where to start putting bytes
			 */
			data = skb_put(skb, fraglen);
			skb_set_network_header(skb, exthdrlen);
			data += fragheaderlen;
			skb->transport_header = (skb->network_header +
						 fragheaderlen);
			if (fraggap) {
				skb->csum = skb_copy_and_csum_bits(
					skb_prev, maxfraglen,
					data + transhdrlen, fraggap, 0);
				skb_prev->csum = csum_sub(skb_prev->csum,
							  skb->csum);
				data += fraggap;
				pskb_trim_unique(skb_prev, maxfraglen);
			}
			if (copy > 0 &&
			    getfrag(from, data + transhdrlen, offset,
				    copy, fraggap, skb) < 0) {
				err = -EFAULT;
				kfree_skb(skb);
				goto error;
			}

			offset += copy;
			length -= datalen - fraggap;
			transhdrlen = 0;
			exthdrlen = 0;
			dst_exthdrlen = 0;

			/*
			 * Put the packet on the pending queue
			 */
			__skb_queue_tail(&sk->sk_write_queue, skb);
			continue;
		}

		if (copy > length)
			copy = length;

		if (!(rt->dst.dev->features&NETIF_F_SG) &&
		    skb_tailroom(skb) >= copy) {
			unsigned int off;

			off = skb->len;
			if (getfrag(from, skb_put(skb, copy),
						offset, copy, off, skb) < 0) {
				__skb_trim(skb, off);
				err = -EFAULT;
				goto error;
			}
		} else {
			int i = skb_shinfo(skb)->nr_frags;
			struct page_frag *pfrag = sk_page_frag(sk);

			err = -ENOMEM;
			if (!sk_page_frag_refill(sk, pfrag))
				goto error;

			if (!skb_can_coalesce(skb, i, pfrag->page,
					      pfrag->offset)) {
				err = -EMSGSIZE;
				if (i == MAX_SKB_FRAGS)
					goto error;

				__skb_fill_page_desc(skb, i, pfrag->page,
						     pfrag->offset, 0);
				skb_shinfo(skb)->nr_frags = ++i;
				get_page(pfrag->page);
			}
			copy = min_t(int, copy, pfrag->size - pfrag->offset);
			if (getfrag(from,
				    page_address(pfrag->page) + pfrag->offset,
				    offset, copy, skb->len, skb) < 0)
				goto error_efault;

			pfrag->offset += copy;
			skb_frag_size_add(&skb_shinfo(skb)->frags[i - 1], copy);
			skb->len += copy;
			skb->data_len += copy;
			skb->truesize += copy;
			atomic_add(copy, &sk->sk_wmem_alloc);
		}
		offset += copy;
		length -= copy;
	}

	return 0;

error_efault:
	err = -EFAULT;
error:
	cork->length -= length;
	IP6_INC_STATS(sock_net(sk), rt->rt6i_idev, IPSTATS_MIB_OUTDISCARDS);
	return err;
}
EXPORT_SYMBOL_GPL(ip6_append_data);

static void ip6_cork_release(struct inet_sock *inet, struct ipv6_pinfo *np)
{
	if (np->cork.opt) {
		kfree(np->cork.opt->dst0opt);
		kfree(np->cork.opt->dst1opt);
		kfree(np->cork.opt->hopopt);
		kfree(np->cork.opt->srcrt);
		kfree(np->cork.opt);
		np->cork.opt = NULL;
	}

	if (inet->cork.base.dst) {
		dst_release(inet->cork.base.dst);
		inet->cork.base.dst = NULL;
		inet->cork.base.flags &= ~IPCORK_ALLFRAG;
	}
	memset(&inet->cork.fl, 0, sizeof(inet->cork.fl));
}

int ip6_push_pending_frames(struct sock *sk)
{
	struct sk_buff *skb, *tmp_skb;
	struct sk_buff **tail_skb;
	struct in6_addr final_dst_buf, *final_dst = &final_dst_buf;
	struct inet_sock *inet = inet_sk(sk);
	struct ipv6_pinfo *np = inet6_sk(sk);
	struct net *net = sock_net(sk);
	struct ipv6hdr *hdr;
	struct ipv6_txoptions *opt = np->cork.opt;
	struct rt6_info *rt = (struct rt6_info *)inet->cork.base.dst;
	struct flowi6 *fl6 = &inet->cork.fl.u.ip6;
	unsigned char proto = fl6->flowi6_proto;
	int err = 0;

	if ((skb = __skb_dequeue(&sk->sk_write_queue)) == NULL)
		goto out;
	tail_skb = &(skb_shinfo(skb)->frag_list);

	/* move skb->data to ip header from ext header */
	if (skb->data < skb_network_header(skb))
		__skb_pull(skb, skb_network_offset(skb));
	while ((tmp_skb = __skb_dequeue(&sk->sk_write_queue)) != NULL) {
		__skb_pull(tmp_skb, skb_network_header_len(skb));
		*tail_skb = tmp_skb;
		tail_skb = &(tmp_skb->next);
		skb->len += tmp_skb->len;
		skb->data_len += tmp_skb->len;
		skb->truesize += tmp_skb->truesize;
		tmp_skb->destructor = NULL;
		tmp_skb->sk = NULL;
	}

	/* Allow local fragmentation. */
	skb->ignore_df = ip6_sk_ignore_df(sk);

	*final_dst = fl6->daddr;
	__skb_pull(skb, skb_network_header_len(skb));
	if (opt && opt->opt_flen)
		ipv6_push_frag_opts(skb, opt, &proto);
	if (opt && opt->opt_nflen)
		ipv6_push_nfrag_opts(skb, opt, &proto, &final_dst);

	skb_push(skb, sizeof(struct ipv6hdr));
	skb_reset_network_header(skb);
	hdr = ipv6_hdr(skb);

	ip6_flow_hdr(hdr, np->cork.tclass,
		     ip6_make_flowlabel(net, skb, fl6->flowlabel,
					np->autoflowlabel));
	hdr->hop_limit = np->cork.hop_limit;
	hdr->nexthdr = proto;
	hdr->saddr = fl6->saddr;
	hdr->daddr = *final_dst;

	skb->priority = sk->sk_priority;
	skb->mark = sk->sk_mark;

	skb_dst_set(skb, dst_clone(&rt->dst));
	IP6_UPD_PO_STATS(net, rt->rt6i_idev, IPSTATS_MIB_OUT, skb->len);
	if (proto == IPPROTO_ICMPV6) {
		struct inet6_dev *idev = ip6_dst_idev(skb_dst(skb));

		ICMP6MSGOUT_INC_STATS(net, idev, icmp6_hdr(skb)->icmp6_type);
		ICMP6_INC_STATS(net, idev, ICMP6_MIB_OUTMSGS);
	}

	err = ip6_local_out(skb);
	if (err) {
		if (err > 0)
			err = net_xmit_errno(err);
		if (err)
			goto error;
	}

out:
	ip6_cork_release(inet, np);
	return err;
error:
	IP6_INC_STATS(net, rt->rt6i_idev, IPSTATS_MIB_OUTDISCARDS);
	goto out;
}
EXPORT_SYMBOL_GPL(ip6_push_pending_frames);

void ip6_flush_pending_frames(struct sock *sk)
{
	struct sk_buff *skb;

	while ((skb = __skb_dequeue_tail(&sk->sk_write_queue)) != NULL) {
		if (skb_dst(skb))
			IP6_INC_STATS(sock_net(sk), ip6_dst_idev(skb_dst(skb)),
				      IPSTATS_MIB_OUTDISCARDS);
		kfree_skb(skb);
	}

	ip6_cork_release(inet_sk(sk), inet6_sk(sk));
}
EXPORT_SYMBOL_GPL(ip6_flush_pending_frames);<|MERGE_RESOLUTION|>--- conflicted
+++ resolved
@@ -170,6 +170,7 @@
 	if (opt)
 		head_room += opt->opt_nflen + opt->opt_flen;
 
+
 	if (unlikely(skb_headroom(skb) < head_room)) {
 		struct sk_buff *skb2 = skb_realloc_headroom(skb, head_room);
 		if (!skb2) {
@@ -182,6 +183,7 @@
 			skb_set_owner_w(skb2, skb->sk);
 		consume_skb(skb);
 		skb = skb2;
+
 	}
 
 	if (opt) {
@@ -1035,11 +1037,13 @@
 {
 	struct dst_entry *dst = sk_dst_check(sk, inet6_sk(sk)->dst_cookie);
 
+
 	dst = ip6_sk_dst_check(sk, dst, fl6);
 	if (!dst)
 		dst = ip6_dst_lookup_flow(sock_net(sk), sk, fl6, final_dst);
 
 	return dst;
+
 }
 EXPORT_SYMBOL_GPL(ip6_sk_dst_lookup_flow);
 
@@ -1205,17 +1209,10 @@
 		np->cork.tclass = tclass;
 		if (rt->dst.flags & DST_XFRM_TUNNEL)
 			mtu = np->pmtudisc >= IPV6_PMTUDISC_PROBE ?
-<<<<<<< HEAD
 			      ACCESS_ONCE(rt->dst.dev->mtu) : dst_mtu(&rt->dst);
 		else
 			mtu = np->pmtudisc >= IPV6_PMTUDISC_PROBE ?
 			      ACCESS_ONCE(rt->dst.dev->mtu) : dst_mtu(rt->dst.path);
-=======
-			      READ_ONCE(rt->dst.dev->mtu) : dst_mtu(&rt->dst);
-		else
-			mtu = np->pmtudisc >= IPV6_PMTUDISC_PROBE ?
-			      READ_ONCE(rt->dst.dev->mtu) : dst_mtu(rt->dst.path);
->>>>>>> 2e9b74ca
 		if (np->frag_size < mtu) {
 			if (np->frag_size)
 				mtu = np->frag_size;
@@ -1281,6 +1278,7 @@
 emsgsize:
 			pmtu = max_t(int, mtu - headersize + sizeof(struct ipv6hdr), 0);
 			ipv6_local_error(sk, EMSGSIZE, fl6, pmtu);
+
 			return -EMSGSIZE;
 		}
 	}
