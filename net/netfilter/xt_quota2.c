/*
 * xt_quota2 - enhanced xt_quota that can count upwards and in packets
 * as a minimal accounting match.
 * by Jan Engelhardt <jengelh@medozas.de>, 2008
 *
 * Originally based on xt_quota.c:
 * 	netfilter module to enforce network quotas
 * 	Sam Johnston <samj@samj.net>
 *
 *	This program is free software; you can redistribute it and/or modify
 *	it under the terms of the GNU General Public License; either
 *	version 2 of the License, as published by the Free Software Foundation.
 */
#include <linux/list.h>
#include <linux/module.h>
#include <linux/proc_fs.h>
#include <linux/skbuff.h>
#include <linux/spinlock.h>
#include <asm/atomic.h>
#include <net/netlink.h>

#include <linux/netfilter/x_tables.h>
#include <linux/netfilter/xt_quota2.h>

#ifdef CONFIG_NETFILTER_XT_MATCH_QUOTA2_LOG
/* For compatibility, these definitions are copied from the
 * deprecated header file <linux/netfilter_ipv4/ipt_ULOG.h> */
#define ULOG_MAC_LEN	80
#define ULOG_PREFIX_LEN	32

/* Format of the ULOG packets passed through netlink */
typedef struct ulog_packet_msg {
	unsigned long mark;
	long timestamp_sec;
	long timestamp_usec;
	unsigned int hook;
	char indev_name[IFNAMSIZ];
	char outdev_name[IFNAMSIZ];
	size_t data_len;
	char prefix[ULOG_PREFIX_LEN];
	unsigned char mac_len;
	unsigned char mac[ULOG_MAC_LEN];
	unsigned char payload[0];
} ulog_packet_msg_t;
#endif

/**
 * @lock:	lock to protect quota writers from each other
 */
struct xt_quota_counter {
	u_int64_t quota;
	spinlock_t lock;
	struct list_head list;
	atomic_t ref;
	char name[sizeof(((struct xt_quota_mtinfo2 *)NULL)->name)];
	struct proc_dir_entry *procfs_entry;
};

#ifdef CONFIG_NETFILTER_XT_MATCH_QUOTA2_LOG
/* Harald's favorite number +1 :D From ipt_ULOG.C */
static int qlog_nl_event = 112;
module_param_named(event_num, qlog_nl_event, uint, S_IRUGO | S_IWUSR);
MODULE_PARM_DESC(event_num,
		 "Event number for NETLINK_NFLOG message. 0 disables log."
		 "111 is what ipt_ULOG uses.");
static struct sock *nflognl;
#endif

static LIST_HEAD(counter_list);
static DEFINE_SPINLOCK(counter_list_lock);

static struct proc_dir_entry *proc_xt_quota;
static unsigned int quota_list_perms = S_IRUGO | S_IWUSR;
static kuid_t quota_list_uid = KUIDT_INIT(0);
static kgid_t quota_list_gid = KGIDT_INIT(0);
module_param_named(perms, quota_list_perms, uint, S_IRUGO | S_IWUSR);

#ifdef CONFIG_NETFILTER_XT_MATCH_QUOTA2_LOG
static void quota2_log(unsigned int hooknum,
		       const struct sk_buff *skb,
		       const struct net_device *in,
		       const struct net_device *out,
		       const char *prefix)
{
	ulog_packet_msg_t *pm;
	struct sk_buff *log_skb;
	size_t size;
	struct nlmsghdr *nlh;

	if (!qlog_nl_event)
		return;

	size = NLMSG_SPACE(sizeof(*pm));
	size = max(size, (size_t)NLMSG_GOODSIZE);
	log_skb = alloc_skb(size, GFP_ATOMIC);
	if (!log_skb) {
		pr_err("xt_quota2: cannot alloc skb for logging\n");
		return;
	}

	nlh = nlmsg_put(log_skb, /*pid*/0, /*seq*/0, qlog_nl_event,
			sizeof(*pm), 0);
	if (!nlh) {
		pr_err("xt_quota2: nlmsg_put failed\n");
		kfree_skb(log_skb);
		return;
	}
	pm = nlmsg_data(nlh);
	if (skb->tstamp.tv64 == 0)
		__net_timestamp((struct sk_buff *)skb);
	pm->data_len = 0;
	pm->hook = hooknum;
	if (prefix != NULL)
		strlcpy(pm->prefix, prefix, sizeof(pm->prefix));
	else
		*(pm->prefix) = '\0';
	if (in)
		strlcpy(pm->indev_name, in->name, sizeof(pm->indev_name));
	else
		pm->indev_name[0] = '\0';

	if (out)
		strlcpy(pm->outdev_name, out->name, sizeof(pm->outdev_name));
	else
		pm->outdev_name[0] = '\0';

	NETLINK_CB(log_skb).dst_group = 1;
	pr_debug("throwing 1 packets to netlink group 1\n");
	netlink_broadcast(nflognl, log_skb, 0, 1, GFP_ATOMIC);
}
#else
static void quota2_log(unsigned int hooknum,
		       const struct sk_buff *skb,
		       const struct net_device *in,
		       const struct net_device *out,
		       const char *prefix)
{
}
#endif  /* if+else CONFIG_NETFILTER_XT_MATCH_QUOTA2_LOG */

static ssize_t quota_proc_read(struct file *file, char __user *buf,
			   size_t size, loff_t *ppos)
{
	struct xt_quota_counter *e = PDE_DATA(file_inode(file));
	char tmp[24];
	size_t tmp_size;

	spin_lock_bh(&e->lock);
	tmp_size = scnprintf(tmp, sizeof(tmp), "%llu\n", e->quota);
	spin_unlock_bh(&e->lock);
	return simple_read_from_buffer(buf, size, ppos, tmp, tmp_size);
}

static ssize_t quota_proc_write(struct file *file, const char __user *input,
                            size_t size, loff_t *ppos)
{
	struct xt_quota_counter *e = PDE_DATA(file_inode(file));
	char buf[sizeof("18446744073709551616")];

	if (size > sizeof(buf))
		size = sizeof(buf);
	if (copy_from_user(buf, input, size) != 0)
		return -EFAULT;
	buf[sizeof(buf)-1] = '\0';

	spin_lock_bh(&e->lock);
	e->quota = simple_strtoull(buf, NULL, 0);
	spin_unlock_bh(&e->lock);
	return size;
}

static const struct file_operations q2_counter_fops = {
	.read		= quota_proc_read,
	.write		= quota_proc_write,
	.llseek		= default_llseek,
};

static struct xt_quota_counter *
q2_new_counter(const struct xt_quota_mtinfo2 *q, bool anon)
{
	struct xt_quota_counter *e;
	unsigned int size;

	/* Do not need all the procfs things for anonymous counters. */
	size = anon ? offsetof(typeof(*e), list) : sizeof(*e);
	e = kmalloc(size, GFP_KERNEL);
	if (e == NULL)
		return NULL;

	e->quota = q->quota;
	spin_lock_init(&e->lock);
	if (!anon) {
		INIT_LIST_HEAD(&e->list);
		atomic_set(&e->ref, 1);
		strlcpy(e->name, q->name, sizeof(e->name));
	}
	return e;
}

/**
 * q2_get_counter - get ref to counter or create new
 * @name:	name of counter
 */
static struct xt_quota_counter *
q2_get_counter(const struct xt_quota_mtinfo2 *q)
{
	struct proc_dir_entry *p;
	struct xt_quota_counter *e = NULL;
	struct xt_quota_counter *new_e;

	if (*q->name == '\0')
		return q2_new_counter(q, true);

	/* No need to hold a lock while getting a new counter */
	new_e = q2_new_counter(q, false);
	if (new_e == NULL)
		goto out;

	spin_lock_bh(&counter_list_lock);
	list_for_each_entry(e, &counter_list, list)
		if (strcmp(e->name, q->name) == 0) {
			atomic_inc(&e->ref);
			spin_unlock_bh(&counter_list_lock);
			kfree(new_e);
			pr_debug("xt_quota2: old counter name=%s", e->name);
			return e;
		}
	e = new_e;
	pr_debug("xt_quota2: new_counter name=%s", e->name);
	list_add_tail(&e->list, &counter_list);
	/* The entry having a refcount of 1 is not directly destructible.
	 * This func has not yet returned the new entry, thus iptables
	 * has not references for destroying this entry.
	 * For another rule to try to destroy it, it would 1st need for this
	 * func* to be re-invoked, acquire a new ref for the same named quota.
	 * Nobody will access the e->procfs_entry either.
	 * So release the lock. */
	spin_unlock_bh(&counter_list_lock);

	/* create_proc_entry() is not spin_lock happy */
	p = e->procfs_entry = proc_create_data(e->name, quota_list_perms,
	                      proc_xt_quota, &q2_counter_fops, e);

	if (IS_ERR_OR_NULL(p)) {
		spin_lock_bh(&counter_list_lock);
		list_del(&e->list);
		spin_unlock_bh(&counter_list_lock);
		goto out;
	}
	proc_set_user(p, quota_list_uid, quota_list_gid);
	return e;

 out:
	kfree(e);
	return NULL;
}

static int quota_mt2_check(const struct xt_mtchk_param *par)
{
	struct xt_quota_mtinfo2 *q = par->matchinfo;

	pr_debug("xt_quota2: check() flags=0x%04x", q->flags);

	if (q->flags & ~XT_QUOTA_MASK)
		return -EINVAL;

	q->name[sizeof(q->name)-1] = '\0';
	if (*q->name == '.' || strchr(q->name, '/') != NULL) {
		printk(KERN_ERR "xt_quota.3: illegal name\n");
		return -EINVAL;
	}

	q->master = q2_get_counter(q);
	if (q->master == NULL) {
		printk(KERN_ERR "xt_quota.3: memory alloc failure\n");
		return -ENOMEM;
	}

	return 0;
}

static void quota_mt2_destroy(const struct xt_mtdtor_param *par)
{
	struct xt_quota_mtinfo2 *q = par->matchinfo;
	struct xt_quota_counter *e = q->master;

	if (*q->name == '\0') {
		kfree(e);
		return;
	}

	spin_lock_bh(&counter_list_lock);
	if (!atomic_dec_and_test(&e->ref)) {
		spin_unlock_bh(&counter_list_lock);
		return;
	}

	list_del(&e->list);
	remove_proc_entry(e->name, proc_xt_quota);
	spin_unlock_bh(&counter_list_lock);
	kfree(e);
}

static bool
quota_mt2(const struct sk_buff *skb, struct xt_action_param *par)
{
	struct xt_quota_mtinfo2 *q = (void *)par->matchinfo;
	struct xt_quota_counter *e = q->master;
	int charge = (q->flags & XT_QUOTA_PACKET) ? 1 : skb->len;
	bool no_change = q->flags & XT_QUOTA_NO_CHANGE;
	bool ret = q->flags & XT_QUOTA_INVERT;

	spin_lock_bh(&e->lock);
	if (q->flags & XT_QUOTA_GROW) {
		/*
		 * While no_change is pointless in "grow" mode, we will
		 * implement it here simply to have a consistent behavior.
		 */
		if (!no_change)
			e->quota += charge;
		ret = true; /* note: does not respect inversion (bug??) */
	} else {
<<<<<<< HEAD
		if (e->quota >= skb->len) {
			if (!(q->flags & XT_QUOTA_NO_CHANGE))
				e->quota -= (q->flags & XT_QUOTA_PACKET) ? 1 : skb->len;

			if (!e->quota) {
			  	quota2_log(par->hooknum,
					   skb,
					   par->in,
					   par->out,
					   q->name);
			} else
				ret = !ret;
		} else {
=======
		if (e->quota > charge) {
			if (!no_change)
				e->quota -= charge;
			ret = !ret;
		} else if (e->quota) {
>>>>>>> 2e9b74ca
			/* We are transitioning, log that fact. */
			quota2_log(par->hooknum,
				   skb,
				   par->in,
				   par->out,
				   q->name);
			/* we do not allow even small packets from now on */
			e->quota = 0;
		}
	}
	spin_unlock_bh(&e->lock);
	return ret;
}

static struct xt_match quota_mt2_reg[] __read_mostly = {
	{
		.name       = "quota2",
		.revision   = 3,
		.family     = NFPROTO_IPV4,
		.checkentry = quota_mt2_check,
		.match      = quota_mt2,
		.destroy    = quota_mt2_destroy,
		.matchsize  = sizeof(struct xt_quota_mtinfo2),
		.me         = THIS_MODULE,
	},
	{
		.name       = "quota2",
		.revision   = 3,
		.family     = NFPROTO_IPV6,
		.checkentry = quota_mt2_check,
		.match      = quota_mt2,
		.destroy    = quota_mt2_destroy,
		.matchsize  = sizeof(struct xt_quota_mtinfo2),
		.me         = THIS_MODULE,
	},
};

static int __init quota_mt2_init(void)
{
	int ret;
	pr_debug("xt_quota2: init()");

#ifdef CONFIG_NETFILTER_XT_MATCH_QUOTA2_LOG
	nflognl = netlink_kernel_create(&init_net, NETLINK_NFLOG, NULL);
	if (!nflognl)
		return -ENOMEM;
#endif

	proc_xt_quota = proc_mkdir("xt_quota", init_net.proc_net);
	if (proc_xt_quota == NULL)
		return -EACCES;

	ret = xt_register_matches(quota_mt2_reg, ARRAY_SIZE(quota_mt2_reg));
	if (ret < 0)
		remove_proc_entry("xt_quota", init_net.proc_net);
	pr_debug("xt_quota2: init() %d", ret);
	return ret;
}

static void __exit quota_mt2_exit(void)
{
	xt_unregister_matches(quota_mt2_reg, ARRAY_SIZE(quota_mt2_reg));
	remove_proc_entry("xt_quota", init_net.proc_net);
}

module_init(quota_mt2_init);
module_exit(quota_mt2_exit);
MODULE_DESCRIPTION("Xtables: countdown quota match; up counter");
MODULE_AUTHOR("Sam Johnston <samj@samj.net>");
MODULE_AUTHOR("Jan Engelhardt <jengelh@medozas.de>");
MODULE_LICENSE("GPL");
MODULE_ALIAS("ipt_quota2");
MODULE_ALIAS("ip6t_quota2");<|MERGE_RESOLUTION|>--- conflicted
+++ resolved
@@ -319,11 +319,11 @@
 		if (!no_change)
 			e->quota += charge;
 		ret = true; /* note: does not respect inversion (bug??) */
+
 	} else {
-<<<<<<< HEAD
-		if (e->quota >= skb->len) {
-			if (!(q->flags & XT_QUOTA_NO_CHANGE))
-				e->quota -= (q->flags & XT_QUOTA_PACKET) ? 1 : skb->len;
+		if (e->quota > charge) {
+			if (!no_change)
+				e->quota -= charge;
 
 			if (!e->quota) {
 			  	quota2_log(par->hooknum,
@@ -333,20 +333,15 @@
 					   q->name);
 			} else
 				ret = !ret;
-		} else {
-=======
-		if (e->quota > charge) {
-			if (!no_change)
-				e->quota -= charge;
-			ret = !ret;
 		} else if (e->quota) {
->>>>>>> 2e9b74ca
 			/* We are transitioning, log that fact. */
+
 			quota2_log(par->hooknum,
 				   skb,
 				   par->in,
 				   par->out,
 				   q->name);
+
 			/* we do not allow even small packets from now on */
 			e->quota = 0;
 		}
