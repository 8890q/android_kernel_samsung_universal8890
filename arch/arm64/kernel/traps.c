--- conflicted
+++ resolved
@@ -312,6 +312,7 @@
 #endif
 		dump_instr(KERN_EMERG, regs);
 	}
+
 	return ret;
 }
 
@@ -472,6 +473,7 @@
 		return;
 
 	if (unhandled_signal(current, SIGILL) && show_unhandled_signals_ratelimited()) {
+
 		pr_info("%s[%d]: undefined instruction: pc=%p\n",
 			current->comm, task_pid_nr(current), pc);
 		dump_instr(KERN_INFO, regs);
@@ -505,11 +507,7 @@
 	int rt = (esr & ESR_ELx_SYS64_ISS_RT_MASK) >> ESR_ELx_SYS64_ISS_RT_SHIFT;
 
 	if (rt != 31)
-<<<<<<< HEAD
-		asm volatile("mrs %0, cntfrq_el0" : "=r" (regs->regs[rt]));
-=======
 		regs->regs[rt] = read_sysreg(cntfrq_el0);
->>>>>>> 2e9b74ca
 	regs->pc += 4;
 }
 
@@ -606,15 +604,12 @@
 	pr_auto(ASL1, "Bad mode in %s handler detected, code 0x%08x -- %s\n",
 		handler[reason], esr, esr_get_class_string(esr));
 
-<<<<<<< HEAD
 #ifdef CONFIG_SEC_DEBUG_EXTRA_INFO
 	sec_debug_set_extra_info_fault(BAD_MODE_FAULT, (unsigned long)regs->pc, regs);
 	sec_debug_set_extra_info_esr(esr);
 #endif
 
-	die("Oops - bad mode", regs, 0);
-=======
->>>>>>> 2e9b74ca
+
 	local_irq_disable();
 	panic("bad mode");
 }
