/*
 * include/linux/cpu.h - generic cpu definition
 *
 * This is mainly for topological representation. We define the 
 * basic 'struct cpu' here, which can be embedded in per-arch 
 * definitions of processors.
 *
 * Basic handling of the devices is done in drivers/base/cpu.c
 *
 * CPUs are exported via sysfs in the devices/system/cpu
 * directory. 
 */
#ifndef _LINUX_CPU_H_
#define _LINUX_CPU_H_

#include <linux/node.h>
#include <linux/compiler.h>
#include <linux/cpumask.h>

struct device;
struct device_node;

struct cpu {
	int node_id;		/* The node which contains the CPU */
	int hotpluggable;	/* creates sysfs control file if hotpluggable */
	struct device dev;
};

extern int register_cpu(struct cpu *cpu, int num);
extern struct device *get_cpu_device(unsigned cpu);
extern bool cpu_is_hotpluggable(unsigned cpu);
extern bool arch_match_cpu_phys_id(int cpu, u64 phys_id);
extern bool arch_find_n_match_cpu_physical_id(struct device_node *cpun,
					      int cpu, unsigned int *thread);

extern int cpu_add_dev_attr(struct device_attribute *attr);
extern void cpu_remove_dev_attr(struct device_attribute *attr);

extern int cpu_add_dev_attr_group(struct attribute_group *attrs);
extern void cpu_remove_dev_attr_group(struct attribute_group *attrs);

extern ssize_t cpu_show_meltdown(struct device *dev,
				 struct device_attribute *attr, char *buf);
extern ssize_t cpu_show_spectre_v1(struct device *dev,
				   struct device_attribute *attr, char *buf);
extern ssize_t cpu_show_spectre_v2(struct device *dev,
				   struct device_attribute *attr, char *buf);

#ifdef CONFIG_HOTPLUG_CPU
extern void unregister_cpu(struct cpu *cpu);
extern ssize_t arch_cpu_probe(const char *, size_t);
extern ssize_t arch_cpu_release(const char *, size_t);
#endif
struct notifier_block;

/*
 * CPU notifier priorities.
 */
enum {
	/*
	 * SCHED_ACTIVE marks a cpu which is coming up active during
	 * CPU_ONLINE and CPU_DOWN_FAILED and must be the first
	 * notifier.  CPUSET_ACTIVE adjusts cpuset according to
	 * cpu_active mask right after SCHED_ACTIVE.  During
	 * CPU_DOWN_PREPARE, SCHED_INACTIVE and CPUSET_INACTIVE are
	 * ordered in the similar way.
	 *
	 * This ordering guarantees consistent cpu_active mask and
	 * migration behavior to all cpu notifiers.
	 */
	CPU_PRI_SCHED_ACTIVE	= INT_MAX,
	CPU_PRI_CPUSET_ACTIVE	= INT_MAX - 1,
	CPU_PRI_SCHED_INACTIVE	= INT_MIN + 1,
	CPU_PRI_CPUSET_INACTIVE	= INT_MIN,

	/* migration should happen before other stuff but after perf */
	CPU_PRI_PERF		= 20,
	CPU_PRI_MIGRATION	= 10,
	/* bring up workqueues before normal notifiers and down after */
	CPU_PRI_WORKQUEUE_UP	= 5,
	CPU_PRI_WORKQUEUE_DOWN	= -5,
};

#define CPU_ONLINE		0x0002 /* CPU (unsigned)v is up */
#define CPU_UP_PREPARE		0x0003 /* CPU (unsigned)v coming up */
#define CPU_UP_CANCELED		0x0004 /* CPU (unsigned)v NOT coming up */
#define CPU_DOWN_PREPARE	0x0005 /* CPU (unsigned)v going down */
#define CPU_DOWN_FAILED		0x0006 /* CPU (unsigned)v NOT going down */
#define CPU_DEAD		0x0007 /* CPU (unsigned)v dead */
#define CPU_DYING		0x0008 /* CPU (unsigned)v not running any task,
					* not handling interrupts, soon dead.
					* Called on the dying cpu, interrupts
					* are already disabled. Must not
					* sleep, must not fail */
#define CPU_POST_DEAD		0x0009 /* CPU (unsigned)v dead, cpu_hotplug
					* lock is dropped */
#define CPU_STARTING		0x000A /* CPU (unsigned)v soon running.
					* Called on the new cpu, just before
					* enabling interrupts. Must not sleep,
					* must not fail */
#define CPU_DOWN_LATE_PREPARE	0x000B

/* Used for CPU hotplug events occurring while tasks are frozen due to a suspend
 * operation in progress
 */
#define CPU_TASKS_FROZEN	0x0010

#define CPU_ONLINE_FROZEN	(CPU_ONLINE | CPU_TASKS_FROZEN)
#define CPU_UP_PREPARE_FROZEN	(CPU_UP_PREPARE | CPU_TASKS_FROZEN)
#define CPU_UP_CANCELED_FROZEN	(CPU_UP_CANCELED | CPU_TASKS_FROZEN)
#define CPU_DOWN_PREPARE_FROZEN	(CPU_DOWN_PREPARE | CPU_TASKS_FROZEN)
#define CPU_DOWN_FAILED_FROZEN	(CPU_DOWN_FAILED | CPU_TASKS_FROZEN)
#define CPU_DEAD_FROZEN		(CPU_DEAD | CPU_TASKS_FROZEN)
#define CPU_DYING_FROZEN	(CPU_DYING | CPU_TASKS_FROZEN)
#define CPU_STARTING_FROZEN	(CPU_STARTING | CPU_TASKS_FROZEN)

#define CPUS_UP_PREPARE		0x0001
#define CPUS_DOWN_COMPLETE	0x0002

#ifdef CONFIG_SMP
/* Need to know about CPUs going up/down? */
#if defined(CONFIG_HOTPLUG_CPU) || !defined(MODULE)
#define cpu_notifier(fn, pri) {					\
	static struct notifier_block fn##_nb =			\
		{ .notifier_call = fn, .priority = pri };	\
	register_cpu_notifier(&fn##_nb);			\
}

#define __cpu_notifier(fn, pri) {				\
	static struct notifier_block fn##_nb =			\
		{ .notifier_call = fn, .priority = pri };	\
	__register_cpu_notifier(&fn##_nb);			\
}

extern int register_cpu_notifier(struct notifier_block *nb);
extern int register_cpus_notifier(struct notifier_block *nb);
extern int __register_cpu_notifier(struct notifier_block *nb);
extern void unregister_cpu_notifier(struct notifier_block *nb);
extern void unregister_cpus_notifier(struct notifier_block *nb);
extern void __unregister_cpu_notifier(struct notifier_block *nb);

<<<<<<< HEAD
#ifndef MODULE
extern int register_cpu_notifier(struct notifier_block *nb);
extern int register_cpus_notifier(struct notifier_block *nb);
extern int __register_cpu_notifier(struct notifier_block *nb);
#else
=======
#else /* #if defined(CONFIG_HOTPLUG_CPU) || !defined(MODULE) */
#define cpu_notifier(fn, pri)	do { (void)(fn); } while (0)
#define __cpu_notifier(fn, pri)	do { (void)(fn); } while (0)

>>>>>>> 2e9b74ca
static inline int register_cpu_notifier(struct notifier_block *nb)
{
	return 0;
}

static inline int register_cpus_notifier(struct notifier_block *nb)
{
	return 0;
}

static inline int __register_cpu_notifier(struct notifier_block *nb)
{
	return 0;
}

static inline void unregister_cpu_notifier(struct notifier_block *nb)
{
}

static inline void unregister_cpus_notifier(struct notifier_block *nb)
{
}

static inline void __unregister_cpu_notifier(struct notifier_block *nb)
{
}
#endif

int cpu_up(unsigned int cpu);
int cpus_up(struct cpumask *cpus);
void notify_cpu_starting(unsigned int cpu);
extern void cpu_maps_update_begin(void);
extern void cpu_maps_update_done(void);

#define cpu_notifier_register_begin	cpu_maps_update_begin
#define cpu_notifier_register_done	cpu_maps_update_done

#else	/* CONFIG_SMP */

#define cpu_notifier(fn, pri)	do { (void)(fn); } while (0)
#define __cpu_notifier(fn, pri)	do { (void)(fn); } while (0)

static inline int register_cpu_notifier(struct notifier_block *nb)
{
	return 0;
}

static inline int register_cpus_notifier(struct notifier_block *nb)
{
	return 0;
}

static inline int __register_cpu_notifier(struct notifier_block *nb)
{
	return 0;
}

static inline void unregister_cpu_notifier(struct notifier_block *nb)
{
}

static inline void unregister_cpus_notifier(struct notifier_block *nb)
{
}

static inline void __unregister_cpu_notifier(struct notifier_block *nb)
{
}

static inline void cpu_maps_update_begin(void)
{
}

static inline void cpu_maps_update_done(void)
{
}

static inline void cpu_notifier_register_begin(void)
{
}

static inline void cpu_notifier_register_done(void)
{
}

#endif /* CONFIG_SMP */
extern struct bus_type cpu_subsys;

#ifdef CONFIG_HOTPLUG_CPU
/* Stop CPUs going up and down. */

extern void cpu_hotplug_begin(void);
extern void cpu_hotplug_done(void);
extern void get_online_cpus(void);
extern void put_online_cpus(void);
extern void cpu_hotplug_disable(void);
extern void cpu_hotplug_enable(void);
#define hotcpu_notifier(fn, pri)	cpu_notifier(fn, pri)
#define __hotcpu_notifier(fn, pri)	__cpu_notifier(fn, pri)
#define register_hotcpu_notifier(nb)	register_cpu_notifier(nb)
#define __register_hotcpu_notifier(nb)	__register_cpu_notifier(nb)
#define unregister_hotcpu_notifier(nb)	unregister_cpu_notifier(nb)
#define __unregister_hotcpu_notifier(nb)	__unregister_cpu_notifier(nb)
void clear_tasks_mm_cpumask(int cpu);
int cpu_down(unsigned int cpu);
int cpus_down(struct cpumask *cpus);

#else		/* CONFIG_HOTPLUG_CPU */

static inline void cpu_hotplug_begin(void) {}
static inline void cpu_hotplug_done(void) {}
#define get_online_cpus()	do { } while (0)
#define put_online_cpus()	do { } while (0)
#define cpu_hotplug_disable()	do { } while (0)
#define cpu_hotplug_enable()	do { } while (0)
#define hotcpu_notifier(fn, pri)	do { (void)(fn); } while (0)
#define __hotcpu_notifier(fn, pri)	do { (void)(fn); } while (0)
/* These aren't inline functions due to a GCC bug. */
#define register_hotcpu_notifier(nb)	({ (void)(nb); 0; })
#define __register_hotcpu_notifier(nb)	({ (void)(nb); 0; })
#define unregister_hotcpu_notifier(nb)	({ (void)(nb); })
#define __unregister_hotcpu_notifier(nb)	({ (void)(nb); })
#endif		/* CONFIG_HOTPLUG_CPU */

#ifdef CONFIG_PM_SLEEP_SMP
extern int disable_nonboot_cpus(void);
extern void enable_nonboot_cpus(void);
#else /* !CONFIG_PM_SLEEP_SMP */
static inline int disable_nonboot_cpus(void) { return 0; }
static inline void enable_nonboot_cpus(void) {}
#endif /* !CONFIG_PM_SLEEP_SMP */

enum cpuhp_state {
	CPUHP_OFFLINE,
	CPUHP_ONLINE,
};

void cpu_startup_entry(enum cpuhp_state state);

void cpu_idle_poll_ctrl(bool enable);

void arch_cpu_idle(void);
void arch_cpu_idle_prepare(void);
void arch_cpu_idle_enter(void);
void arch_cpu_idle_exit(void);
void arch_cpu_idle_dead(void);

#define IDLE_START 1
#define IDLE_END 2

void idle_notifier_register(struct notifier_block *n);
void idle_notifier_unregister(struct notifier_block *n);
void idle_notifier_call_chain(unsigned long val);

#endif /* _LINUX_CPU_H_ */<|MERGE_RESOLUTION|>--- conflicted
+++ resolved
@@ -132,6 +132,8 @@
 	__register_cpu_notifier(&fn##_nb);			\
 }
 
+
+
 extern int register_cpu_notifier(struct notifier_block *nb);
 extern int register_cpus_notifier(struct notifier_block *nb);
 extern int __register_cpu_notifier(struct notifier_block *nb);
@@ -139,18 +141,13 @@
 extern void unregister_cpus_notifier(struct notifier_block *nb);
 extern void __unregister_cpu_notifier(struct notifier_block *nb);
 
-<<<<<<< HEAD
-#ifndef MODULE
-extern int register_cpu_notifier(struct notifier_block *nb);
-extern int register_cpus_notifier(struct notifier_block *nb);
-extern int __register_cpu_notifier(struct notifier_block *nb);
-#else
-=======
+
 #else /* #if defined(CONFIG_HOTPLUG_CPU) || !defined(MODULE) */
 #define cpu_notifier(fn, pri)	do { (void)(fn); } while (0)
+#define cpus_notifier(fn, pri)	do { (void)(fn); } while (
 #define __cpu_notifier(fn, pri)	do { (void)(fn); } while (0)
 
->>>>>>> 2e9b74ca
+
 static inline int register_cpu_notifier(struct notifier_block *nb)
 {
 	return 0;
@@ -165,6 +162,7 @@
 {
 	return 0;
 }
+
 
 static inline void unregister_cpu_notifier(struct notifier_block *nb)
 {
@@ -245,6 +243,7 @@
 extern void cpu_hotplug_begin(void);
 extern void cpu_hotplug_done(void);
 extern void get_online_cpus(void);
+
 extern void put_online_cpus(void);
 extern void cpu_hotplug_disable(void);
 extern void cpu_hotplug_enable(void);
@@ -263,6 +262,7 @@
 static inline void cpu_hotplug_begin(void) {}
 static inline void cpu_hotplug_done(void) {}
 #define get_online_cpus()	do { } while (0)
+
 #define put_online_cpus()	do { } while (0)
 #define cpu_hotplug_disable()	do { } while (0)
 #define cpu_hotplug_enable()	do { } while (0)
