--- conflicted
+++ resolved
@@ -69,7 +69,6 @@
 #include <net/checksum.h>
 #include <net/tcp_states.h>
 #include <linux/net_tstamp.h>
-#include <net/tcp_states.h>
 
 struct cgroup;
 struct cgroup_subsys;
@@ -2279,18 +2278,11 @@
 
 /* This helper checks if a socket is a full socket,
  * ie _not_ a timewait or request socket.
-<<<<<<< HEAD
  * TODO: Check for TCPF_NEW_SYN_RECV when that starts to exist.
  */
 static inline bool sk_fullsock(const struct sock *sk)
 {
 	return (1 << sk->sk_state) & ~(TCPF_TIME_WAIT);
-=======
- */
-static inline bool sk_fullsock(const struct sock *sk)
-{
-	return (1 << sk->sk_state) & ~(TCPF_TIME_WAIT | TCPF_NEW_SYN_RECV);
->>>>>>> ea5dd38e
 }
 
 void sock_enable_timestamp(struct sock *sk, int flag);
